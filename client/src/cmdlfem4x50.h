--- conflicted
+++ resolved
@@ -24,11 +24,6 @@
 int CmdEM4x50Read(const char *Cmd);
 int CmdEM4x50Dump(const char *Cmd);
 int CmdEM4x50Wipe(const char *Cmd);
-<<<<<<< HEAD
-int CmdEM4x50Sim(const char *Cmd);
-int CmdEM4x50Test(const char *Cmd);
-=======
 int CmdEM4x50Brute(const char *Cmd);
->>>>>>> 037234bb
 
 #endif