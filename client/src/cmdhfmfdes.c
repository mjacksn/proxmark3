//-----------------------------------------------------------------------------
// Copyright (C) 2014 Iceman
//
// This code is licensed to you under the terms of the GNU GPL, version 2 or,
// at your option, any later version. See the LICENSE.txt file for the text of
// the license.
//-----------------------------------------------------------------------------
// High frequency MIFARE Desfire commands
//-----------------------------------------------------------------------------
// Code heavily modified by B.Kerler :)

#include "cmdhfmfdes.h"

#include <stdio.h>
#include <string.h>

#include "commonutil.h"  // ARRAYLEN
#include "cmdparser.h"    // command_t
#include "comms.h"
#include "ui.h"
#include "cmdhf14a.h"
#include "aes.h"
#include "crypto/libpcrypto.h"
#include "protocols.h"
#include "cmdtrace.h"
#include "cliparser.h"
#include "iso7816/apduinfo.h"   // APDU manipulation / errorcodes
#include "iso7816/iso7816core.h"    // APDU logging
#include "util_posix.h"     // msleep
#include "mifare/desfire_crypto.h"
#include "crapto1/crapto1.h"
#include "fileutils.h"
#include "mifare/mifaredefault.h"  // default keys
#include "nfc/ndef.h"           // NDEF
#include "mifare/mad.h"
#include "generator.h"
#include "aiddesfire.h"
#include "util.h"

#define MAX_KEY_LEN        24
#define MAX_KEYS_LIST_LEN  1024

#define status(x) ( ((uint16_t)(0x91<<8)) + (uint16_t)x )

#ifndef DropFieldDesfire
#define DropFieldDesfire() { \
        clearCommandBuffer(); \
        SendCommandNG(CMD_HF_DROPFIELD, NULL, 0); \
        tag->rf_field_on = false; \
        PrintAndLogEx(DEBUG, "field dropped"); \
    }
#endif

struct desfire_key default_key = {0};

uint8_t desdefaultkeys[3][8] = {{0x00, 0x00, 0x00, 0x00, 0x00, 0x00, 0x00, 0x00}, //Official
    {0x40, 0x41, 0x42, 0x43, 0x44, 0x45, 0x46, 0x47},
    {0x00, 0x01, 0x02, 0x03, 0x04, 0x05, 0x06, 0x07}
};

uint8_t aesdefaultkeys[5][16] = {{0x00, 0x00, 0x00, 0x00, 0x00, 0x00, 0x00, 0x00, 0x00, 0x00, 0x00, 0x00, 0x00, 0x00, 0x00, 0x00}, //Official, TRF7970A
    {0x79, 0x70, 0x25, 0x53, 0x79, 0x70, 0x25, 0x53, 0x79, 0x70, 0x25, 0x53, 0x79, 0x70, 0x25, 0x53}, // TRF7970A
    {0x00, 0x11, 0x22, 0x33, 0x44, 0x55, 0x66, 0x77, 0x88, 0x99, 0xAA, 0xBB, 0xCC, 0xDD, 0xEE, 0xFF}, // TRF7970A
    {0x00, 0x01, 0x02, 0x03, 0x04, 0x05, 0x06, 0x07, 0x08, 0x09, 0x0a, 0x0b, 0x0c, 0x0d, 0x0e, 0x0f},
    {0x40, 0x41, 0x42, 0x43, 0x44, 0x45, 0x46, 0x47, 0x48, 0x49, 0x4a, 0x4b, 0x4c, 0x4d, 0x4e, 0x4f}
};

uint8_t k3kdefaultkeys[1][24] = {{0x00, 0x00, 0x00, 0x00, 0x00, 0x00, 0x00, 0x00, 0x00, 0x00, 0x00, 0x00, 0x00, 0x00, 0x00, 0x00, 0x00, 0x00, 0x00, 0x00, 0x00, 0x00, 0x00, 0x00}};

struct desfire_tag mf_state = {.session_key = NULL, .authentication_scheme = AS_LEGACY, .authenticated_key_no = NOT_YET_AUTHENTICATED, .crypto_buffer = NULL, .crypto_buffer_size = 0, .selected_application = 0};
static desfiretag_t tag = &mf_state;

typedef struct mfdes_authinput {
    uint8_t mode;
    uint8_t algo;
    uint8_t keyno;
    uint8_t keylen;
    uint8_t key[24];
    uint8_t kdfAlgo;
    uint8_t kdfInputLen;
    uint8_t kdfInput[31];
} PACKED mfdes_authinput_t;

static mfdes_authinput_t currentauth[0xF] = {{.keyno = -1}, {.keyno = -1}, {.keyno = -1}, {.keyno = -1}, {.keyno = -1}, {.keyno = -1}, {.keyno = -1}, {.keyno = -1}, {.keyno = -1}, {.keyno = -1}, {.keyno = -1}, {.keyno = -1}, {.keyno = -1}, {.keyno = -1}, {.keyno = -1}};

typedef struct mfdes_auth_res {
    uint8_t sessionkeylen;
    uint8_t sessionkey[24];
} PACKED mfdes_auth_res_t;

typedef struct mfdes_data {
    uint8_t fileno;  //01
    uint8_t offset[3];
    uint8_t length[3];
    uint8_t *data;
} PACKED mfdes_data_t;

typedef struct mfdes_info_res {
    uint8_t isOK;
    uint8_t uid[7];
    uint8_t uidlen;
    uint8_t versionHW[7];
    uint8_t versionSW[7];
    uint8_t details[14];
} PACKED mfdes_info_res_t;

typedef struct mfdes_value {
    uint8_t fileno;  //01
    uint8_t value[16];
} PACKED mfdes_value_t;

typedef struct mfdes_file {
    uint8_t fileno;  //01
    uint8_t fid[2];  //03E1
    uint8_t comset;  //00
    uint8_t access_rights[2]; ///EEEE
    uint8_t filesize[3]; //0F0000
} PACKED mfdes_file_t;

typedef struct mfdes_linear {
    uint8_t fileno;  //01
    uint8_t fid[2];  //03E1
    uint8_t comset;  //00
    uint8_t access_rights[2]; ///EEEE
    uint8_t recordsize[3];
    uint8_t maxnumrecords[3];
} PACKED mfdes_linear_t;

typedef struct mfdes_value_file {
    uint8_t fileno;  //01
    uint8_t comset;  //00
    uint8_t access_rights[2]; ///EEEE
    uint8_t lowerlimit[4];
    uint8_t upperlimit[4];
    uint8_t value[4];
    uint8_t limitedcreditenabled;
} PACKED mfdes_value_file_t;

typedef enum {
    MFDES_DATA_FILE = 0,
    MFDES_RECORD_FILE,
    MFDES_VALUE_FILE
} MFDES_FILE_TYPE_T;

// NXP Appnote AN10787 - Application Directory (MAD)
typedef enum {
    CL_ADMIN = 0,
    CL_MISC1,
    CL_MISC2,
    CL_MISC3,
    CL_MISC4,
    CL_MISC5,
    CL_MISC6,
    CL_MISC7,
    CL_AIRLINES = 8,
    CL_FERRY,
    CL_RAIL,
    CL_MISC,
    CL_TRANSPORT,
    CL_SECURITY = 0x14,
    CL_CITYTRAFFIC = 0x18,
    CL_CZECH_RAIL,
    CL_BUS,
    CL_MMT,
    CL_TAXI = 0x28,
    CL_TOLL = 0x30,
    CL_GENERIC_TRANS,
    CL_COMPANY_SERVICES = 0x38,
    CL_CITYCARD = 0x40,
    CL_ACCESS_CONTROL_1 = 0x47,
    CL_ACCESS_CONTROL_2,
    CL_VIGIK = 0x49,
    CL_NED_DEFENCE = 0x4A,
    CL_BOSCH_TELECOM = 0x4B,
    CL_EU = 0x4C,
    CL_SKI_TICKET = 0x50,
    CL_SOAA = 0x55,
    CL_ACCESS2 = 0x56,
    CL_FOOD = 0x60,
    CL_NONFOOD = 0x68,
    CL_HOTEL = 0x70,
    CL_LOYALTY = 0x71,
    CL_AIRPORT = 0x75,
    CL_CAR_RENTAL = 0x78,
    CL_NED_GOV = 0x79,
    CL_ADMIN2 = 0x80,
    CL_PURSE = 0x88,
    CL_TV = 0x90,
    CL_CRUISESHIP = 0x91,
    CL_IOPTA = 0x95,
    CL_METERING = 0x97,
    CL_TELEPHONE = 0x98,
    CL_HEALTH = 0xA0,
    CL_WAREHOUSE = 0xA8,
    CL_BANKING = 0xB8,
    CL_ENTERTAIN = 0xC0,
    CL_PARKING = 0xC8,
    CL_FLEET = 0xC9,
    CL_FUEL = 0xD0,
    CL_INFO = 0xD8,
    CL_PRESS = 0xE0,
    CL_NFC = 0xE1,
    CL_COMPUTER = 0xE8,
    CL_MAIL = 0xF0,
    CL_AMISC = 0xF8,
    CL_AMISC1 = 0xF9,
    CL_AMISC2 = 0xFA,
    CL_AMISC3 = 0xFB,
    CL_AMISC4 = 0xFC,
    CL_AMISC5 = 0xFD,
    CL_AMISC6 = 0xFE,
    CL_AMISC7 = 0xFF,
} aidcluster_h;

static const char *cluster_to_text(uint8_t cluster) {
    switch (cluster) {
        case CL_ADMIN:
            return "card administration";
        case CL_MISC1:
        case CL_MISC2:
        case CL_MISC3:
        case CL_MISC4:
        case CL_MISC5:
        case CL_MISC6:
        case CL_MISC7:
            return "miscellaneous applications";
        case CL_AIRLINES:
            return "airlines";
        case CL_FERRY:
            return "ferry traffic";
        case CL_RAIL:
            return "railway services";
        case CL_MISC:
            return "miscellaneous applications";
        case CL_TRANSPORT:
            return "transport";
        case CL_SECURITY:
            return "security solutions";
        case CL_CITYTRAFFIC:
            return "city traffic";
        case CL_CZECH_RAIL:
            return "Czech Railways";
        case CL_BUS:
            return "bus services";
        case CL_MMT:
            return "multi modal transit";
        case CL_TAXI:
            return "taxi";
        case CL_TOLL:
            return "road toll";
        case CL_GENERIC_TRANS:
            return "generic transport";
        case CL_COMPANY_SERVICES:
            return "company services";
        case CL_CITYCARD:
            return "city card services";
        case CL_ACCESS_CONTROL_1:
        case CL_ACCESS_CONTROL_2:
            return "access control & security";
        case CL_VIGIK:
            return "VIGIK";
        case CL_NED_DEFENCE:
            return "Ministry of Defence, Netherlands";
        case CL_BOSCH_TELECOM:
            return "Bosch Telecom, Germany";
        case CL_EU:
            return "European Union Institutions";
        case CL_SKI_TICKET:
            return "ski ticketing";
        case CL_SOAA:
            return "SOAA standard for offline access standard";
        case CL_ACCESS2:
            return "access control & security";
        case CL_FOOD:
            return "food";
        case CL_NONFOOD:
            return "non-food trade";
        case CL_HOTEL:
            return "hotel";
        case CL_LOYALTY:
            return "loyalty";
        case CL_AIRPORT:
            return "airport services";
        case CL_CAR_RENTAL:
            return "car rental";
        case CL_NED_GOV:
            return "Dutch government";
        case CL_ADMIN2:
            return "administration services";
        case CL_PURSE:
            return "electronic purse";
        case CL_TV:
            return "television";
        case CL_CRUISESHIP:
            return "cruise ship";
        case CL_IOPTA:
            return "IOPTA";
        case CL_METERING:
            return "metering";
        case CL_TELEPHONE:
            return "telephone";
        case CL_HEALTH:
            return "health services";
        case CL_WAREHOUSE:
            return "warehouse";
        case CL_BANKING:
            return "banking";
        case CL_ENTERTAIN:
            return "entertainment & sports";
        case CL_PARKING:
            return "car parking";
        case CL_FLEET:
            return "fleet management";
        case CL_FUEL:
            return "fuel, gasoline";
        case CL_INFO:
            return "info services";
        case CL_PRESS:
            return "press";
        case CL_NFC:
            return "NFC Forum";
        case CL_COMPUTER:
            return "computer";
        case CL_MAIL:
            return "mail";
        case CL_AMISC:
        case CL_AMISC1:
        case CL_AMISC2:
        case CL_AMISC3:
        case CL_AMISC4:
        case CL_AMISC5:
        case CL_AMISC6:
        case CL_AMISC7:
            return "miscellaneous applications";
        default:
            break;
    }
    return "reserved";
}

typedef enum {
    DESFIRE_UNKNOWN = 0,
    DESFIRE_MF3ICD40,
    DESFIRE_EV1,
    DESFIRE_EV2,
    DESFIRE_EV3,
    DESFIRE_LIGHT,
    PLUS_EV1,
    NTAG413DNA,
} nxp_cardtype_t;

typedef struct dfname {
    uint8_t aid[3];
    uint8_t fid[2];
    uint8_t name[16];
} PACKED dfname_t;

typedef struct aidhdr {
    uint8_t aid[3];
    uint8_t keysetting1;
    uint8_t keysetting2;
    uint8_t fid[2];
    uint8_t name[16];
} PACKED aidhdr_t;

static int CmdHelp(const char *Cmd);

static const char *getEncryptionAlgoStr(uint8_t algo) {
    switch (algo) {
        case MFDES_ALGO_AES :
            return "AES";
        case MFDES_ALGO_3DES :
            return "3DES";
        case MFDES_ALGO_DES :
            return "DES";
        case MFDES_ALGO_3K3DES :
            return "3K3DES";
        default :
            return "";
    }
}
/*
  The 7 MSBits (= n) code the storage size itself based on 2^n,
  the LSBit is set to '0' if the size is exactly 2^n
    and set to '1' if the storage size is between 2^n and 2^(n+1).
    For this version of DESFire the 7 MSBits are set to 0x0C (2^12 = 4096) and the LSBit is '0'.
*/
static char *getCardSizeStr(uint8_t fsize) {

    static char buf[40] = {0x00};
    char *retStr = buf;

    uint16_t usize = 1 << (((uint16_t)fsize >> 1) + 1);
    uint16_t lsize = 1 << ((uint16_t)fsize >> 1);

    // is  LSB set?
    if (fsize & 1)
        snprintf(retStr, sizeof(buf), "0x%02X ( " _GREEN_("%d - %d bytes") " )", fsize, usize, lsize);
    else
        snprintf(retStr, sizeof(buf), "0x%02X ( " _GREEN_("%d bytes") " )", fsize, lsize);
    return buf;
}

static char *getProtocolStr(uint8_t id, bool hw) {

    static char buf[50] = {0x00};
    char *retStr = buf;

    if (id == 0x04) {
        snprintf(retStr, sizeof(buf), "0x%02X ( " _YELLOW_("ISO 14443-3 MIFARE, 14443-4") " )", id);
    } else if (id == 0x05) {
        if (hw)
            snprintf(retStr, sizeof(buf), "0x%02X ( " _YELLOW_("ISO 14443-2, 14443-3") " )", id);
        else
            snprintf(retStr, sizeof(buf), "0x%02X ( " _YELLOW_("ISO 14443-3, 14443-4") " )", id);
    } else {
        snprintf(retStr, sizeof(buf), "0x%02X ( " _YELLOW_("Unknown") " )", id);
    }
    return buf;
}

static char *getVersionStr(uint8_t major, uint8_t minor) {

    static char buf[40] = {0x00};
    char *retStr = buf;

    if (major == 0x00)
        snprintf(retStr, sizeof(buf), "%x.%x ( " _GREEN_("DESFire MF3ICD40") " )", major, minor);
    else if (major == 0x01 && minor == 0x00)
        snprintf(retStr, sizeof(buf), "%x.%x ( " _GREEN_("DESFire EV1") " )", major, minor);
    else if (major == 0x12 && minor == 0x00)
        snprintf(retStr, sizeof(buf), "%x.%x ( " _GREEN_("DESFire EV2") " )", major, minor);
    else if (major == 0x42 && minor == 0x00)
        snprintf(retStr, sizeof(buf), "%x.%x ( " _GREEN_("DESFire EV2") " )", major, minor);
    else if (major == 0x33 && minor == 0x00)
        snprintf(retStr, sizeof(buf), "%x.%x ( " _GREEN_("DESFire EV3") " )", major, minor);
    else if (major == 0x30 && minor == 0x00)
        snprintf(retStr, sizeof(buf), "%x.%x ( " _GREEN_("DESFire Light") " )", major, minor);
    else if (major == 0x10 && minor == 0x00)
        snprintf(retStr, sizeof(buf), "%x.%x ( " _GREEN_("NTAG413DNA") " )", major, minor);
    else
        snprintf(retStr, sizeof(buf), "%x.%x ( " _YELLOW_("Unknown") " )", major, minor);
    return buf;

//04 01 01 01 00 1A 05
}

static int DESFIRESendApdu(bool activate_field, bool leavefield_on, sAPDU apdu, uint8_t *result, uint32_t max_result_len, uint32_t *result_len, uint16_t *sw) {

    *result_len = 0;
    if (sw) *sw = 0;

    uint16_t isw = 0;
    int res = 0;

    if (activate_field) {
        DropFieldDesfire();
        msleep(50);
    }

    // select?
    uint8_t data[APDU_RES_LEN] = {0};

    // COMPUTE APDU
    int datalen = 0;
    //if (APDUEncodeS(&apdu, false, IncludeLe ? 0x100 : 0x00, data, &datalen)) {
    if (APDUEncodeS(&apdu, false, 0x100, data, &datalen)) {
        PrintAndLogEx(ERR, "APDU encoding error.");
        return PM3_EAPDU_ENCODEFAIL;
    }

    if (GetAPDULogging() || (g_debugMode > 1))
        PrintAndLogEx(SUCCESS, ">>>> %s", sprint_hex(data, datalen));

    res = ExchangeAPDU14a(data, datalen, activate_field, leavefield_on, result, max_result_len, (int *)result_len);
    if (res != PM3_SUCCESS) {
        return res;
    }

    if (activate_field) {
        PrintAndLogEx(DEBUG, "field up");
        tag->rf_field_on = true;
    }

    if (GetAPDULogging() || (g_debugMode > 1))
        PrintAndLogEx(SUCCESS, "<<<< %s", sprint_hex(result, *result_len));

    if (*result_len < 2) {
        return PM3_SUCCESS;
    }

    *result_len -= 2;
    isw = (result[*result_len] << 8) + result[*result_len + 1];
    if (sw)
        *sw = isw;

    if (isw != 0x9000 && isw != status(MFDES_S_OPERATION_OK) && isw != status(MFDES_S_SIGNATURE) && isw != status(MFDES_S_ADDITIONAL_FRAME) && isw != status(MFDES_S_NO_CHANGES)) {
        if (GetAPDULogging()) {
            if (isw >> 8 == 0x61) {
                PrintAndLogEx(ERR, "APDU chaining len: 0x%02x -->", isw & 0xff);
            } else {
                PrintAndLogEx(ERR, "APDU(%02x%02x) ERROR: [0x%4X] %s", apdu.CLA, apdu.INS, isw, GetAPDUCodeDescription(isw >> 8, isw & 0xff));
                return PM3_EAPDU_FAIL;
            }
        }
        return PM3_EAPDU_FAIL;
    }
    return PM3_SUCCESS;
}

static const char *getstatus(uint16_t *sw) {
    if (sw == NULL) return "--> sw argument error. This should never happen !";
    if (((*sw >> 8) & 0xFF) == 0x91) {
        switch (*sw & 0xFF) {
            case MFDES_E_OUT_OF_EEPROM:
                return "Out of Eeprom, insufficient NV-Memory to complete command";
            case MFDES_E_ILLEGAL_COMMAND_CODE:
                return "Command code not supported";

            case MFDES_E_INTEGRITY_ERROR:
                return "CRC or MAC does not match data / Padding bytes invalid";

            case MFDES_E_NO_SUCH_KEY:
                return "Invalid key number specified";

            case MFDES_E_LENGTH:
                return "Length of command string invalid";

            case MFDES_E_PERMISSION_DENIED:
                return "Current configuration/status does not allow the requested command";

            case MFDES_E_PARAMETER_ERROR:
                return "Value of the parameter(s) invalid";

            case MFDES_E_APPLICATION_NOT_FOUND:
                return "Requested AID not present on PICC";

            case MFDES_E_APPL_INTEGRITY:
                return "Application integrity error, application will be disabled";

            case MFDES_E_AUTHENTIFICATION_ERROR:
                return "Current authentication status does not allow the requested command";

            case MFDES_E_BOUNDARY:
                return "Attempted to read/write data from/to beyond the file's/record's limit";

            case MFDES_E_PICC_INTEGRITY:
                return "PICC integrity error, PICC will be disabled";

            case MFDES_E_COMMAND_ABORTED:
                return "Previous command was not fully completed / Not all Frames were requested or provided by the PCD";

            case MFDES_E_PICC_DISABLED:
                return "PICC was disabled by an unrecoverable error";

            case MFDES_E_COUNT:
                return "Application count is limited to 28, not addition CreateApplication possible";

            case MFDES_E_DUPLICATE:
                return "Duplicate entry: File/Application/ISO Text does already exist";

            case MFDES_E_EEPROM:
                return "Eeprom error due to loss of power, internal backup/rollback mechanism activated";

            case MFDES_E_FILE_NOT_FOUND:
                return "Specified file number does not exist";

            case MFDES_E_FILE_INTEGRITY:
                return "File integrity error, file will be disabled";

            default:
                return "Unknown error";
        }
    }
    return "Unknown error";
}

static const char *GetErrorString(int res, uint16_t *sw) {
    switch (res) {
        case PM3_EAPDU_FAIL:
            return getstatus(sw);
        case PM3_EUNDEF:
            return "Undefined error";
        case PM3_EINVARG:
            return "Invalid argument(s)";
        case PM3_EDEVNOTSUPP:
            return "Operation not supported by device";
        case PM3_ETIMEOUT:
            return "Operation timed out";
        case PM3_EOPABORTED:
            return "Operation aborted (by user)";
        case PM3_ENOTIMPL:
            return "Not (yet) implemented";
        case PM3_ERFTRANS:
            return "Error while RF transmission";
        case PM3_EIO:
            return "Input / output error";
        case PM3_EOVFLOW:
            return "Buffer overflow";
        case PM3_ESOFT:
            return "Software error";
        case PM3_EFLASH:
            return "Flash error";
        case PM3_EMALLOC:
            return "Memory allocation error";
        case PM3_EFILE:
            return "File error";
        case PM3_ENOTTY:
            return "Generic TTY error";
        case PM3_EINIT:
            return "Initialization error";
        case PM3_EWRONGANSWER:
            return "Expected a different answer error";
        case PM3_EOUTOFBOUND:
            return "Memory out-of-bounds error";
        case PM3_ECARDEXCHANGE:
            return "Exchange with card error";
        case PM3_EAPDU_ENCODEFAIL:
            return "Failed to create APDU";
        case PM3_ENODATA:
            return "No data";
        case PM3_EFATAL:
            return "Fatal error";
        default:
            break;
    }
    return "";
}

static int send_desfire_cmd(sAPDU *apdu, bool select, uint8_t *dest, uint32_t *recv_len, uint16_t *sw, uint32_t splitbysize, bool readalldata) {
    if (apdu == NULL) {
        PrintAndLogEx(DEBUG, "APDU=NULL");
        return PM3_EINVARG;
    }
    if (sw == NULL) {
        PrintAndLogEx(DEBUG, "SW=NULL");
        return PM3_EINVARG;
    }
    if (recv_len == NULL) {
        PrintAndLogEx(DEBUG, "RECV_LEN=NULL");
        return PM3_EINVARG;
    }

    *sw = 0;
    uint8_t data[255 * 5]  = {0x00};
    uint32_t resplen = 0;
    uint32_t pos = 0;
    uint32_t i = 1;
    int res = DESFIRESendApdu(select, true, *apdu, data, sizeof(data), &resplen, sw);
    if (res != PM3_SUCCESS) {
        PrintAndLogEx(DEBUG, "%s", GetErrorString(res, sw));
        DropFieldDesfire();
        return res;
    }
    if (dest != NULL) {
        memcpy(dest, data, resplen);
    }

    pos += resplen;
    if (!readalldata) {
        if (*sw == status(MFDES_ADDITIONAL_FRAME)) {
            *recv_len = pos;
            return PM3_SUCCESS;
        }
        return res;
    }

    while (*sw == status(MFDES_ADDITIONAL_FRAME)) {
        apdu->INS = MFDES_ADDITIONAL_FRAME; //0xAF
        apdu->Lc = 0;
        apdu->P1 = 0;
        apdu->P2 = 0;

        res = DESFIRESendApdu(false, true, *apdu, data, sizeof(data), &resplen, sw);
        if (res != PM3_SUCCESS) {
            PrintAndLogEx(DEBUG, "%s", GetErrorString(res, sw));
            DropFieldDesfire();
            return res;
        }

        if (dest != NULL) {
            if (splitbysize) {
                memcpy(&dest[i * splitbysize], data, resplen);
                i += 1;
            } else {
                memcpy(&dest[pos], data, resplen);
            }
        }
        pos += resplen;

        if (*sw != status(MFDES_ADDITIONAL_FRAME)) break;
    }

    *recv_len = (splitbysize) ? i : pos;
    return PM3_SUCCESS;
}

static nxp_cardtype_t getCardType(uint8_t major, uint8_t minor) {

    if (major == 0x00)
        return DESFIRE_MF3ICD40;
    if (major == 0x01 && minor == 0x00)
        return DESFIRE_EV1;
    if (major == 0x12 && minor == 0x00)
        return DESFIRE_EV2;
    if (major == 0x33 && minor == 0x00)
        return DESFIRE_EV3;
    if (major == 0x30 && minor == 0x00)
        return DESFIRE_LIGHT;
    if (major == 0x11 &&  minor == 0x00)
        return PLUS_EV1;
    if (major == 0x10 && minor == 0x00)
        return NTAG413DNA;
    return DESFIRE_UNKNOWN;
}

static int mfdes_get_info(mfdes_info_res_t *info) {
    SendCommandNG(CMD_HF_DESFIRE_INFO, NULL, 0);
    PacketResponseNG resp;

    if (WaitForResponseTimeout(CMD_HF_DESFIRE_INFO, &resp, 1500) == false) {
        PrintAndLogEx(WARNING, "Command execute timeout");
        DropFieldDesfire();
        return PM3_ETIMEOUT;
    }

    memcpy(info, resp.data.asBytes, sizeof(mfdes_info_res_t));

    if (resp.status != PM3_SUCCESS) {
        switch (info->isOK) {
            case 1:
                PrintAndLogEx(WARNING, "Can't select card");
                break;
            case 2:
                PrintAndLogEx(WARNING, "Card is most likely not DESFire. Wrong size UID");
                break;
            case 3:
            default:
                PrintAndLogEx(WARNING, _RED_("Command unsuccessful"));
                break;
        }
        return PM3_ESOFT;
    }

    return PM3_SUCCESS;
}

static int handler_desfire_auth(mfdes_authinput_t *payload, mfdes_auth_res_t *rpayload) {
    // 3 different way to authenticate   AUTH (CRC16) , AUTH_ISO (CRC32) , AUTH_AES (CRC32)
    // 4 different crypto arg1   DES, 3DES, 3K3DES, AES
    // 3 different communication modes,  PLAIN,MAC,CRYPTO
    tag->authenticated_key_no = NOT_YET_AUTHENTICATED;
    tag->session_key = NULL;

    mbedtls_aes_context ctx;

    uint8_t keybytes[24];
    // Crypt constants
    uint8_t IV[16] = {0x00};
    uint8_t RndA[16] = {0x00};
    uint8_t RndB[16] = {0x00};
    uint8_t encRndB[16] = {0x00};
    uint8_t rotRndB[16] = {0x00}; //RndB'
    uint8_t both[32 + 1] = {0x00}; // ek/dk_keyNo(RndA+RndB')

    // Generate Random Value
    uint32_t ng = msclock();
    uint32_t value = prng_successor(ng, 32);
    num_to_bytes(value, 4, &RndA[0]);
    value = prng_successor(ng, 32);
    num_to_bytes(value, 4, &RndA[4]);
    value = prng_successor(ng, 32);
    num_to_bytes(value, 4, &RndA[8]);
    value = prng_successor(ng, 32);
    num_to_bytes(value, 4, &RndA[12]);

    // Part 1
    memcpy(keybytes, payload->key, payload->keylen);

    struct desfire_key dkey = {0};
    desfirekey_t key = &dkey;

    if (payload->algo == MFDES_ALGO_AES) {
        mbedtls_aes_init(&ctx);
        Desfire_aes_key_new(keybytes, key);
    } else if (payload->algo == MFDES_ALGO_3DES) {
        Desfire_3des_key_new_with_version(keybytes, key);
    } else if (payload->algo == MFDES_ALGO_DES) {
        Desfire_des_key_new(keybytes, key);
    } else if (payload->algo == MFDES_ALGO_3K3DES) {
        Desfire_3k3des_key_new_with_version(keybytes, key);
    }

    if (payload->kdfAlgo == MFDES_KDF_ALGO_AN10922) {
        mifare_kdf_an10922(key, payload->kdfInput, payload->kdfInputLen);
        PrintAndLogEx(DEBUG, " Derrived key: " _GREEN_("%s"), sprint_hex(key->data, key_block_size(key)));
    } else if (payload->kdfAlgo == MFDES_KDF_ALGO_GALLAGHER) {
        // We will overrite any provided KDF input since a gallagher specific KDF was requested.
        payload->kdfInputLen = 11;

        if (mfdes_kdf_input_gallagher(tag->info.uid, tag->info.uidlen, payload->keyno, tag->selected_application, payload->kdfInput, &payload->kdfInputLen) != PM3_SUCCESS) {
            PrintAndLogEx(FAILED, "Could not generate Gallagher KDF input");
        }

        mifare_kdf_an10922(key, payload->kdfInput, payload->kdfInputLen);
        PrintAndLogEx(DEBUG, "    KDF Input: " _YELLOW_("%s"), sprint_hex(payload->kdfInput, payload->kdfInputLen));
        PrintAndLogEx(DEBUG, " Derrived key: " _GREEN_("%s"), sprint_hex(key->data, key_block_size(key)));

    }

    uint8_t subcommand = MFDES_AUTHENTICATE;
    tag->authentication_scheme = AS_LEGACY;

    if (payload->mode == MFDES_AUTH_AES) {
        subcommand = MFDES_AUTHENTICATE_AES;
        tag->authentication_scheme = AS_NEW;
    } else if (payload->mode == MFDES_AUTH_ISO) {
        subcommand = MFDES_AUTHENTICATE_ISO;
        tag->authentication_scheme = AS_NEW;
    }

    uint32_t recv_len = 0;
    uint16_t sw = 0;
    uint8_t recv_data[256] = {0};

    if (payload->mode != MFDES_AUTH_PICC) {
        // Let's send our auth command
        uint8_t data[] = {payload->keyno};
        sAPDU apdu = {0x90, subcommand, 0x00, 0x00, 0x01, data};
        int res = send_desfire_cmd(&apdu, false, recv_data, &recv_len, &sw, 0, false);
        if (res != PM3_SUCCESS) {
            return 1;
        }
    }
    // else {
    /*
    cmd[0] = AUTHENTICATE;
    cmd[1] = payload->keyno;
    len = DesfireAPDU(cmd, 2, resp);
    */
    //}

    if (!recv_len) {
        return 2;
    }

    if (sw != status(MFDES_ADDITIONAL_FRAME)) {
        return 3;
    }

    uint32_t expectedlen = 8;
    if (payload->algo == MFDES_ALGO_AES || payload->algo == MFDES_ALGO_3K3DES) {
        expectedlen = 16;
    }

    if (recv_len != expectedlen) {
        return 4;
    }
    uint32_t rndlen = recv_len;

    // Part 2
    if (payload->mode != MFDES_AUTH_PICC) {
        memcpy(encRndB, recv_data, rndlen);
    } else {
        memcpy(encRndB, recv_data + 2, rndlen);
    }

    // Part 3
    if (payload->algo == MFDES_ALGO_AES) {
        if (mbedtls_aes_setkey_dec(&ctx, key->data, 128) != 0) {
            return 5;
        }
        mbedtls_aes_crypt_cbc(&ctx, MBEDTLS_AES_DECRYPT, rndlen, IV, encRndB, RndB);
    } else if (payload->algo == MFDES_ALGO_DES)
        des_decrypt(RndB, encRndB, key->data);
    else if (payload->algo == MFDES_ALGO_3DES)
        tdes_nxp_receive(encRndB, RndB, rndlen, key->data, IV, 2);
    else if (payload->algo == MFDES_ALGO_3K3DES) {
        tdes_nxp_receive(encRndB, RndB, rndlen, key->data, IV, 3);
    }

    if (g_debugMode > 1) {
        PrintAndLogEx(DEBUG, "encRndB: %s", sprint_hex(encRndB, 8));
        PrintAndLogEx(DEBUG, "RndB: %s", sprint_hex(RndB, 8));
    }

    // - Rotate RndB by 8 bits
    memcpy(rotRndB, RndB, rndlen);
    rol(rotRndB, rndlen);

    uint8_t encRndA[16] = {0x00};

    // - Encrypt our response
    if (payload->mode == MFDES_AUTH_DES || payload->mode == MFDES_AUTH_PICC) {
        des_decrypt(encRndA, RndA, key->data);
        memcpy(both, encRndA, rndlen);

        for (uint32_t x = 0; x < rndlen; x++) {
            rotRndB[x] = rotRndB[x] ^ encRndA[x];
        }

        des_decrypt(encRndB, rotRndB, key->data);
        memcpy(both + rndlen, encRndB, rndlen);
    } else if (payload->mode == MFDES_AUTH_ISO) {
        if (payload->algo == MFDES_ALGO_3DES) {
            uint8_t tmp[16] = {0x00};
            memcpy(tmp, RndA, rndlen);
            memcpy(tmp + rndlen, rotRndB, rndlen);
            if (g_debugMode > 1) {
                PrintAndLogEx(DEBUG, "rotRndB: %s", sprint_hex(rotRndB, rndlen));
                PrintAndLogEx(DEBUG, "Both: %s", sprint_hex(tmp, 16));
            }
            tdes_nxp_send(tmp, both, 16, key->data, IV, 2);
            if (g_debugMode > 1) {
                PrintAndLogEx(DEBUG, "EncBoth: %s", sprint_hex(both, 16));
            }
        } else if (payload->algo == MFDES_ALGO_3K3DES) {
            uint8_t tmp[32] = {0x00};
            memcpy(tmp, RndA, rndlen);
            memcpy(tmp + rndlen, rotRndB, rndlen);
            if (g_debugMode > 1) {
                PrintAndLogEx(DEBUG, "rotRndB: %s", sprint_hex(rotRndB, rndlen));
                PrintAndLogEx(DEBUG, "Both3k3: %s", sprint_hex(tmp, 32));
            }
            tdes_nxp_send(tmp, both, 32, key->data, IV, 3);
            if (g_debugMode > 1) {
                PrintAndLogEx(DEBUG, "EncBoth: %s", sprint_hex(both, 32));
            }
        }
    } else if (payload->mode == MFDES_AUTH_AES) {
        uint8_t tmp[32] = {0x00};
        memcpy(tmp, RndA, rndlen);
        memcpy(tmp + rndlen, rotRndB, rndlen);
        if (g_debugMode > 1) {
            PrintAndLogEx(DEBUG, "rotRndB: %s", sprint_hex(rotRndB, rndlen));
            PrintAndLogEx(DEBUG, "Both3k3: %s", sprint_hex(tmp, 32));
        }
        if (payload->algo == MFDES_ALGO_AES) {
            if (mbedtls_aes_setkey_enc(&ctx, key->data, 128) != 0) {
                return 6;
            }
            mbedtls_aes_crypt_cbc(&ctx, MBEDTLS_AES_ENCRYPT, 32, IV, tmp, both);
            if (g_debugMode > 1) {
                PrintAndLogEx(DEBUG, "EncBoth: %s", sprint_hex(both, 32));
            }
        }
    }

    uint32_t bothlen = 16;
    if (payload->algo == MFDES_ALGO_AES || payload->algo == MFDES_ALGO_3K3DES) {
        bothlen = 32;
    }
    if (payload->mode != MFDES_AUTH_PICC) {
        sAPDU apdu = {0x90, MFDES_ADDITIONAL_FRAME, 0x00, 0x00, bothlen, both};
        int res = send_desfire_cmd(&apdu, false, recv_data, &recv_len, &sw, 0, false);
        if (res != PM3_SUCCESS) {
            return 7;
        }
    } else {
        /*cmd[0] = ADDITIONAL_FRAME;
        memcpy(cmd + 1, both, 16);
        len = DesfireAPDU(cmd, 1 + 16, resp);

        if (res != PM3_SUCCESS) {
            PrintAndLogEx(SUCCESS, "Sending auth command %02X " _RED_("failed"),subcommand);
            return PM3_ESOFT;
        }*/
    }

    if (!recv_len) {
        return 8;
    }

    if (payload->mode != MFDES_AUTH_PICC) {
        if (sw != status(MFDES_S_OPERATION_OK)) {
            return 9;
        }
    } else {
        /*if (resp[1] != 0x00) {
            PrintAndLogEx(ERR,"Authentication failed. Card timeout.");
            return PM3_ESOFT;
        }*/
    }

    // Part 4
    // tag->session_key = &default_key;
    tag->session_key = realloc (tag->session_key,sizeof(struct desfire_key));
    memset (tag->session_key, 0x00, sizeof(struct desfire_key));

    Desfire_session_key_new(RndA, RndB, key, tag->session_key);

    if (payload->mode != MFDES_AUTH_PICC) {
        memcpy(encRndA, recv_data, rndlen);
    } else {
        memcpy(encRndA, recv_data + 2, rndlen);
    }

    if (payload->mode == MFDES_AUTH_DES || payload->mode == MFDES_AUTH_ISO || payload->mode == MFDES_AUTH_PICC) {
        if (payload->algo == MFDES_ALGO_DES)
            des_decrypt(encRndA, encRndA, key->data);
        else if (payload->algo == MFDES_ALGO_3DES)
            tdes_nxp_receive(encRndA, encRndA, rndlen, key->data, IV, 2);
        else if (payload->algo == MFDES_ALGO_3K3DES)
            tdes_nxp_receive(encRndA, encRndA, rndlen, key->data, IV, 3);
    } else if (payload->mode == MFDES_AUTH_AES) {
        if (mbedtls_aes_setkey_dec(&ctx, key->data, 128) != 0) {
            return 10;
        }
        mbedtls_aes_crypt_cbc(&ctx, MBEDTLS_AES_DECRYPT, rndlen, IV, encRndA, encRndA);
    }

    rol(RndA, rndlen);
    for (uint32_t x = 0; x < rndlen; x++) {
        if (RndA[x] != encRndA[x]) {
            if (g_debugMode > 1) {
                PrintAndLogEx(DEBUG, "Expected_RndA : %s", sprint_hex(RndA, rndlen));
                PrintAndLogEx(DEBUG, "Generated_RndA : %s", sprint_hex(encRndA, rndlen));
            }
            return 11;
        }
    }

    // If the 3Des key first 8 bytes = 2nd 8 Bytes then we are really using Singe Des
    // As such we need to set the session key such that the 2nd 8 bytes = 1st 8 Bytes
    if (payload->algo == MFDES_ALGO_3DES) {
        if (memcmp(key->data,&key->data[8],8) == 0)
            memcpy(&tag->session_key->data[8], tag->session_key->data, 8);
    }

    rpayload->sessionkeylen = payload->keylen;
    memcpy(rpayload->sessionkey, tag->session_key->data, rpayload->sessionkeylen);
    memset(tag->ivect, 0, MAX_CRYPTO_BLOCK_SIZE);
    tag->authenticated_key_no = payload->keyno;

    if (tag->authentication_scheme == AS_NEW) {
        cmac_generate_subkeys(tag->session_key, MCD_RECEIVE);
    }
    return PM3_SUCCESS;
}

static void AuthToError(int error) {
    switch (error) {
        case 1:
            PrintAndLogEx(SUCCESS, "Sending auth command failed");
            break;
        case 2:
            PrintAndLogEx(ERR, "Authentication failed. No data received");
            break;
        case 3:
            PrintAndLogEx(ERR, "Authentication failed. Invalid key number.");
            break;
        case 4:
            PrintAndLogEx(ERR, "Authentication failed. Length of answer doesn't match algo length");
            break;
        case 5:
            PrintAndLogEx(ERR, "mbedtls_aes_setkey_dec failed");
            break;
        case 6:
            PrintAndLogEx(ERR, "mbedtls_aes_setkey_enc failed");
            break;
        case 7:
            PrintAndLogEx(SUCCESS, "Sending auth command failed");
            break;
        case 8:
            PrintAndLogEx(ERR, "Authentication failed. Card timeout.");
            break;
        case 9:
            PrintAndLogEx(ERR, "Authentication failed.");
            break;
        case 10:
            PrintAndLogEx(ERR, "mbedtls_aes_setkey_dec failed");
            break;
        case 11:
            PrintAndLogEx(ERR, "Authentication failed. Cannot verify Session Key.");
            break;
        default:
            break;
    }
}

// -- test if card supports 0x0A
static int test_desfire_authenticate(void) {
    uint8_t data[] = {0x00};
    sAPDU apdu = {0x90, MFDES_AUTHENTICATE, 0x00, 0x00, 0x01, data}; // 0x0A, KEY 0
    uint32_t recv_len = 0;
    uint16_t sw = 0;
    int res = send_desfire_cmd(&apdu, true, NULL, &recv_len, &sw, 0, false);
    if (res == PM3_SUCCESS)
        if (sw == status(MFDES_ADDITIONAL_FRAME)) {
            DropFieldDesfire();
            return res;
        }
    return res;
}

// -- test if card supports 0x1A
static int test_desfire_authenticate_iso(void) {
    uint8_t data[] = {0x00};
    sAPDU apdu = {0x90, MFDES_AUTHENTICATE_ISO, 0x00, 0x00, 0x01, data}; // 0x1A, KEY 0
    uint32_t recv_len = 0;
    uint16_t sw = 0;
    int res = send_desfire_cmd(&apdu, true, NULL, &recv_len, &sw, 0, false);
    if (res == PM3_SUCCESS)
        if (sw == status(MFDES_ADDITIONAL_FRAME)) {
            DropFieldDesfire();
            return res;
        }
    return res;
}

// -- test if card supports 0xAA
static int test_desfire_authenticate_aes(void) {
    uint8_t data[] = {0x00};
    sAPDU apdu = {0x90, MFDES_AUTHENTICATE_AES, 0x00, 0x00, 0x01, data}; // 0xAA, KEY 0
    uint32_t recv_len = 0;
    uint16_t sw = 0;
    int res = send_desfire_cmd(&apdu, true, NULL, &recv_len, &sw, 0, false);
    if (res == PM3_SUCCESS)
        if (sw == status(MFDES_ADDITIONAL_FRAME)) {
            DropFieldDesfire();
            return res;
        }
    return res;
}

// --- GET FREE MEM
static int desfire_print_freemem(uint32_t free_mem) {
    PrintAndLogEx(SUCCESS, "   Available free memory on card         : " _GREEN_("%d bytes"), free_mem);
    return PM3_SUCCESS;
}

static int handler_desfire_freemem(uint32_t *free_mem) {
    if (free_mem == NULL) return PM3_EINVARG;

    uint8_t data[] = {0x00};
    sAPDU apdu = {0x90, MFDES_GET_FREE_MEMORY, 0x00, 0x00, 0x00, data}; // 0x6E
    *free_mem = 0;
    uint32_t recv_len = 0;
    uint16_t sw = 0;
    uint8_t fmem[4] = {0};

    size_t plen = apdu.Lc;
    uint8_t *p = mifare_cryto_preprocess_data(tag, (uint8_t *)apdu.data, &plen, 0, MDCM_PLAIN | CMAC_COMMAND);
    apdu.Lc = (uint8_t)plen;
    apdu.data = p;

    int res = send_desfire_cmd(&apdu, true, fmem, &recv_len, &sw, 0, true);

    if (res != PM3_SUCCESS)
        return res;

    size_t dlen = recv_len;
    p = mifare_cryto_postprocess_data(tag, apdu.data, &dlen, MDCM_PLAIN | CMAC_COMMAND | CMAC_VERIFY);
    (void)p;
    if (sw != status(MFDES_S_OPERATION_OK))
        return PM3_ESOFT;

    *free_mem = le24toh(fmem);
    return res;
}

static int mifare_desfire_change_key(uint8_t key_no, uint8_t *new_key, uint8_t new_algo, uint8_t *old_key, uint8_t old_algo, uint8_t aes_version) {

    if (new_key == NULL || old_key == NULL) {
        return PM3_EINVARG;
    }

    // AID == 000000  6bits LSB needs to be 0
    key_no &= 0x0F;

    /*
        Desfire treats Des keys as TDes but with the first half = 2nd half
        As such, we should be able to convert the Des to TDes then run the code as TDes
    */
    if (new_algo == MFDES_ALGO_DES) {
        memcpy(&new_key[8], new_key, 8);
        new_algo = MFDES_ALGO_3DES;
    }

    if (old_algo == MFDES_ALGO_DES) {
        memcpy(&old_key[8], old_key, 8);
        old_algo = MFDES_ALGO_3DES;
    }

    /*
     * Because new crypto methods can be setup only at application creation,
     * changing the card master key to one of them require a key_no tweak.
     */
    if (0x000000 == tag->selected_application) {

        // PICC master key, 6bits LSB needs to be 0
        key_no = 0x00;

        // PICC master key, keyalgo specific 2bit MSB
        switch (new_algo) {
            case MFDES_ALGO_DES:
            case MFDES_ALGO_3DES:
                break;            // 00xx xxx
            case MFDES_ALGO_3K3DES:
                key_no |= 0x40;   // 01xx xxx
                break;
            case MFDES_ALGO_AES:
                key_no |= 0x80;   // 10xx xxx
                break;
        }
    }
    /*
    keyno   1b
    key     8b
    cpy     8b
    crc     2b
    padding
    */

    // Variable length ciphered key data 24-42 bytes plus padding..
    uint8_t data[64] = {key_no};
    sAPDU apdu = {0x90, MFDES_CHANGE_KEY, 0x00, 0x00, 0x01, data}; // 0xC4

    size_t cmdcnt = 0;
    uint8_t csPkt[100] = {0x00}; // temp storage for AES/3K3Des packet to calculate checksum  (size ????)

    uint8_t new_key_length = 16;
    switch (new_algo) {
        /*
                // We have converted the DES to 3DES above,so this will never hit
                case MFDES_ALGO_DES:
                    memcpy(data + cmdcnt + 1, new_key, new_key_length);
                    memcpy(data + cmdcnt + 1 + new_key_length, new_key, new_key_length);
                    break;
        */
        case MFDES_ALGO_3DES:
        case MFDES_ALGO_AES:
            new_key_length = 16;
            memcpy(data + cmdcnt + 1, new_key, new_key_length);
            break;
        case MFDES_ALGO_3K3DES:
            new_key_length = 24;
            memcpy(data + cmdcnt + 1, new_key, new_key_length);
            break;
    }

    if ((tag->authenticated_key_no & 0x0f) != (key_no & 0x0f)) {
        if (old_key) {
            for (uint32_t n = 0; n < new_key_length; n++) {
                data[cmdcnt + 1 + n] ^= old_key[n];
            }
        }
    }

    cmdcnt += new_key_length;

    if (new_algo == MFDES_ALGO_AES) {
        data[cmdcnt + 1] = aes_version;
        cmdcnt += 1;
    }

    if ((tag->authenticated_key_no & 0x0f) != (key_no & 0x0f)) {
        switch (tag->authentication_scheme) {
            case AS_LEGACY:
                iso14443a_crc_append(data + 1, cmdcnt);
                cmdcnt += 2;

//              iso14443a_crc(new_key, new_key_length, data + cmdcnt);
//              Add offset + 1 for key no. at start
                iso14443a_crc(new_key, new_key_length, data + 1 + cmdcnt);
                cmdcnt += 2;
                break;
            case AS_NEW:
                if (new_algo == MFDES_ALGO_AES) {
                    // AES Checksum must cover : C4<KeyNo>    <PrevKey XOR Newkey>          <NewKeyVer>
                    //                           C4  01   A0B08090E0F0C0D02030001060704050      03
                    // 19 bytes
                    //uint8_t csPkt[30] = {0x00};
                    csPkt[0] = MFDES_CHANGE_KEY;
                    memcpy(&csPkt[1], data, 18);

                    desfire_crc32(csPkt, 19, data + 1 + cmdcnt);
                } else if (new_algo == MFDES_ALGO_3K3DES) {
                    // 3K3Des checksum must cover : C4 <KeyNo> <PrevKey XOR NewKey>
                    csPkt[0] = MFDES_CHANGE_KEY;
                    memcpy (&csPkt[1], data, 25);
                    desfire_crc32(csPkt, 26, data + 1 + cmdcnt);
                } else {
                    desfire_crc32_append(data + 1, cmdcnt);
                }
                cmdcnt += 4;

                desfire_crc32(new_key, new_key_length, data + 1 + cmdcnt);
                cmdcnt += 4;
                break;
        }
    } else {
        switch (tag->authentication_scheme) {
            case AS_LEGACY:
                iso14443a_crc_append(data + 1, cmdcnt);
                cmdcnt += 2;
                break;
            case AS_NEW:
                if (new_algo == MFDES_ALGO_AES) {
                    // AES Checksum must cover : C4<KeyNo>    <Newkey data>                 <NewKeyVer>
                    //                           C4  01   A0B08090E0F0C0D02030001060704050      03
                    csPkt[0] = MFDES_CHANGE_KEY;
                    memcpy(&csPkt[1], data, 18);
                    desfire_crc32(csPkt, 19, data + 1 + cmdcnt);
                 } else if (new_algo == MFDES_ALGO_3K3DES) {
                    // 3K3Des checksum must cover : C4 <KeyNo> <Newkey Data>
                    csPkt[0] = MFDES_CHANGE_KEY;
                    memcpy (&csPkt[1], data, 25);
                    desfire_crc32(csPkt, 26, data + 1 + cmdcnt);
                } else {
                    desfire_crc32_append(data + 1, cmdcnt);
                }
                cmdcnt += 4;
                //  desfire_crc32_append(data, cmdcnt);
                //  cmdcnt += 4;
                break;
        }
    }

    uint8_t *p = mifare_cryto_preprocess_data(tag, data + 1, (size_t *)&cmdcnt, 0, MDCM_ENCIPHERED | ENC_COMMAND | NO_CRC);
    apdu.Lc = (uint8_t)cmdcnt + 1;
    // apdu.data = p;
    // the above data pointed to from p did not have the key no. at the start, so copy preprocessed data after the key no.
    memcpy(&data[1], p, cmdcnt);
    apdu.data = data;

    uint32_t recv_len = 0;
    uint16_t sw = 0;

    //  If we call send_desfire with 2nd option (turn field on), it will turn off then on
    //  leading to loosing the authentication on the aid, so lets not turn on here.
    //    int res = send_desfire_cmd(&apdu, true, NULL, &recv_len, &sw, 0, true);
    int res = send_desfire_cmd(&apdu, false, NULL, &recv_len, &sw, 0, true);

    if (res != PM3_SUCCESS) {
        PrintAndLogEx(WARNING, _RED_("can't change key -> %s"), GetErrorString(res, &sw));
        DropFieldDesfire();
        return res;
    }

    size_t sn = recv_len;

<<<<<<< HEAD
    if ((new_algo == MFDES_ALGO_AES) || (new_algo == MFDES_ALGO_3K3DES))
    {
=======
    if (new_algo == MFDES_ALGO_AES) {
>>>>>>> 1599aa75
        // AES expects us to Calculate CMAC for status byte : OK 0x00  (0x91 00)
        // As such if we get this far without an error, we should be good
        // Since we are dropping the field, we dont need to maintain the CMAC etc.
        // Setting sn = 1 will allow the post process to just exit (as status only)
        
        // Simular 3K3Des has some work to validate, but as long as the reply code was 00
        // e.g. 02  fe  ec  77  ca  13  e0  c2  06  [91  00 (OK)]  69  67

        sn = 1;
    }

    p = mifare_cryto_postprocess_data(tag, data, &sn, MDCM_PLAIN | CMAC_COMMAND | CMAC_VERIFY);

    // Should be finished processing the changekey so lets ensure the field is dropped.
    DropFieldDesfire();

    if (!p) {
        /*
            Note in my testing on an EV1, the AES password did change, with the number of returned bytes was 8, expected 9 <status><8 byte cmac>
            As such !p is true and the code reports "Error on changing key"; so comment back to user until its fixed.

            Note: as at 19 May 2021, with the sn = 1 patch above, this should no longer be reachable!
        */
        if (new_algo == MFDES_ALGO_AES) {
            PrintAndLogEx(WARNING, "AES Key may have been changed, please check new password with the auth command.");
        }

        return PM3_ESOFT;
    }

    /*
     * If we changed the current authenticated key, we are not authenticated
     * anymore.
     */
    if (key_no == tag->authenticated_key_no) {
        free(tag->session_key);
        tag->session_key = NULL;
    }

    return PM3_SUCCESS;
}

// --- GET SIGNATURE
static int desfire_print_signature(uint8_t *uid, uint8_t uidlen, uint8_t *signature, size_t signature_len, nxp_cardtype_t card_type) {
    (void)card_type;

    if (uid == NULL) {
        PrintAndLogEx(DEBUG, "UID=NULL");
        return PM3_EINVARG;
    }
    if (signature == NULL) {
        PrintAndLogEx(DEBUG, "SIGNATURE=NULL");
        return PM3_EINVARG;
    }
    // ref:  MIFARE Desfire Originality Signature Validation
    // See tools/recover_pk.py to recover Pk from UIDs and signatures
#define PUBLIC_DESFIRE_ECDA_KEYLEN 57
    const ecdsa_publickey_t nxp_desfire_public_keys[] = {
        {"NTAG424DNA, DESFire EV2", "048A9B380AF2EE1B98DC417FECC263F8449C7625CECE82D9B916C992DA209D68422B81EC20B65A66B5102A61596AF3379200599316A00A1410"},
        {"NTAG413DNA, DESFire EV1", "04BB5D514F7050025C7D0F397310360EEC91EAF792E96FC7E0F496CB4E669D414F877B7B27901FE67C2E3B33CD39D1C797715189AC951C2ADD"},
        {"DESFire EV2", "04B304DC4C615F5326FE9383DDEC9AA892DF3A57FA7FFB3276192BC0EAA252ED45A865E3B093A3D0DCE5BE29E92F1392CE7DE321E3E5C52B3A"},
        {"DESFire EV3", "041DB46C145D0A36539C6544BD6D9B0AA62FF91EC48CBC6ABAE36E0089A46F0D08C8A715EA40A63313B92E90DDC1730230E0458A33276FB743"},
        {"NTAG424DNA, NTAG424DNATT, DESFire Light EV2", "04B304DC4C615F5326FE9383DDEC9AA892DF3A57FA7FFB3276192BC0EAA252ED45A865E3B093A3D0DCE5BE29E92F1392CE7DE321E3E5C52B3B"},
        {"DESFire Light", "040E98E117AAA36457F43173DC920A8757267F44CE4EC5ADD3C54075571AEBBF7B942A9774A1D94AD02572427E5AE0A2DD36591B1FB34FCF3D"},
        {"MIFARE Plus EV1", "044409ADC42F91A8394066BA83D872FB1D16803734E911170412DDF8BAD1A4DADFD0416291AFE1C748253925DA39A5F39A1C557FFACD34C62E"},
        {"MIFARE Pluc Evx", "04BB49AE4447E6B1B6D21C098C1538B594A11A4A1DBF3D5E673DEACDEB3CC512D1C08AFA1A2768CE20A200BACD2DC7804CD7523A0131ABF607"},
    };


    uint32_t i;
    bool is_valid = false;

    for (i = 0; i < ARRAYLEN(nxp_desfire_public_keys); i++) {

        int dl = 0;
        uint8_t key[PUBLIC_DESFIRE_ECDA_KEYLEN];
        param_gethex_to_eol(nxp_desfire_public_keys[i].value, 0, key, PUBLIC_DESFIRE_ECDA_KEYLEN, &dl);

        int res = ecdsa_signature_r_s_verify(MBEDTLS_ECP_DP_SECP224R1, key, uid, uidlen, signature, signature_len, false);
        is_valid = (res == 0);
        if (is_valid)
            break;
    }
//    PrintAndLogEx(NORMAL, "");
//    PrintAndLogEx(INFO, "--- " _CYAN_("Tag Signature"));
    if (is_valid == false || i == ARRAYLEN(nxp_desfire_public_keys)) {
        PrintAndLogEx(INFO, "    Elliptic curve parameters: NID_secp224r1");
        PrintAndLogEx(INFO, "             TAG IC Signature: %s", sprint_hex_inrow(signature, 16));
        PrintAndLogEx(INFO, "                             : %s", sprint_hex_inrow(signature + 16, 16));
        PrintAndLogEx(INFO, "                             : %s", sprint_hex_inrow(signature + 32, 16));
        PrintAndLogEx(INFO, "                             : %s", sprint_hex_inrow(signature + 48, signature_len - 48));
        PrintAndLogEx(SUCCESS, "       Signature verification: " _RED_("failed"));
        return PM3_ESOFT;
    }

    PrintAndLogEx(INFO, " IC signature public key name: " _GREEN_("%s"), nxp_desfire_public_keys[i].desc);
    PrintAndLogEx(INFO, "IC signature public key value: %.32s", nxp_desfire_public_keys[i].value);
    PrintAndLogEx(INFO, "                             : %.32s", nxp_desfire_public_keys[i].value + 32);
    PrintAndLogEx(INFO, "                             : %.32s", nxp_desfire_public_keys[i].value + 64);
    PrintAndLogEx(INFO, "                             : %.32s", nxp_desfire_public_keys[i].value + 96);
    PrintAndLogEx(INFO, "    Elliptic curve parameters: NID_secp224r1");
    PrintAndLogEx(INFO, "             TAG IC Signature: %s", sprint_hex_inrow(signature, 16));
    PrintAndLogEx(INFO, "                             : %s", sprint_hex_inrow(signature + 16, 16));
    PrintAndLogEx(INFO, "                             : %s", sprint_hex_inrow(signature + 32, 16));
    PrintAndLogEx(INFO, "                             : %s", sprint_hex_inrow(signature + 48, signature_len - 48));
    PrintAndLogEx(SUCCESS, "       Signature verification: " _GREEN_("successful"));
    return PM3_SUCCESS;
}

static int handler_desfire_signature(uint8_t *signature, size_t *signature_len) {

    if (signature == NULL) {
        PrintAndLogEx(DEBUG, "SIGNATURE=NULL");
        return PM3_EINVARG;
    }
    if (signature_len == NULL) {
        PrintAndLogEx(DEBUG, "SIGNATURE_LEN=NULL");
        return PM3_EINVARG;
    }

    uint8_t c[] = {0x00};
    sAPDU apdu = {0x90, MFDES_READSIG, 0x00, 0x00, sizeof(c), c}; // 0x3C

    uint32_t recv_len = 0;
    uint16_t sw = 0;
    int res = send_desfire_cmd(&apdu, true, signature, &recv_len, &sw, 0, true);
    if (res == PM3_SUCCESS) {
        if (recv_len != 56) {
            *signature_len = 0;
            res = PM3_ESOFT;
        } else {
            *signature_len = recv_len;
        }
    }
    DropFieldDesfire();
    return res;
}

// --- KEY VERSION
static int desfire_print_keyversion(uint8_t key_idx, uint8_t key_version) {
    PrintAndLogEx(SUCCESS, "   Key [%u]  Version : %d (0x%02x)", key_idx, key_version, key_version);
    return PM3_SUCCESS;
}

static int handler_desfire_keyversion(uint8_t curr_key, uint8_t *num_versions) {
    if (num_versions == NULL) {
        PrintAndLogEx(DEBUG, "NUM_VERSIONS=NULL");
        return PM3_EINVARG;
    }
    sAPDU apdu = {0x90, MFDES_GET_KEY_VERSION, 0x00, 0x00, 0x01, &curr_key}; //0x64
    uint32_t recv_len = 0;
    uint16_t sw = 0;
    int res = send_desfire_cmd(&apdu, false, num_versions, &recv_len, &sw, 0, true);

    if (res != PM3_SUCCESS)
        return res;

    if (sw != status(MFDES_S_OPERATION_OK))
        return PM3_ESOFT;

    return res;
}

// --- KEY SETTING  Application Master Key
static int desfire_print_amk_keysetting(uint8_t key_settings, uint8_t num_keys, int algo) {
    PrintAndLogEx(SUCCESS, "  AID Key settings           : 0x%02x", key_settings);
    // 2 MSB denotes
    const char *str =                 "  Max key number and type    : %d, " _YELLOW_("%s");

    if (algo == MFDES_ALGO_DES)
        PrintAndLogEx(SUCCESS, str, num_keys & 0x3F, "(3)DES");
    else if (algo == MFDES_ALGO_AES)
        PrintAndLogEx(SUCCESS, str, num_keys & 0x3F, "AES");
    else if (algo == MFDES_ALGO_3K3DES)
        PrintAndLogEx(SUCCESS, str, num_keys & 0x3F, "3K3DES");

    //PrintAndLogEx(SUCCESS, "  Max number of keys in AID  : %d", num_keys & 0x3F);
    PrintAndLogEx(INFO, "-------------------------------------------------------------");
    PrintAndLogEx(SUCCESS, "  Changekey Access rights");

    // Access rights.
    uint8_t rights = ((key_settings >> 4) & 0x0F);
    switch (rights) {
        case 0x0:
            PrintAndLogEx(SUCCESS, "  -- AMK authentication is necessary to change any key (default)");
            break;
        case 0xE:
            PrintAndLogEx(SUCCESS, "  -- Authentication with the key to be changed (same KeyNo) is necessary to change a key");
            break;
        case 0xF:
            PrintAndLogEx(SUCCESS, "  -- All keys (except AMK,see Bit0) within this application are frozen");
            break;
        default:
            PrintAndLogEx(SUCCESS,
                          "  -- Authentication with the specified key is necessary to change any key.\n"
                          "A change key and a PICC master key (CMK) can only be changed after authentication with the master key.\n"
                          "For keys other then the master or change key, an authentication with the same key is needed."
                         );
            break;
    }

    PrintAndLogEx(SUCCESS, "   [%c...] AMK Configuration changeable   : %s", (key_settings & (1 << 3)) ? '1' : '0', (key_settings & (1 << 3)) ? _GREEN_("YES") : "NO (frozen)");
    PrintAndLogEx(SUCCESS, "   [.%c..] AMK required for create/delete : %s", (key_settings & (1 << 2)) ? '1' : '0', (key_settings & (1 << 2)) ? "NO" : "YES");
    PrintAndLogEx(SUCCESS, "   [..%c.] Directory list access with AMK : %s", (key_settings & (1 << 1)) ? '1' : '0', (key_settings & (1 << 1)) ? "NO" : "YES");
    PrintAndLogEx(SUCCESS, "   [...%c] AMK is changeable              : %s", (key_settings & (1 << 0)) ? '1' : '0', (key_settings & (1 << 0)) ? _GREEN_("YES") : "NO (frozen)");
    return PM3_SUCCESS;
}

// --- KEY SETTING  PICC Master Key (CMK)
static int desfire_print_piccmk_keysetting(uint8_t key_settings, uint8_t num_keys, int algo) {
    //PrintAndLogEx(INFO, "--- " _CYAN_("PICC Master Key (CMK) settings"));
    // number of Master keys (0x01)
    PrintAndLogEx(SUCCESS, "   Number of Masterkeys                  : " _YELLOW_("%u"), (num_keys & 0x3F));
    const char *str = "   Operation of PICC master key          : " _YELLOW_("%s");

    if (algo == MFDES_ALGO_DES)
        PrintAndLogEx(SUCCESS, str, "(3)DES");
    else if (algo == MFDES_ALGO_AES)
        PrintAndLogEx(SUCCESS, str, "AES");
    else if (algo == MFDES_ALGO_3K3DES)
        PrintAndLogEx(SUCCESS, str, "3K3DES");

    uint8_t cmk_num_versions = 0;
    if (handler_desfire_keyversion(0, &cmk_num_versions) == PM3_SUCCESS) {
        PrintAndLogEx(SUCCESS, "   PICC Master key Version               : " _YELLOW_("%d (0x%02x)"), cmk_num_versions, cmk_num_versions);
    }

    PrintAndLogEx(INFO, "   ----------------------------------------------------------");

    // Authentication tests
    int res = test_desfire_authenticate();
    if (res == PM3_SUCCESS)
        PrintAndLogEx(SUCCESS, "   [0x0A] Authenticate      : %s", (res == PM3_SUCCESS) ? _YELLOW_("YES") : "NO");

    res = test_desfire_authenticate_iso();
    if (res == PM3_SUCCESS)
        PrintAndLogEx(SUCCESS, "   [0x1A] Authenticate ISO  : %s", (res == PM3_SUCCESS) ? _YELLOW_("YES") : "NO");

    res = test_desfire_authenticate_aes();
    if (res == PM3_SUCCESS)
        PrintAndLogEx(SUCCESS, "   [0xAA] Authenticate AES  : %s", (res == PM3_SUCCESS) ? _YELLOW_("YES") : "NO");

    PrintAndLogEx(INFO, "-------------------------------------------------------------");
    PrintAndLogEx(INFO, " Key setting: 0x%02X [%c%c%c%c]",
                  key_settings,
                  (key_settings & (1 << 3)) ? '1' : '0',
                  (key_settings & (1 << 2)) ? '1' : '0',
                  (key_settings & (1 << 1)) ? '1' : '0',
                  (key_settings & (1 << 0)) ? '1' : '0'
                 );

    PrintAndLogEx(SUCCESS, "   [%c...] CMK Configuration changeable   : %s", (key_settings & (1 << 3)) ? '1' : '0', (key_settings & (1 << 3)) ? _GREEN_("YES") : "NO (frozen)");
    PrintAndLogEx(SUCCESS, "   [.%c..] CMK required for create/delete : %s", (key_settings & (1 << 2)) ? '1' : '0', (key_settings & (1 << 2)) ? _GREEN_("NO") : "YES");
    PrintAndLogEx(SUCCESS, "   [..%c.] Directory list access with CMK : %s", (key_settings & (1 << 1)) ? '1' : '0', (key_settings & (1 << 1)) ? _GREEN_("NO") : "YES");
    PrintAndLogEx(SUCCESS, "   [...%c] CMK is changeable              : %s", (key_settings & (1 << 0)) ? '1' : '0', (key_settings & (1 << 0)) ? _GREEN_("YES") : "NO (frozen)");
    return PM3_SUCCESS;
}

static int handler_desfire_getkeysettings(uint8_t *key_settings, uint8_t *num_keys) {
    if (key_settings == NULL) {
        PrintAndLogEx(DEBUG, "KEY_SETTINGS=NULL");
        return PM3_EINVARG;
    }
    if (num_keys == NULL) {
        PrintAndLogEx(DEBUG, "NUM_KEYS=NULL");
        return PM3_EINVARG;
    }
    sAPDU apdu = {0x90, MFDES_GET_KEY_SETTINGS, 0x00, 0x00, 0x00, NULL}; //0x45

    uint32_t recv_len = 0;
    uint16_t sw = 0;
    uint8_t data[2] = {0};
    int res = send_desfire_cmd(&apdu, false, data, &recv_len, &sw, 0, true);

    if (res != PM3_SUCCESS)
        return res;
    if (sw != status(MFDES_S_OPERATION_OK))
        return PM3_ESOFT;

    *key_settings = data[0];
    *num_keys = data[1];
    return res;
}

static int handler_desfire_getuid(uint8_t *uid) {
    if (uid == NULL) {
        PrintAndLogEx(DEBUG, "UID=NULL");
        return PM3_EINVARG;
    }
    sAPDU apdu = {0x90, MFDES_GET_UID, 0x00, 0x00, 0x00, NULL}; //0x51
    uint32_t recv_len = 0;
    uint16_t sw = 0;

    // Setup the pre-process to update the IV etc. (not needed in the apdu to send to card)
    size_t plen = 1;
    uint8_t tmp_data[100] = { 0x00 }; // Note sure on size, but 100 is more then enough
    tmp_data[0] = MFDES_GET_UID;
    int8_t *p = mifare_cryto_preprocess_data(tag, tmp_data, &plen, 0, MDCM_PLAIN | CMAC_COMMAND);
    (void)p;

    // Send request/apdu
    int res = send_desfire_cmd(&apdu, false, uid, &recv_len, &sw, 0, true);

    if (res != PM3_SUCCESS)
        return res;

    if (sw != status(MFDES_S_OPERATION_OK))
        return PM3_ESOFT;

    // decrypt response
    size_t dlen = recv_len;
    p = mifare_cryto_postprocess_data(tag, uid, &dlen, CMAC_COMMAND | CMAC_VERIFY | MAC_VERIFY | MDCM_ENCIPHERED);
    (void)p;

    DropFieldDesfire();

    return res;
}

static int handler_desfire_commit_transaction(void) {
    sAPDU apdu = {0x90, MFDES_COMMIT_TRANSACTION, 0x00, 0x00, 0x00, NULL}; //0xC7
    uint32_t recv_len = 0;
    uint16_t sw = 0;
    int res = send_desfire_cmd(&apdu, false, NULL, &recv_len, &sw, 0, true);

    if (res != PM3_SUCCESS)
        return res;

    if (sw != status(MFDES_S_OPERATION_OK))
        return PM3_ESOFT;

    return res;
}

/*static int handler_desfire_abort_transaction(void) {
    sAPDU apdu = {0x90, MFDES_ABORT_TRANSACTION, 0x00, 0x00, 0x00, NULL}; //0xA7
    uint32_t recv_len = 0;
    uint16_t sw = 0;
    int res = send_desfire_cmd(&apdu, false, NULL, &recv_len, &sw, 0, true);

    if (res != PM3_SUCCESS)
        return res;

    if (sw != status(MFDES_S_OPERATION_OK))
        return PM3_ESOFT;

    return res;
}*/

// --- GET APPIDS
static int handler_desfire_appids(uint8_t *dest, uint32_t *app_ids_len) {
    if (dest == NULL) {
        PrintAndLogEx(DEBUG, "DEST=NULL");
        return PM3_EINVARG;
    }
    if (app_ids_len == NULL) {
        PrintAndLogEx(DEBUG, "APP_IDS_LEN=NULL");
        return PM3_EINVARG;
    }

    sAPDU apdu = {0x90, MFDES_GET_APPLICATION_IDS, 0x00, 0x00, 0x00, NULL}; //0x6a
    uint32_t recv_len = 0;
    uint16_t sw = 0;
    int res = send_desfire_cmd(&apdu, true, dest, &recv_len, &sw, 0, true);

    if (res != PM3_SUCCESS)
        return res;

    if (sw != status(MFDES_S_OPERATION_OK))
        return PM3_ESOFT;

    *app_ids_len = (uint8_t)(recv_len & 0xFF);
    return res;
}

// --- GET DF NAMES
static int handler_desfire_dfnames(dfname_t *dest, uint8_t *dfname_count) {

    if (g_debugMode > 1) {
        if (dest == NULL) PrintAndLogEx(ERR, "DEST = NULL");
        if (dfname_count == NULL) PrintAndLogEx(ERR, "DFNAME_COUNT = NULL");
    }

    if (dest == NULL || dfname_count == NULL)
        return PM3_EINVARG;

    *dfname_count = 0;
    sAPDU apdu = {0x90, MFDES_GET_DF_NAMES, 0x00, 0x00, 0x00, NULL}; //0x6d
    uint32_t recv_len = 0;
    uint16_t sw = 0;
    int res = send_desfire_cmd(&apdu, true, (uint8_t *)dest, &recv_len, &sw, sizeof(dfname_t), true);
    if (res != PM3_SUCCESS) {
        return res;
    }

    if (sw != status(MFDES_S_OPERATION_OK))
        return PM3_ESOFT;

    *dfname_count = recv_len;
    return res;
}

static int handler_desfire_select_application(uint8_t *aid) {
    if (g_debugMode > 1) {
        if (aid == NULL) {
            PrintAndLogEx(ERR, "AID=NULL");
        }
    }
    if (aid == NULL) {
        return PM3_EINVARG;
    }

    sAPDU apdu = {0x90, MFDES_SELECT_APPLICATION, 0x00, 0x00, 0x03, aid}; //0x5a
    uint32_t recv_len = 0;
    uint16_t sw = 0;

    int res = send_desfire_cmd(&apdu, !tag->rf_field_on, NULL, &recv_len, &sw, sizeof(dfname_t), true);
    if (res != PM3_SUCCESS) {
        PrintAndLogEx(WARNING,
                      _RED_("   Can't select AID 0x%X -> %s"),
                      (aid[2] << 16) + (aid[1] << 8) + aid[0],
                      GetErrorString(res, &sw)
                     );
        DropFieldDesfire();
        return res;
    }
    memcpy(&tag->selected_application, aid, 3);
    return PM3_SUCCESS;
}

static int key_setting_to_algo(uint8_t aid[3], uint8_t *key_setting, mifare_des_authalgo_t *algo, uint8_t *num_keys) {
    int res = handler_desfire_select_application(aid);
    if (res != PM3_SUCCESS) return res;

    *num_keys = 0;
    res = handler_desfire_getkeysettings(key_setting, num_keys);
    if (res == PM3_SUCCESS) {
        switch (*num_keys >> 6) {
            case 0:
                *algo = MFDES_ALGO_DES;
                break;
            case 1:
                *algo = MFDES_ALGO_3K3DES;
                break;
            case 2:
                *algo = MFDES_ALGO_AES;
                break;
        }
    }
    return res;
}

static int handler_desfire_fileids(uint8_t *dest, uint32_t *file_ids_len) {
    if (g_debugMode > 1) {
        if (dest == NULL) PrintAndLogEx(ERR, "DEST=NULL");
        if (file_ids_len == NULL) PrintAndLogEx(ERR, "FILE_IDS_LEN=NULL");
    }
    if (dest == NULL || file_ids_len == NULL) return PM3_EINVARG;
    sAPDU apdu = {0x90, MFDES_GET_FILE_IDS, 0x00, 0x00, 0x00, NULL}; //0x6f
    uint32_t recv_len = 0;
    uint16_t sw = 0;
    *file_ids_len = 0;
    int res = send_desfire_cmd(&apdu, false, dest, &recv_len, &sw, 0, true);
    if (res != PM3_SUCCESS) {
        PrintAndLogEx(WARNING, _RED_("   Can't get file ids -> %s"), GetErrorString(res, &sw));
        DropFieldDesfire();
        return res;
    }
    *file_ids_len = recv_len;
    return res;
}

// none, verified
static int handler_desfire_filesettings(uint8_t file_id, uint8_t *dest, uint32_t *destlen) {
    if (g_debugMode > 1) {
        if (dest == NULL) PrintAndLogEx(ERR, "DEST=NULL");
        if (destlen == NULL) PrintAndLogEx(ERR, "DESTLEN=NULL");
    }
    if (dest == NULL || destlen == NULL) return PM3_EINVARG;
    sAPDU apdu = {0x90, MFDES_GET_FILE_SETTINGS, 0x00, 0x00, 0x01, &file_id}; // 0xF5
    uint16_t sw = 0;
    int res = send_desfire_cmd(&apdu, false, dest, destlen, &sw, 0, true);
    if (res != PM3_SUCCESS) {
        PrintAndLogEx(WARNING, _RED_("   Can't get file settings -> %s"), GetErrorString(res, &sw));
        DropFieldDesfire();
        return res;
    }
    return res;
}

static int handler_desfire_createapp(aidhdr_t *aidhdr, bool usename, bool usefid) {
    if (aidhdr == NULL) return PM3_EINVARG;

    sAPDU apdu = {0x90, MFDES_CREATE_APPLICATION, 0x00, 0x00, sizeof(aidhdr_t), (uint8_t *)aidhdr}; // 0xCA

    if (usename == false) {
        apdu.Lc = apdu.Lc - sizeof(aidhdr->name);
    }
    if (usefid == false) {
        apdu.Lc = apdu.Lc - sizeof(aidhdr->fid);
    }
    uint8_t *data = NULL;

    // skip over FID if not used.
    if (usefid == false && usename) {
        data = calloc(apdu.Lc, sizeof(uint8_t));
        apdu.data = data;

        memcpy(data, aidhdr->aid, sizeof(aidhdr->aid));
        data[3] = aidhdr->keysetting1;
        data[4] = aidhdr->keysetting2;
        memcpy(data + 5, aidhdr->name, sizeof(aidhdr->name));

        PrintAndLogEx(INFO, "new data:  %s", sprint_hex_inrow(data, apdu.Lc));
    }

    uint16_t sw = 0;
    uint32_t recvlen = 0;
    int res = send_desfire_cmd(&apdu, false, NULL, &recvlen, &sw, 0, true);
    if (data != NULL) {
        free(data);
    }
    if (res != PM3_SUCCESS) {
        PrintAndLogEx(WARNING, _RED_("   Can't create aid -> %s"), GetErrorString(res, &sw));
        DropFieldDesfire();
    }
    return res;
}

static int handler_desfire_deleteapp(const uint8_t *aid) {
    if (aid == NULL) {
        return PM3_EINVARG;
    }
    sAPDU apdu = {0x90, MFDES_DELETE_APPLICATION, 0x00, 0x00, 3, (uint8_t *)aid}; // 0xDA
    uint16_t sw = 0;
    uint32_t recvlen = 0;
    int res = send_desfire_cmd(&apdu, false, NULL, &recvlen, &sw, 0, true);
    if (res != PM3_SUCCESS) {
        PrintAndLogEx(WARNING, _RED_("   Can't delete aid -> %s"), GetErrorString(res, &sw));
        DropFieldDesfire();
    }
    return res;
}

static int handler_desfire_credit(mfdes_value_t *value, uint8_t cs) {
    sAPDU apdu = {0x90, MFDES_CREDIT, 0x00, 0x00, 1 + 4, (uint8_t *)value}; // 0x0C
    uint16_t sw = 0;
    uint32_t recvlen = 0;

    size_t plen = apdu.Lc;
    uint8_t *p = mifare_cryto_preprocess_data(tag, (uint8_t *)apdu.data, &plen, 0, cs | MAC_COMMAND | CMAC_COMMAND | ENC_COMMAND);
    apdu.Lc = (uint8_t)plen;
    apdu.data = p;

    int res = send_desfire_cmd(&apdu, false, NULL, &recvlen, &sw, 0, true);
    if (res != PM3_SUCCESS) {
        PrintAndLogEx(WARNING, _RED_("   Can't credit value -> %s"), GetErrorString(res, &sw));
        DropFieldDesfire();
        return res;
    }
    return res;
}

static int handler_desfire_limitedcredit(mfdes_value_t *value, uint8_t cs) {
    sAPDU apdu = {0x90, MFDES_LIMITED_CREDIT, 0x00, 0x00, 1 + 4, (uint8_t *)value}; // 0x1C
    uint16_t sw = 0;
    uint32_t recvlen = 0;

    size_t plen = apdu.Lc;
    uint8_t *p = mifare_cryto_preprocess_data(tag, (uint8_t *)apdu.data, &plen, 0, cs | MAC_COMMAND | CMAC_COMMAND | ENC_COMMAND);
    apdu.Lc = (uint8_t)plen;
    apdu.data = p;

    int res = send_desfire_cmd(&apdu, false, NULL, &recvlen, &sw, 0, true);
    if (res != PM3_SUCCESS) {
        PrintAndLogEx(WARNING, _RED_("   Can't credit limited value -> %s"), GetErrorString(res, &sw));
        DropFieldDesfire();
        return res;
    }
    return res;
}

static int handler_desfire_debit(mfdes_value_t *value, uint8_t cs) {
    sAPDU apdu = {0x90, MFDES_DEBIT, 0x00, 0x00, 1 + 4, (uint8_t *)value}; // 0xDC
    uint16_t sw = 0;
    uint32_t recvlen = 0;

    size_t plen = apdu.Lc;
    uint8_t *p = mifare_cryto_preprocess_data(tag, (uint8_t *)apdu.data, &plen, 0, cs | MAC_COMMAND | CMAC_COMMAND | ENC_COMMAND);
    apdu.Lc = (uint8_t)plen;
    apdu.data = p;

    int res = send_desfire_cmd(&apdu, false, NULL, &recvlen, &sw, 0, true);
    if (res != PM3_SUCCESS) {
        PrintAndLogEx(WARNING, _RED_("   Can't debit value -> %s"), GetErrorString(res, &sw));
        DropFieldDesfire();
        return res;
    }
    return res;
}

static int handler_desfire_readdata(mfdes_data_t *data, MFDES_FILE_TYPE_T type, uint8_t cs) {
    if (data->fileno > 0x1F) {
        return PM3_EINVARG;
    }

    sAPDU apdu = {0x90, MFDES_READ_DATA, 0x00, 0x00, 1 + 3 + 3, (uint8_t *)data}; // 0xBD
    if (type == MFDES_RECORD_FILE) {
        apdu.INS = MFDES_READ_RECORDS; //0xBB
    }

    // we need the CMD 0xBD <data> to calc the CMAC
    uint8_t tmp_data[8]; // Since the APDU is hardcoded to 7 bytes of payload 7+1 = 8 is enough.
    tmp_data[0] = apdu.INS;
    memcpy(&tmp_data[1], data, 7);

    // size_t plen = apdu.Lc;
    // uint8_t *p = mifare_cryto_preprocess_data(tag, (uint8_t *)data, &plen, 0, MDCM_PLAIN | CMAC_COMMAND);
    // apdu.Lc = (uint8_t)plen;
    // apdu.data = p;

    size_t plen = 8;
    uint8_t *p = mifare_cryto_preprocess_data(tag, tmp_data, &plen, 0, MDCM_PLAIN | CMAC_COMMAND);
    (void)p;
    // apdu data does not need the cmd, so use the original read command data.
    apdu.Lc =  7;
    apdu.data = (uint8_t *)data;

    uint16_t sw = 0;
    uint32_t resplen = 0;
    int res = send_desfire_cmd(&apdu, false, data->data, &resplen, &sw, 0, true);
    if (res != PM3_SUCCESS) {
        PrintAndLogEx(WARNING, _RED_("   Can't read data -> %s"), GetErrorString(res, &sw));
        DropFieldDesfire();
        return res;
    }

    size_t dlen = resplen;
    p = mifare_cryto_postprocess_data(tag, data->data, &dlen, cs | CMAC_COMMAND | CMAC_VERIFY | MAC_VERIFY);
    (void)p;

    if (dlen != -1)
        resplen = dlen;

    memcpy(data->length, &resplen, 3);
    return res;
}

static int handler_desfire_getvalue(mfdes_value_t *value, uint32_t *resplen, uint8_t cs) {

    if (value->fileno > 0x1F)
        return PM3_EINVARG;

    sAPDU apdu = {0x90, MFDES_GET_VALUE, 0x00, 0x00, 0x01, &value->fileno}; // 0xBD
    uint16_t sw = 0;
    *resplen = 0;

    size_t plen = apdu.Lc;
    uint8_t *p = mifare_cryto_preprocess_data(tag, (uint8_t *)apdu.data, &plen, 0, MDCM_PLAIN | CMAC_COMMAND);
    apdu.Lc = (uint8_t)plen;
    apdu.data = p;

    int res = send_desfire_cmd(&apdu, false, value->value, resplen, &sw, 0, true);
    if (res != PM3_SUCCESS) {
        PrintAndLogEx(WARNING, _RED_("   Can't read data -> %s"), GetErrorString(res, &sw));
        DropFieldDesfire();
        return res;
    }
    size_t dlen = (size_t) * resplen;
    p = mifare_cryto_postprocess_data(tag, value->value, &dlen, cs | CMAC_COMMAND | CMAC_VERIFY | MAC_VERIFY);
    (void)p;
    return res;
}

static int handler_desfire_writedata(mfdes_data_t *data, MFDES_FILE_TYPE_T type, uint8_t cs) {
    /*                  LC  FN  OF  OF  OF  LN  LN  LN  DD  DD  DD
        90  3d  00  00  16  01  00  00  00  0f  00  00  00  0f  20  00  3b  00  34  04  06  e1  04  0f  fe  00  00  00
        90  3d  00  00  09  02  00  00  00  02  00  00  00  00  00
    */

    if (data->fileno > 0x1F) {
        return PM3_EINVARG;
    }
    uint32_t datatowrite = le24toh(data->length);
    uint32_t offset = le24toh(data->offset);
    uint32_t datasize, recvlen = 0;
    int res = PM3_SUCCESS;
    uint16_t sw = 0;
    uint8_t tmp[60] = {0};
    mfdes_data_t sdata;
    sAPDU apdu = {0x90, MFDES_WRITE_DATA, 0x00, 0x00, 0, (uint8_t *) &sdata}; // 0x3D
    tmp[0] = MFDES_WRITE_DATA;
    tmp[1] = data->fileno;
    apdu.data = &tmp[1]; // tmp[0] is holding the OPCODE for macd calc, so we dont want it in the apdu
    if (type == MFDES_RECORD_FILE) apdu.INS = MFDES_WRITE_RECORD;

    while (datatowrite) {

        if (datatowrite > 52)
            datasize = 52;
        else
            datasize = datatowrite;

        // Build packet to pre-process (using CMD FN OFFSET LEN DATA)
        tmp[2] = offset & 0xFF;
        tmp[3] = (offset >> 8) & 0xFF;
        tmp[4] = (offset >> 16) & 0xFF;
        tmp[5] = datasize & 0xFF;
        tmp[6] = (datasize >> 8) & 0xFF;
        tmp[7] = (datasize >> 16) & 0xFF;
        memcpy(&tmp[8], (uint8_t *)&data->data[offset], datasize);

        size_t plen = datasize + 8;
        uint8_t *p = mifare_cryto_preprocess_data(tag, tmp, &plen, 8, cs | MAC_COMMAND | CMAC_COMMAND | ENC_COMMAND);

        // Copy actual data as needed to create APDU Format
        if (plen != -1) {
            memcpy(&tmp[8], &p[8], plen - 8);
            // need to drop the OpCode from plen
            apdu.Lc = plen - 1;
        }

        /*
                // we dont want to change the value of datasize, so delt with above without change
                // Doing so can create wrong offsets and endless loop.
                if (plen != -1) datasize = (uint8_t)plen;
                memcpy(&tmp[7], p, datasize);

                apdu.Lc = datasize + 1 + 3 + 3;
        */

        res = send_desfire_cmd(&apdu, false, NULL, &recvlen, &sw, 0, true);
        if (res != PM3_SUCCESS) {
            PrintAndLogEx(WARNING, _RED_("   Can't write data -> %s"), GetErrorString(res, &sw));
            DropFieldDesfire();
            return res;
        }
        offset += datasize;
        datatowrite -= datasize;
    }
    if (type == MFDES_RECORD_FILE) {
        if (handler_desfire_commit_transaction() != PM3_SUCCESS) {
            PrintAndLogEx(WARNING, _RED_("   Can't commit transaction -> %s"), GetErrorString(res, &sw));
            DropFieldDesfire();
            return res;
        }
    }
    return res;
}

static int handler_desfire_deletefile(uint8_t file_no) {
    if (file_no > 0x1F)
        return PM3_EINVARG;

    sAPDU apdu = {0x90, MFDES_DELETE_FILE, 0x00, 0x00, 1, &file_no}; // 0xDF
    uint16_t sw = 0;
    uint32_t recvlen = 0;
    int res = send_desfire_cmd(&apdu, false, NULL, &recvlen, &sw, 0, true);
    if (res != PM3_SUCCESS) {
        PrintAndLogEx(WARNING, _RED_("   Can't delete file -> %s"), GetErrorString(res, &sw));
        DropFieldDesfire();
        return res;
    }
    return res;
}

static int handler_desfire_clear_record_file(uint8_t file_no) {
    if (file_no > 0x1F)
        return PM3_EINVARG;

    sAPDU apdu = {0x90, MFDES_CLEAR_RECORD_FILE, 0x00, 0x00, 1, &file_no}; // 0xEB
    uint16_t sw = 0;
    uint32_t recvlen = 0;
    int res = send_desfire_cmd(&apdu, false, NULL, &recvlen, &sw, 0, true);
    if (res != PM3_SUCCESS) {
        PrintAndLogEx(WARNING, _RED_("   Can't clear record file -> %s"), GetErrorString(res, &sw));
        DropFieldDesfire();
        return res;
    } else {
        res = handler_desfire_commit_transaction();
        if (res != PM3_SUCCESS) {
            PrintAndLogEx(WARNING, _RED_("   Can't commit transaction -> %s"), GetErrorString(res, &sw));
            DropFieldDesfire();
            return res;
        }
    }
    return res;
}

static int handler_desfire_create_value_file(mfdes_value_file_t *value) {
    if (value->fileno > 0x1F) return PM3_EINVARG;

    sAPDU apdu = {0x90, MFDES_CREATE_VALUE_FILE, 0x00, 0x00, sizeof(mfdes_value_file_t), (uint8_t *)value}; // 0xCc

    uint16_t sw = 0;
    uint32_t recvlen = 0;
    int res = send_desfire_cmd(&apdu, false, NULL, &recvlen, &sw, 0, true);
    if (res != PM3_SUCCESS) {
        PrintAndLogEx(WARNING, _RED_("   Can't create value -> %s"), GetErrorString(res, &sw));
        DropFieldDesfire();
        return res;
    }
    return res;
}

static int handler_desfire_create_std_file(mfdes_file_t *file) {
    if (file->fileno > 0x1F)
        return PM3_EINVARG;

    sAPDU apdu = {0x90, MFDES_CREATE_STD_DATA_FILE, 0x00, 0x00, sizeof(mfdes_file_t), (uint8_t *)file}; // 0xCD

    uint16_t sw = 0;
    uint32_t recvlen = 0;
    int res = send_desfire_cmd(&apdu, false, NULL, &recvlen, &sw, 0, true);
    if (res != PM3_SUCCESS) {
        PrintAndLogEx(WARNING, _RED_("   Can't create file -> %s"), GetErrorString(res, &sw));
        DropFieldDesfire();
        return res;
    }
    return res;
}

static int handler_desfire_create_linearrecordfile(mfdes_linear_t *file) {
    if (file->fileno > 0x1F)
        return PM3_EINVARG;

    if (memcmp(file->recordsize, "\x00\x00\x00", 3) == 0) return PM3_EINVARG;
    sAPDU apdu = {0x90, MFDES_CREATE_LINEAR_RECORD_FILE, 0x00, 0x00, sizeof(mfdes_linear_t), (uint8_t *)file}; // 0xC1

    uint16_t sw = 0;
    uint32_t recvlen = 0;
    int res = send_desfire_cmd(&apdu, false, NULL, &recvlen, &sw, 0, true);
    if (res != PM3_SUCCESS) {
        PrintAndLogEx(WARNING, _RED_("   Can't create linear record file -> %s"), GetErrorString(res, &sw));
        DropFieldDesfire();
        return res;
    }
    return res;
}

static int handler_desfire_create_cyclicrecordfile(mfdes_linear_t *file) {
    if (memcmp(file->recordsize, "\x00\x00\x00", 3) == 0)
        return PM3_EINVARG;

    if (file->fileno > 0x1F)
        return PM3_EINVARG;

    sAPDU apdu = {0x90, MFDES_CREATE_CYCLIC_RECORD_FILE, 0x00, 0x00, sizeof(mfdes_linear_t), (uint8_t *)file}; // 0xC0

    uint16_t sw = 0;
    uint32_t recvlen = 0;
    int res = send_desfire_cmd(&apdu, false, NULL, &recvlen, &sw, 0, true);
    if (res != PM3_SUCCESS) {
        PrintAndLogEx(WARNING, _RED_("   Can't create cyclic record file -> %s"), GetErrorString(res, &sw));
        DropFieldDesfire();
        return res;
    }
    return res;
}

static int handler_desfire_create_backup_file(mfdes_file_t *file) {
    if (file->fileno > 0x1F) return PM3_EINVARG;

    sAPDU apdu = {0x90, MFDES_CREATE_BACKUP_DATA_FILE, 0x00, 0x00, sizeof(mfdes_file_t), (uint8_t *)file}; // 0xCB

    uint16_t sw = 0;
    uint32_t recvlen = 0;
    int res = send_desfire_cmd(&apdu, false, NULL, &recvlen, &sw, 0, true);
    if (res != PM3_SUCCESS) {
        PrintAndLogEx(WARNING, _RED_("   Can't create backup file -> %s"), GetErrorString(res, &sw));
        DropFieldDesfire();
        return res;
    }
    return res;
}

static int getKeySettings(uint8_t *aid) {
    if (aid == NULL) return PM3_EINVARG;

    uint8_t num_keys = 0;
    uint8_t key_setting = 0;
    int res = 0;
    if (memcmp(aid, "\x00\x00\x00", 3) == 0) {

        // CARD MASTER KEY
        //PrintAndLogEx(INFO, "--- " _CYAN_("CMK - PICC, Card Master Key settings"));

        // KEY Settings - AMK
        mifare_des_authalgo_t algo = MFDES_ALGO_DES;
        res = key_setting_to_algo(aid, &key_setting, &algo, &num_keys);

        if (res == PM3_SUCCESS) {
            desfire_print_piccmk_keysetting(key_setting, num_keys, algo);
        } else {
            PrintAndLogEx(WARNING, _RED_("   Can't read PICC Master key settings"));
        }

    } else {

        // AID - APPLICATION MASTER KEYS
        //PrintAndLogEx(SUCCESS, "--- " _CYAN_("AMK - Application Master Key settings"));
        res = handler_desfire_select_application(aid);
        if (res != PM3_SUCCESS) return res;

        // KEY Settings - AMK
        mifare_des_authalgo_t algo = MFDES_ALGO_DES;
        res = key_setting_to_algo(aid, &key_setting, &algo, &num_keys);
        if (res == PM3_SUCCESS) {
            desfire_print_amk_keysetting(key_setting, num_keys, algo);
        } else {
            PrintAndLogEx(WARNING, _RED_("   Can't read Application Master key settings"));
        }

        // KEY VERSION  - AMK
        uint8_t num_version = 0;
        if (handler_desfire_keyversion(0, &num_version) == PM3_SUCCESS) {
            PrintAndLogEx(INFO, "-------------------------------------------------------------");
            PrintAndLogEx(INFO, "  Application keys");
            desfire_print_keyversion(0, num_version);
        } else {
            PrintAndLogEx(WARNING, "   Can't read AID master key version. Trying all keys");
        }

        // From 0x01 to numOfKeys.  We already got 0x00. (AMK)
        num_keys &= 0x3F;
        if (num_keys > 1) {
            for (uint8_t i = 0x01; i < num_keys; ++i) {
                if (handler_desfire_keyversion(i, &num_version) == PM3_SUCCESS) {
                    desfire_print_keyversion(i, num_version);
                } else {
                    PrintAndLogEx(WARNING, "   Can't read key %d  (0x%02x) version", i, i);
                }
            }
        }
    }

    DropFieldDesfire();
    return PM3_SUCCESS;
}

static void swap32(uint8_t *data) {
    if (data == NULL) return;
    uint8_t tmp = data[0];
    data[0] = data[3];
    data[3] = tmp;
    tmp = data[2];
    data[2] = data[1];
    data[1] = tmp;
};

static void swap24(uint8_t *data) {
    if (data == NULL) return;
    uint8_t tmp = data[0];
    data[0] = data[2];
    data[2] = tmp;
};

static void swap16(uint8_t *data) {
    if (data == NULL) return;
    uint8_t tmp = data[0];
    data[0] = data[1];
    data[1] = tmp;
};

static int desfire_authenticate(int cmdAuthMode, int cmdAuthAlgo, uint8_t *aid, uint8_t *key, int cmdKeyNo, uint8_t cmdKdfAlgo, uint8_t kdfInputLen, uint8_t *kdfInput, mfdes_auth_res_t *rpayload) {
    switch (cmdAuthMode) {
        case MFDES_AUTH_DES:
            if (cmdAuthAlgo != MFDES_ALGO_DES && cmdAuthAlgo != MFDES_ALGO_3DES) {
                PrintAndLogEx(NORMAL, "Crypto algo not valid for the auth des mode");
                return PM3_EINVARG;
            }
            break;
        case MFDES_AUTH_ISO:
            if (cmdAuthAlgo != MFDES_ALGO_3DES && cmdAuthAlgo != MFDES_ALGO_3K3DES) {
                PrintAndLogEx(NORMAL, "Crypto algo not valid for the auth iso mode");
                return PM3_EINVARG;
            }
            break;
        case MFDES_AUTH_AES:
            if (cmdAuthAlgo != MFDES_ALGO_AES) {
                PrintAndLogEx(NORMAL, "Crypto algo not valid for the auth aes mode");
                return PM3_EINVARG;
            }
            break;
        case MFDES_AUTH_PICC:
            if (cmdAuthAlgo != MFDES_AUTH_DES) {
                PrintAndLogEx(NORMAL, "Crypto algo not valid for the auth picc mode");
                return PM3_EINVARG;
            }
            break;
        default:
            PrintAndLogEx(WARNING, "Wrong Auth mode (%d) -> (1=normal, 2=iso, 3=aes)", cmdAuthMode);
            return PM3_EINVARG;
    }

    int keylength = 16;

    switch (cmdAuthAlgo) {
        case MFDES_ALGO_3DES:
            keylength = 16;
            break;
        case MFDES_ALGO_3K3DES:
            keylength = 24;
            break;
        case MFDES_ALGO_AES:
            keylength = 16;
            break;
        default:
            cmdAuthAlgo = MFDES_ALGO_DES;
            keylength = 8;
            break;
    }

    switch (cmdKdfAlgo) {
        case MFDES_KDF_ALGO_AN10922:
            // TODO: 2TDEA and 3TDEA keys use an input length of 1-15 bytes
            if (cmdAuthAlgo != MFDES_ALGO_AES) {
                PrintAndLogEx(FAILED, "Crypto algo not valid for the KDF AN10922 algo.");
                return PM3_EINVARG;
            }
            if (kdfInputLen < 1 || kdfInputLen > 31) {
                PrintAndLogEx(FAILED, "KDF AN10922 algo requires an input of length 1-31 bytes.");
                return PM3_EINVARG;
            }
            break;
        case MFDES_KDF_ALGO_GALLAGHER:
            // TODO: 2TDEA and 3TDEA keys use an input length of 1-15 bytes
            if (cmdAuthAlgo != MFDES_ALGO_AES) {
                PrintAndLogEx(FAILED, "Crypto algo not valid for the KDF AN10922 algo.");
                return PM3_EINVARG;
            }
            break;
        // KDF input arg is ignored as it'll be generated.
        case MFDES_KDF_ALGO_NONE:
            break;
        default:
            PrintAndLogEx(WARNING, "KDF algo %d is not supported.", cmdKdfAlgo);
            return PM3_EINVARG;
    }

    // KEY
    int res = handler_desfire_select_application(aid);
    if (res != PM3_SUCCESS) return res;

    if (memcmp(aid, "\x00\x00\x00", 3) != 0) {
        uint8_t file_ids[33] = {0};
        uint32_t file_ids_len = 0;
        res = handler_desfire_fileids(file_ids, &file_ids_len);
        if (res != PM3_SUCCESS) return res;
    }

    mfdes_authinput_t payload;
    payload.keylen = keylength;
    memcpy(payload.key, key, keylength);
    payload.mode = cmdAuthMode;
    payload.algo = cmdAuthAlgo;
    payload.keyno = cmdKeyNo;
    payload.kdfAlgo = cmdKdfAlgo;
    payload.kdfInputLen = kdfInputLen;
    memcpy(payload.kdfInput, kdfInput, kdfInputLen);

    int error = handler_desfire_auth(&payload, rpayload);
    if (error == PM3_SUCCESS) {
        memcpy(&currentauth[payload.keyno], &payload, sizeof(mfdes_authinput_t));
    }

    return error;
}

static int CmdHF14ADesGetUID(const char *Cmd) {
    CLIParserContext *ctx;
    CLIParserInit(&ctx, "hf mfdes getuid",
                  "Get UID from a MIFARE DESfire tag",
                  "hf mfdes getuid");

    void *argtable[] = {
        arg_param_begin,
        arg_param_end
    };
    CLIExecWithReturn(ctx, Cmd, argtable, true);
    CLIParserFree(ctx);

    uint8_t uid[16] = {0};
    int res = handler_desfire_getuid(uid);
    if (res != PM3_SUCCESS) {
        DropFieldDesfire();
        PrintAndLogEx(ERR, "Error on getting uid.");
        return res;
    }

    // This could be done better. by the crc calc checks.
    // Extract the Card UID length (needs rework to allow for 10 Byte UID
    uint8_t uidlen = 16;

    // Get datalen <uid len> + <crclen> by removing padding.
    while ((uidlen > 0) && (uid[uidlen] == 0x00))
        uidlen--;

    if (tag->authentication_scheme == AS_LEGACY)
        uidlen -= 2; // 2 byte crc
    else
        uidlen -= 4; // 4 byte crc

    if (uidlen <= 4) // < incase we trimmed a CRC 00 or more
        uidlen = 4;
    else    
        uidlen = 7;

//    PrintAndLogEx(SUCCESS, "    UID: " _GREEN_("%s"), sprint_hex(uid, sizeof(uid)));
    PrintAndLogEx(SUCCESS, "    UID: " _GREEN_("%s"), sprint_hex(uid, uidlen));
    return res;
}

static int CmdHF14ADesSelectApp(const char *Cmd) {
    CLIParserContext *ctx;
    CLIParserInit(&ctx, "hf mfdes selectaid",
                  "Select Application ID",
                  "hf mfdes selectaid -a 123456"
                 );

    void *argtable[] = {
        arg_param_begin,
        arg_strx0("a", "aid", "<hex>", "App ID to select as hex bytes (3 bytes, big endian)"),
        arg_param_end
    };
    CLIExecWithReturn(ctx, Cmd, argtable, false);
    int aidlength = 3;
    uint8_t aid[3] = {0};
    CLIGetHexWithReturn(ctx, 1, aid, &aidlength);
    CLIParserFree(ctx);

    swap24(aid);

    if (aidlength != 3) {
        PrintAndLogEx(ERR, "AID must have 3 bytes length");
        return PM3_EINVARG;
    }

    int res = handler_desfire_select_application(aid);
    if (res != PM3_SUCCESS) {
        PrintAndLogEx(ERR, "Error on selecting aid.");
        DropFieldDesfire();
    } else {
        PrintAndLogEx(SUCCESS, "Successfully selected aid.");
    }
    return res;
}

static int CmdHF14ADesCreateApp(const char *Cmd) {
    CLIParserContext *ctx;
    CLIParserInit(&ctx, "hf mfdes createaid",
                  "Create Application ID",
                  "hf mfdes createaid -a 123456 -f 1111 -k 0E -l 2E --name Test"
                 );

    void *argtable[] = {
        arg_param_begin,
        arg_strx0("a",  "aid",    "<hex>", "App ID to create as hex bytes (3 hex bytes)"),
        arg_strx0("f",  "fid",    "<hex>", "File ID to create"),
        arg_strx0("k",  "ks1",    "<hex>", "Key Setting 1 (Application Master Key Settings)"),
        arg_strx0("l",  "ks2",    "<hex>", "Key Setting 2"),
        arg_str0(NULL,  "name",   "<ascii>", "App ISO-4 Name"),
        arg_param_end
    };
    CLIExecWithReturn(ctx, Cmd, argtable, false);
    /* KeySetting 1 (AMK Setting):
       0:   Allow change master key
       1:   Free Directory list access without master key
            0: AMK auth needed for GetFileSettings and GetKeySettings
            1: No AMK auth needed for GetFileIDs, GetISOFileIDs, GetFileSettings, GetKeySettings
       2:   Free create/delete without master key
            0:  CreateFile/DeleteFile only with AMK auth
            1:  CreateFile/DeleteFile always
       3:   Configuration changable
            0: Configuration frozen
            1: Configuration changable if authenticated with AMK (default)
       4-7: ChangeKey Access Rights
            0: Application master key needed (default)
            0x1..0xD: Auth with specific key needed to change any key
            0xE: Auth with the key to be changed (same KeyNo) is necessary to change a key
            0xF: All Keys within this application are frozen

    */
    /* KeySetting 2:
       0..3: Number of keys stored within the application (max. 14 keys)
       4:    RFU
       5:    Use of 2 byte ISO FID, 0: No, 1: Yes
       6..7: Crypto Method 00: DES/3DES, 01: 3K3DES, 10: AES
       Example:
            2E = FID, DES, 14 keys
            6E = FID, 3K3DES, 14 keys
            AE = FID, AES, 14 keys
    */
    int aidlength = 3;
    uint8_t aid[3] = {0};
    CLIGetHexWithReturn(ctx, 1, aid, &aidlength);

    int fidlength = 2;
    uint8_t fid[2] = {0};
    CLIGetHexWithReturn(ctx, 2, fid, &fidlength);

    int keylen1 = 1;
    uint8_t keysetting1[1] = {0};
    CLIGetHexWithReturn(ctx, 3, keysetting1, &keylen1);

    int keylen2 = 1;
    uint8_t keysetting2[1] = {0};
    CLIGetHexWithReturn(ctx, 4, keysetting2, &keylen2);

    int namelen = 16;
    uint8_t name[16] = {0};
    CLIGetStrWithReturn(ctx, 5, name, &namelen);
    CLIParserFree(ctx);

    swap24(aid);
    swap16(fid);

    if (aidlength != 3) {
        PrintAndLogEx(ERR, "AID must have 3 bytes length");
        return PM3_EINVARG;
    }

    if (fidlength != 2 && fidlength != 0) {
        PrintAndLogEx(ERR, "FID must have 2 bytes length");
        return PM3_EINVARG;
    }

    bool usefid = (fidlength != 0);

    if (keylen1 != 1) {
        PrintAndLogEx(ERR, "Keysetting1 must have 1 byte length");
        return PM3_EINVARG;
    }

    if (keylen2 != 1) {
        PrintAndLogEx(ERR, "Keysetting2 must have 1 byte length");
        return PM3_EINVARG;
    }

    if (namelen > 16) {
        PrintAndLogEx(ERR, "Name has a max. of 16 bytes length");
        return PM3_EINVARG;
    }
    bool usename = true;
    if (namelen == 0) usename = false;

    //90 ca 00 00 0e 3cb849 09 22 10e1 d27600 00850101 00
    /*char name[]="Test";
    uint8_t aid[]={0x12,0x34,0x56};
    uint8_t fid[]={0x11,0x22};
    uint8_t keysetting1=0xEE;
    uint8_t keysetting2=0xEE;*/

    if (memcmp(aid, "\x00\x00\x00", 3) == 0) {
        PrintAndLogEx(WARNING, _RED_("   Creating root aid 000000 is forbidden"));
        return PM3_ESOFT;
    }

    aidhdr_t aidhdr;
    memcpy(aidhdr.aid, aid, sizeof(aid));
    aidhdr.keysetting1 = keysetting1[0];
    aidhdr.keysetting2 = keysetting2[0];

    if (usefid)
        memcpy(aidhdr.fid, fid, sizeof(aidhdr.fid));

    if (usename)
        memcpy(aidhdr.name, name, sizeof(aidhdr.name));

    PrintAndLogEx(INFO, "Creating AID using:");
    PrintAndLogEx(INFO, "AID      %s", sprint_hex_inrow(aidhdr.aid, sizeof(aidhdr.aid)));
    PrintAndLogEx(INFO, "Key set1 0x%02X", aidhdr.keysetting1);
    PrintAndLogEx(INFO, "Key Set2 0x%02X", aidhdr.keysetting2);
    if (usefid)
        PrintAndLogEx(INFO, "FID      %s", sprint_hex_inrow(aidhdr.fid, sizeof(aidhdr.fid)));
    if (usename)
        PrintAndLogEx(INFO, "DF Name  %s", aidhdr.name);

    /*
        uint8_t rootaid[3] = {0x00, 0x00, 0x00};
        int res = handler_desfire_select_application(rootaid);
        if (res != PM3_SUCCESS) {
            DropFieldDesfire();
            return res;
        }
    */

    int res = handler_desfire_createapp(&aidhdr, usename, usefid);
    DropFieldDesfire();
    if (res == PM3_SUCCESS) {
        PrintAndLogEx(SUCCESS, "Successfully created aid.");
    }
    return res;
}

static int CmdHF14ADesDeleteApp(const char *Cmd) {
    CLIParserContext *ctx;
    CLIParserInit(&ctx, "hf mfdes deleteaid",
                  "Delete Application ID",
                  "hf mfdes deleteaid -a 123456"
                 );

    void *argtable[] = {
        arg_param_begin,
        arg_strx0("a", "aid", "<hex>", "App ID to delete (3 hex bytes, big endian)"),
        arg_param_end
    };
    CLIExecWithReturn(ctx, Cmd, argtable, false);
    int aidlength = 3;
    uint8_t aid[3] = {0};
    CLIGetHexWithReturn(ctx, 1, aid, &aidlength);
    CLIParserFree(ctx);
    swap24(aid);
    if (aidlength != 3) {
        PrintAndLogEx(ERR, "AID must have 3 bytes length.");
        return PM3_EINVARG;
    }

    if (memcmp(aid, "\x00\x00\x00", 3) == 0) {
        PrintAndLogEx(WARNING, _RED_("   Deleting root aid 000000 is forbidden."));
        return PM3_ESOFT;
    }

    int res = handler_desfire_deleteapp(aid);
    DropFieldDesfire();

    if (res == PM3_SUCCESS) {
        PrintAndLogEx(SUCCESS, "Successfully deleted aid.");
    }
    return res;
}

static int selectfile(uint8_t *aid, uint8_t fileno, uint8_t *cs) {
    if (handler_desfire_select_application(aid) != PM3_SUCCESS) {
        PrintAndLogEx(ERR, _RED_("   Couldn't select aid."));
        return PM3_ESOFT;
    }


    uint8_t filesettings[20] = {0};
    uint32_t fileset_len = 0;
    int res = handler_desfire_filesettings(fileno, filesettings, &fileset_len);
    if (res != PM3_SUCCESS) return res;

    if (tag->session_key != NULL) {

        uint8_t keyno = tag->authenticated_key_no;
        if (currentauth[keyno].keyno == keyno) {

            mfdes_auth_res_t rpayload;
            if (handler_desfire_auth(&currentauth[keyno], &rpayload) != PM3_SUCCESS) {
                PrintAndLogEx(ERR, _RED_("   Couldn't authenticate key."));
                return PM3_ESOFT;
            }

        } else if (keyno != 0xE) {
            PrintAndLogEx(ERR, _RED_("   Please authenticate first."));
            return PM3_ESOFT;
        }
    }
    *cs = filesettings[1];
    return res;
}

static int CmdHF14ADesClearRecordFile(const char *Cmd) {
    CLIParserContext *ctx;
    CLIParserInit(&ctx, "hf mfdes clearfile",
                  "Clear record file\nMake sure to select aid or authenticate aid before running this command.",
                  "hf mfdes clearfile -n 01"
                 );

    void *argtable[] = {
        arg_param_begin,
        arg_int0("n", "fileno", "<dec>", "File Number (0 - 31)"),
        arg_strx0("a", "aid",   "<hex>", "App ID to select as hex bytes (3 bytes, big endian)"),
        arg_param_end
    };
    CLIExecWithReturn(ctx, Cmd, argtable, false);
    int fno = arg_get_int_def(ctx, 1, 0);
    int aidlength = 3;
    uint8_t aid[3] = {0};
    CLIGetHexWithReturn(ctx, 2, aid, &aidlength);
    swap24(aid);
    CLIParserFree(ctx);

    if (fno > 0x1F) {
        PrintAndLogEx(ERR, "File number range is invalid (exp 0 - 31), got %d", fno);
        return PM3_EINVARG;
    }

    if (aidlength != 3 && aidlength != 0) {
        PrintAndLogEx(ERR, _RED_("   The given aid must have 3 bytes (big endian)."));
        return PM3_ESOFT;
    } else if (aidlength == 0) {
        if (memcmp(&tag->selected_application, aid, 3) == 0) {
            PrintAndLogEx(ERR, _RED_("   You need to select an aid first."));
            return PM3_ESOFT;
        }
        memcpy(aid, (uint8_t *)&tag->selected_application, 3);
    }
    uint8_t cs = 0;
    if (selectfile(aid, fno, &cs) != PM3_SUCCESS) {
        PrintAndLogEx(ERR, _RED_("   Error on selecting file."));
        return PM3_ESOFT;
    }

    int res = handler_desfire_clear_record_file(fno);
    if (res == PM3_SUCCESS) {
        PrintAndLogEx(SUCCESS, "Successfully cleared record file.");
    } else {
        PrintAndLogEx(ERR, "Error on deleting file : %d", res);
    }
    DropFieldDesfire();
    return res;
}

static int CmdHF14ADesDeleteFile(const char *Cmd) {
    CLIParserContext *ctx;
    CLIParserInit(&ctx, "hf mfdes deletefile",
                  "Delete File",
                  "hf mfdes deletefile -n 01 -> Make sure to select aid or authenticate aid before running this command."
                 );

    void *argtable[] = {
        arg_param_begin,
        arg_int0("n", "fileno", "<dec>", "File Number (0 - 31)"),
        arg_strx0("a", "aid",   "<hex>", "App ID to select as hex bytes (3 bytes, big endian)"),
        arg_param_end
    };

    CLIExecWithReturn(ctx, Cmd, argtable, false);
    int fno = arg_get_int_def(ctx, 1, 0);

    int aidlength = 3;
    uint8_t aid[3] = {0};
    CLIGetHexWithReturn(ctx, 2, aid, &aidlength);
    swap24(aid);
    CLIParserFree(ctx);

    if (fno > 0x1F) {
        PrintAndLogEx(ERR, "File number range is invalid (exp 0 - 31), got %d", fno);
        return PM3_EINVARG;
    }

    if (aidlength != 3 && aidlength != 0) {
        PrintAndLogEx(ERR, _RED_("   The given aid must have 3 bytes (big endian)."));
        return PM3_ESOFT;
    } else if (aidlength == 0) {
        if (memcmp(&tag->selected_application, aid, 3) == 0) {
            PrintAndLogEx(ERR, _RED_("   You need to select an aid first."));
            return PM3_ESOFT;
        }
        memcpy(aid, (uint8_t *)&tag->selected_application, 3);
    }
    uint8_t cs = 0;
    if (selectfile(aid, fno, &cs) != PM3_SUCCESS) {
        PrintAndLogEx(ERR, _RED_("   Error on selecting file."));
        return PM3_ESOFT;
    }

    int res = handler_desfire_deletefile(fno);
    if (res == PM3_SUCCESS) {
        PrintAndLogEx(SUCCESS, "Successfully deleted file..");
    } else {
        PrintAndLogEx(ERR, "Error on deleting file : %d", res);
    }
    DropFieldDesfire();
    return res;
}

static int CmdHF14ADesCreateFile(const char *Cmd) {
    CLIParserContext *ctx;
    CLIParserInit(&ctx, "hf mfdes createfile",
                  "Create Standard/Backup File",
                  "hf mfdes createfile -f 0001 -n 01 -c 0 -r EEEE -s 000100 -a 123456"
                 );

    void *argtable[] = {
        arg_param_begin,
        arg_int0("n", "fileno",    "<dec>", "File Number (0 - 31)"),
        arg_strx0("f", "fileid",   "<hex>", "ISO FID (2 hex bytes, big endian)"),
        arg_int0("c", "com",       "<dec>", "Communication setting (0 = Plain, 1 = Plain + MAC, 3 = Enciphered)"),
        arg_strx0("r", "rights",   "<hex>", "Access rights (2 hex bytes -> RW/Chg/R/W, 0x0 - 0xD Key, 0xE Free, 0xF Denied)"),
        arg_strx0("s", "filesize", "<hex>", "File size (3 hex bytes, big endian)"),
        arg_lit0("b", "backup", "Create backupfile instead of standard file"),
        arg_strx0("a", "aid",      "<hex>", "App ID to select as hex bytes (3 bytes, big endian)"),
        arg_param_end
    };

    CLIExecWithReturn(ctx, Cmd, argtable, false);
    int fno = arg_get_int_def(ctx, 1, 0);

    int fidlength = 0;
    uint8_t fid[2] = {0};
    int res_flen = CLIParamHexToBuf(arg_get_str(ctx, 2), fid, 2, &fidlength);

    uint8_t comset = arg_get_int(ctx, 3);
    int arlength = 0;
    uint8_t ar[2] = {0};
    CLIGetHexWithReturn(ctx, 4, ar, &arlength);

    int fsizelen = 0;
    uint8_t filesize[3] = {0};
    CLIGetHexWithReturn(ctx, 5, filesize, &fsizelen);

    bool isbackup = arg_get_lit(ctx, 6);
    int aidlength = 3;
    uint8_t aid[3] = {0};
    CLIGetHexWithReturn(ctx, 7, aid, &aidlength);
    swap24(aid);
    CLIParserFree(ctx);

    swap16(fid);
    swap24(filesize);

    if (fno > 0x1F) {
        PrintAndLogEx(ERR, "File number range is invalid (exp 0 - 31), got %d", fno);
        return PM3_EINVARG;
    }
    if (comset != 0 && comset != 1 && comset != 3) {
        PrintAndLogEx(ERR, "Communication setting must be either 0=Plain, 1=Plain+MAC or 3=Encrypt.");
        return PM3_EINVARG;
    }

    if (arlength != 2) {
        PrintAndLogEx(ERR, "Access rights must have 2 hex bytes length.");
        return PM3_EINVARG;
    }

    if (fsizelen != 3) {
        PrintAndLogEx(ERR, "Filesize must have 3 hex bytes length.");
        return PM3_EINVARG;
    }

    if (res_flen || fidlength != 2) {
        PrintAndLogEx(ERR, "ISO File id must have 2 hex bytes length.");
        return PM3_EINVARG;
    }

    mfdes_file_t ft;
    memcpy(ft.fid, fid, 2);
    memcpy(ft.filesize, filesize, 3);
    ft.fileno = fno;
    ft.comset = comset;
    memcpy(ft.access_rights, ar, 2);

    if (aidlength != 3 && aidlength != 0) {
        PrintAndLogEx(ERR, _RED_("   The given aid must have 3 bytes (big endian)."));
        DropFieldDesfire();
        return PM3_ESOFT;
    } else if (aidlength == 0) {
        if (memcmp(&tag->selected_application, aid, 3) == 0) {
            PrintAndLogEx(ERR, _RED_("   You need to select an aid first."));
            DropFieldDesfire();
            return PM3_ESOFT;
        }
        memcpy(aid, (uint8_t *)&tag->selected_application, 3);
    }

    // int res;
    // a select here seems to invalidate the current authentication with AMK and create file fails if not open access.
    // This will be managed when we track Authenticated or Note, so a place holder comment as a reminder.
    int res = handler_desfire_select_application(aid);
    if (res != PM3_SUCCESS) {
        PrintAndLogEx(ERR, "Couldn't select aid. Error %d", res);
        DropFieldDesfire();
        return res;
    }

    if (isbackup)
        res = handler_desfire_create_backup_file(&ft);
    else
        res = handler_desfire_create_std_file(&ft);

    if (res == PM3_SUCCESS)
        PrintAndLogEx(SUCCESS, "Successfully created standard / backup file.");
    else
        PrintAndLogEx(ERR, "Couldn't create standard / backup file. Error %d", res);

    DropFieldDesfire();
    return res;
}

static int CmdHF14ADesGetValueData(const char *Cmd) {
    CLIParserContext *ctx;
    CLIParserInit(&ctx, "hf mfdes getvalue",
                  "Get value from value file\n"
                  "Make sure to select aid or authenticate aid before running this command.",
                  "hf mfdes getvalue -n 03"
                 );

    void *argtable[] = {
        arg_param_begin,
        arg_int0("n", "fileno", "<dec>", "File Number (0 - 31)"),
        arg_strx0("a", "aid",   "<hex>", "App ID to select as hex bytes (3 bytes, big endian)"),
        arg_param_end
    };
    CLIExecWithReturn(ctx, Cmd, argtable, false);

    int fno = arg_get_int_def(ctx, 1, 0);
    int aidlength = 3;
    uint8_t aid[3] = {0};
    CLIGetHexWithReturn(ctx, 2, aid, &aidlength);
    swap24(aid);

    CLIParserFree(ctx);

    if (fno > 0x1F) {
        PrintAndLogEx(ERR, "File number range is invalid (exp 0 - 31), got %d", fno);
        return PM3_EINVARG;
    }

    mfdes_value_t value = {
        .fileno = fno
    };

    if (aidlength != 3 && aidlength != 0) {
        PrintAndLogEx(ERR, _RED_("   The given aid must have 3 bytes (big endian)."));
        return PM3_ESOFT;
    } else if (aidlength == 0) {
        if (memcmp(&tag->selected_application, aid, 3) == 0) {
            PrintAndLogEx(ERR, _RED_("   You need to select an aid first."));
            return PM3_ESOFT;
        }
        memcpy(aid, (uint8_t *)&tag->selected_application, 3);
    }
    uint8_t cs = 0;
    if (selectfile(aid, value.fileno, &cs) != PM3_SUCCESS) {
        PrintAndLogEx(ERR, _RED_("   Error on selecting file."));
        return PM3_ESOFT;
    }

    uint32_t len = 0;
    int res = handler_desfire_getvalue(&value, &len, cs);
    if (res == PM3_SUCCESS) {
        PrintAndLogEx(SUCCESS, "Successfully read value from File %u:", value.fileno);
        PrintAndLogEx(NORMAL, "\nOffset  | Data                                            | Ascii");
        PrintAndLogEx(NORMAL, "----------------------------------------------------------------------------");
        for (uint32_t i = 0; i < len; i += 16) {
            PrintAndLogEx(NORMAL, "%02d/0x%02X | %s| %s", i, i, sprint_hex(&value.value[i], len > 16 ? 16 : len), sprint_ascii(&value.value[i], len > 16 ? 16 : len));
        }
    } else {
        PrintAndLogEx(ERR, "Couldn't read value. Error %d", res);
    }
    DropFieldDesfire();
    return res;
}

static int CmdHF14ADesReadData(const char *Cmd) {
    CLIParserContext *ctx;
    CLIParserInit(&ctx, "hf mfdes readdata",
                  "Read data from File\n"
                  "Make sure to select aid or authenticate aid before running this command.",
                  "hf mfdes readdata -n 01 -t 0 -o 000000 -l 000000 -a 123456\n"
                  "hf mfdes readdata -n 01 -t 0                 --> Read all data from standard file, fileno 01"
                 );

    void *argtable[] = {
        arg_param_begin,
        arg_int0("n", "fileno",  "<dec>", "File Number (0 - 31)"),
        arg_strx0("o", "offset", "<hex>", "File Offset (3 hex bytes, big endian)"),
        arg_strx0("l", "length", "<hex>", "Length to read (3 hex bytes, big endian -> 000000 = Read all data)"),
        arg_int0("t", "type",    "<dec>", "File Type (0 = Standard / Backup, 1 = Record)"),
        arg_strx0("a", "aid",    "<hex>", "App ID to select (3 hex bytes, big endian)"),
        arg_param_end
    };

    CLIExecWithReturn(ctx, Cmd, argtable, false);
    int fno = arg_get_int_def(ctx, 1, 0);

    int offsetlength = 0;
    uint8_t offset[3] = {0};
    int res_offset = CLIParamHexToBuf(arg_get_str(ctx, 2), offset, 3, &offsetlength);

    int flength = 0;
    uint8_t filesize[3] = {0};
    int res_flen = CLIParamHexToBuf(arg_get_str(ctx, 3), filesize, 3, &flength);

    int type = arg_get_int(ctx, 4);

    int aidlength = 3;
    uint8_t aid[3] = {0};
    CLIGetHexWithReturn(ctx, 5, aid, &aidlength);
    swap24(aid);
    CLIParserFree(ctx);

    if (type > 1) {
        PrintAndLogEx(ERR, "Invalid file type (0 = Standard/Backup, 1 = Record)");
        return PM3_EINVARG;
    }

    if (res_offset || (offsetlength != 3 && offsetlength != 0)) {
        PrintAndLogEx(ERR, "Offset needs 3 hex bytes");
        return PM3_EINVARG;
    }

    if (fno > 0x1F) {
        PrintAndLogEx(ERR, "File number range is invalid (exp 0 - 31), got %d", fno);
        return PM3_EINVARG;
    }

    if (res_flen) {
        PrintAndLogEx(ERR, "File size input error");
        return PM3_EINVARG;
    }

    swap24(filesize);
    swap24(offset);

    mfdes_data_t ft;
    memcpy(ft.offset, offset, 3);
    memcpy(ft.length, filesize, 3);
    ft.fileno = fno;

    uint32_t bytestoread = (uint32_t)le24toh(filesize);
    bytestoread &= 0xFFFFFF;

    if (bytestoread == 0)
        bytestoread = 0xFFFFFF;

    if (aidlength != 3 && aidlength != 0) {
        PrintAndLogEx(ERR, _RED_("   The given aid must have 3 bytes (big endian)."));
        return PM3_ESOFT;
    } else if (aidlength == 0) {
        if (memcmp(&tag->selected_application, aid, 3) == 0) {
            PrintAndLogEx(ERR, _RED_("   You need to select an aid first."));
            return PM3_ESOFT;
        }
        memcpy(aid, (uint8_t *)&tag->selected_application, 3);
    }
    uint8_t cs = 0;
    if (selectfile(aid, ft.fileno, &cs) != PM3_SUCCESS) {
        PrintAndLogEx(ERR, _RED_("   Error on selecting file."));
        return PM3_ESOFT;
    }

    uint8_t *data = (uint8_t *)calloc(bytestoread, sizeof(uint8_t));
    int res = PM3_ESOFT;
    if (data != NULL) {
        ft.data = data;
        res = handler_desfire_readdata(&ft, type, cs);
        if (res == PM3_SUCCESS) {
            uint32_t len = le24toh(ft.length);

            PrintAndLogEx(SUCCESS, "Read %u bytes from file %d:", ft.fileno, len);
            PrintAndLogEx(INFO, "Offset  | Data                                            | Ascii");
            PrintAndLogEx(INFO, "----------------------------------------------------------------------------");

            for (uint32_t i = 0; i < len; i += 16) {
                uint32_t l = len - i;
                PrintAndLogEx(INFO, "%02d/0x%02X | %s| %s", i, i, sprint_hex(&ft.data[i], l > 16 ? 16 : l), sprint_ascii(&ft.data[i], l > 16 ? 16 : l));
            }
        } else {
            PrintAndLogEx(ERR, "Couldn't read data. Error %d", res);
            DropFieldDesfire();
            return res;
        }
        free(data);
    }
    DropFieldDesfire();
    return res;
}

static int CmdHF14ADesChangeValue(const char *Cmd) {
    CLIParserContext *ctx;
    CLIParserInit(&ctx, "hf mfdes changevalue",
                  "Change value (credit / limitedcredit / debit)\n"
                  "Make sure to select aid or authenticate aid before running this command.",
                  "hf mfdes changevalue -n 03 -m 0 -d 00000001"
                 );

    void *argtable[] = {
        arg_param_begin,
        arg_int0("n", "fileno", "<dec>", "File Number (0 - 31)"),
        arg_strx0("d", "value", "<hex>", "Value to increase (4 hex bytes, big endian)"),
        arg_int0("m", "mode",   "<dec>", "Mode (0 = Credit, 1 = Limited Credit, 2 = Debit)"),
        arg_strx0("a", "aid",   "<hex>", "App ID to select as hex bytes (3 bytes, big endian)"),
        arg_param_end
    };

    CLIExecWithReturn(ctx, Cmd, argtable, false);

    mfdes_value_t value;
    value.fileno = arg_get_int_def(ctx, 1, 0);

    int vlength = 0x0;
    int res_val = CLIParamHexToBuf(arg_get_str(ctx, 2), value.value, 4, &vlength);

    int mode = arg_get_int(ctx, 3);
    int aidlength = 3;
    uint8_t aid[3] = {0};
    CLIGetHexWithReturn(ctx, 4, aid, &aidlength);
    swap24(aid);

    CLIParserFree(ctx);

    if (mode > 2) {
        PrintAndLogEx(ERR, "Invalid mode (0 = Credit, 1 = LimitedCredit, 2 = Debit)");
        return PM3_EINVARG;
    }

    if (res_val || vlength != 4) {
        PrintAndLogEx(ERR, "Value needs 4 hex bytes.");
        return PM3_EINVARG;
    }
    swap32(value.value);

    if (value.fileno > 0x1F) {
        PrintAndLogEx(ERR, "File number range is invalid (exp 0 - 31), got %d", value.fileno);
        return PM3_EINVARG;
    }

    if (aidlength != 3 && aidlength != 0) {
        PrintAndLogEx(ERR, _RED_("   The given aid must have 3 bytes (big endian)."));
        return PM3_ESOFT;
    } else if (aidlength == 0) {
        if (memcmp(&tag->selected_application, aid, 3) == 0) {
            PrintAndLogEx(ERR, _RED_("   You need to select an aid first."));
            return PM3_ESOFT;
        }
        memcpy(aid, (uint8_t *)&tag->selected_application, 3);
    }
    uint8_t cs = 0;
    if (selectfile(aid, value.fileno, &cs) != PM3_SUCCESS) {
        PrintAndLogEx(ERR, _RED_("   Error on selecting file."));
        return PM3_ESOFT;
    }


    int res = PM3_ESOFT;
    if (mode == 0) {
        res = handler_desfire_credit(&value, cs);
    } else if (mode == 1) {
        res = handler_desfire_limitedcredit(&value, cs);
    } else if (mode == 2) {
        res = handler_desfire_debit(&value, cs);
    }

    if (res == PM3_SUCCESS) {
        if (handler_desfire_commit_transaction() == PM3_SUCCESS) {
            PrintAndLogEx(SUCCESS, "Successfully changed value in value file.");
        } else {
            PrintAndLogEx(ERR, "Couldn't commit the transaction. Error %d", res);
        }
    } else {
        PrintAndLogEx(ERR, "Couldn't change value in value file. Error %d", res);
    }
    DropFieldDesfire();
    return res;
}

static int CmdHF14ADesWriteData(const char *Cmd) {

    CLIParserContext *ctx;
    CLIParserInit(&ctx, "hf mfdes writedata",
                  "Write data to File\n"
                  "Make sure to select aid or authenticate aid before running this command.",
                  "hf mfdes writedata -n 01 -t 0 -o 000000 -d 3132333435363738"
                 );

    void *argtable[] = {
        arg_param_begin,
        arg_int0("n", "fileno",  "<dec>", "File Number (0 - 31)"),
        arg_strx0("o", "offset", "<hex>", "File Offset (3 hex bytes, big endian), optional"),
        arg_strx0("d", "data",   "<hex>", "Data to write (hex bytes, 256 bytes max)"),
        arg_int0("t", "type",    "<dec>", "File Type (0 = Standard / Backup, 1 = Record)"),
        arg_strx0("a", "aid",    "<hex>", "App ID to select as hex bytes (3 bytes, big endian)"),
        arg_param_end
    };

    CLIExecWithReturn(ctx, Cmd, argtable, false);
    int fno = arg_get_int_def(ctx, 1, 0);

    int offsetlength = 0;
    uint8_t offset[3] = {0};
    int res_offset = CLIParamHexToBuf(arg_get_str(ctx, 2), offset, 3, &offsetlength);

    // iceman:  we only have a 1024 byte commandline input array. So this is pointlessly large.
    // with 2char hex, 512bytes could be input.
    // Instead large binary inputs should be BINARY files and written to card.
    int dlength = 512;
    uint8_t data[512] = {0};
    int res_data = CLIParamHexToBuf(arg_get_str(ctx, 3), data, 512, &dlength);

    int type = arg_get_int(ctx, 4);
    int aidlength = 3;
    uint8_t aid[3] = {0};
    CLIGetHexWithReturn(ctx, 5, aid, &aidlength);
    swap24(aid);

    CLIParserFree(ctx);

    swap24(offset);

    if (type < 0 || type > 1) {
        PrintAndLogEx(ERR, "Unknown type (0=Standard/Backup, 1=Record)");
        return PM3_EINVARG;
    }

    if (res_data || dlength == 0) {
        PrintAndLogEx(ERR, "Data needs some hex bytes to write");
        return PM3_EINVARG;
    }

    if (res_offset || (offsetlength != 3 && offsetlength != 0)) {
        PrintAndLogEx(ERR, "Offset needs 3 hex bytes");
        return PM3_EINVARG;
    }

    if (fno > 0x1F) {
        PrintAndLogEx(ERR, "File number range is invalid (exp 0 - 31), got %d", fno);
        return PM3_EINVARG;
    }

    mfdes_data_t ft;

    memcpy(ft.offset, offset, 3);
    htole24(dlength, ft.length);
    ft.fileno = fno;

    if (aidlength != 3 && aidlength != 0) {
        PrintAndLogEx(ERR, _RED_("   The given aid must have 3 bytes (big endian)."));
        return PM3_ESOFT;
    } else if (aidlength == 0) {
        if (memcmp(&tag->selected_application, aid, 3) == 0) {
            PrintAndLogEx(ERR, _RED_("   You need to select an aid first."));
            return PM3_ESOFT;
        }
        memcpy(aid, (uint8_t *)&tag->selected_application, 3);
    }
    uint8_t cs = 0;
    if (selectfile(aid, fno, &cs) != PM3_SUCCESS) {
        PrintAndLogEx(ERR, _RED_("   Error on selecting file."));
        DropFieldDesfire();
        return PM3_ESOFT;
    }

    int res = PM3_ESOFT;
    ft.data = data;
    res = handler_desfire_writedata(&ft, type, cs);
    if (res == PM3_SUCCESS) {
        PrintAndLogEx(SUCCESS, "Successfully wrote data");
    } else {
        PrintAndLogEx(ERR, "Couldn't read data. Error %d", res);
    }
    DropFieldDesfire();
    return res;
}

static int CmdHF14ADesCreateRecordFile(const char *Cmd) {
    CLIParserContext *ctx;
    CLIParserInit(&ctx, "hf mfdes createrecordfile",
                  "Create Linear / Cyclic Record File\n"
                  "Make sure to select aid or authenticate aid before running this command.",
                  "hf mfdes createrecordfile -f 1122 -n 02 -c 0 -r EEEE -s 000010 -m 000005 -a 123456"
                 );

    void *argtable[] = {
        arg_param_begin,
        arg_int0("n", "fileno",     "<dec>", "File Number (0 - 31)"),
        arg_strx0("f", "fileid",    "<hex>", "ISO FID (2 hex bytes, big endian)"),
        arg_int0("c", "com",        "<dec>", "Communication setting (0 = Plain, 1 = Plain + MAC, 3 = Enciphered)"),
//        arg_strx0("s", "recordsize", "<hex>", "Record size (3 hex bytes, big endian, 000001 to FFFFFF)"),
        arg_strx0("r", "rights",    "<hex>", "Access rights (2 hex bytes -> RW/Chg/R/W, 0x0 - 0xD Key, 0xE Free, 0xF Denied)"),
        arg_strx0("s", "size",      "<hex>", "Record size (3 hex bytes, big endian, 000001 to FFFFFF)"),
        arg_strx0("m", "maxrecord", "<hex>", "Max. Number of Records (3 hex bytes, big endian)"),
        arg_lit0("b", "cyclic", "Create cyclic record file instead of linear record file"),
        arg_strx0("a", "aid",       "<hex>", "App ID to select as hex bytes (3 bytes, big endian)"),
        arg_param_end
    };

    CLIExecWithReturn(ctx, Cmd, argtable, false);
    int fno = arg_get_int_def(ctx, 1, 0);

    int fidlength = 0;
    uint8_t fid[2] = {0};
    int res_flen = CLIParamHexToBuf(arg_get_str(ctx, 2), fid, 2, &fidlength);

    uint8_t comset = arg_get_int(ctx, 3);

    int arlength = 0;
    uint8_t ar[2] = {0};
    CLIGetHexWithReturn(ctx, 4, ar, &arlength);

    int rsizelen = 0;
    uint8_t recordsize[3] = {0};
    CLIGetHexWithReturn(ctx, 5, recordsize, &rsizelen);

    int msizelen = 0;
    uint8_t maxnumrecords[3] = {0};
    CLIGetHexWithReturn(ctx, 6, maxnumrecords, &msizelen);

    bool cyclic = arg_get_lit(ctx, 7);

    int aidlength = 3;
    uint8_t aid[3] = {0};
    CLIGetHexWithReturn(ctx, 8, aid, &aidlength);
    swap24(aid);
    CLIParserFree(ctx);

    swap16(fid);
    swap24(recordsize);
    swap24(maxnumrecords);

    if (msizelen != 3) {
        PrintAndLogEx(ERR, "Maximum number of records must have 3 hex bytes length.");
        return PM3_EINVARG;
    }

    if (memcmp("\x00\x00\x00", maxnumrecords, 3) == 0x0) {
        PrintAndLogEx(ERR, "Maximum number of records is invalid (0x000001-0xFFFFFF).");
        return PM3_EINVARG;
    }

    if (fno > 0x1F) {
        PrintAndLogEx(ERR, "File number range is invalid (exp 0 - 31), got %d", fno);
        return PM3_EINVARG;
    }

    if (comset != 0 && comset != 1 && comset != 3) {
        PrintAndLogEx(ERR, "Communication setting must be either 0=Plain, 1=Plain+MAC or 3=Encrypt.");
        return PM3_EINVARG;
    }

    if (arlength != 2) {
        PrintAndLogEx(ERR, "Access rights must have 2 hex bytes length.");
        return PM3_EINVARG;
    }

    if (rsizelen != 3) {
        PrintAndLogEx(ERR, "Recordsize must have 3 hex bytes length.");
        return PM3_EINVARG;
    }

    if (res_flen || fidlength != 2) {
        PrintAndLogEx(ERR, "ISO File id must have 2 hex bytes length.");
        return PM3_EINVARG;
    }

    mfdes_linear_t ft = {
        .fileno = fno,
        .comset = comset
    };
    memcpy(ft.fid, fid, 2);
    memcpy(ft.access_rights, ar, 2);
    memcpy(ft.recordsize, recordsize, 3);
    memcpy(ft.maxnumrecords, maxnumrecords, 3);

    if (aidlength != 3 && aidlength != 0) {
        PrintAndLogEx(ERR, _RED_("   The given aid must have 3 bytes (big endian)."));
        return PM3_ESOFT;
    } else if (aidlength == 0) {
        if (memcmp(&tag->selected_application, aid, 3) == 0) {
            PrintAndLogEx(ERR, _RED_("   You need to select an aid first."));
            return PM3_ESOFT;
        }
        memcpy(aid, (uint8_t *)&tag->selected_application, 3);
    }
    if (handler_desfire_select_application(aid) != PM3_SUCCESS) {
        PrintAndLogEx(ERR, _RED_("   Error on selecting aid."));
        return PM3_ESOFT;
    }

    int res = PM3_SUCCESS;
    if (cyclic) {
        res = handler_desfire_create_cyclicrecordfile(&ft);
    } else {
        res = handler_desfire_create_linearrecordfile(&ft);
    }

    if (res == PM3_SUCCESS) {
        PrintAndLogEx(SUCCESS, "Successfully created linear/cyclic record file.");
    } else {
        PrintAndLogEx(ERR, "Couldn't create linear/cyclic record file. Error %d", res);
    }
    DropFieldDesfire();
    return res;
}

static int CmdHF14ADesCreateValueFile(const char *Cmd) {
    CLIParserContext *ctx;
    CLIParserInit(&ctx, "hf mfdes createvaluefile",
                  "Create Value File\n"
                  "Make sure to select aid or authenticate aid before running this command.",
                  "hf mfdes createvaluefile -n 03 -c 0 -r EEEE -l 00000000 -u 00002000 --val 00000001 -m 02 -a 123456\n"
                 );

    void *argtable[] = {
        arg_param_begin,
        arg_int0("n", "fileno",   "<dec>", "File Number (0 - 31)"),
        arg_int0("c", "com",      "<dec>", "Communication setting (0 = Plain, 1 = Plain + MAC, 3 = Enciphered)"),
        arg_strx0("r", "rights",  "<hex>", "Access rights (2 hex bytes -> RW/Chg/R/W, 0x0 - 0xD Key, 0xE Free, 0xF Denied)"),
        arg_strx0("l", "lower",   "<hex>", "Lower limit (4 hex bytes, big endian)"),
        arg_strx0("u", "upper",   "<hex>", "Upper limit (4 hex bytes, big endian)"),
        arg_strx0(NULL, "val",    "<hex>", "Value (4 hex bytes, big endian)"),
        arg_int0("m",  NULL,      "<dec>", "Limited Credit enabled (Bit 0 = Limited Credit, 1 = FreeValue)"),
        arg_strx0("a", "aid",     "<hex>", "App ID to select as hex bytes (3 bytes,big endian,optional)"),
        arg_param_end
    };

    CLIExecWithReturn(ctx, Cmd, argtable, false);
    int fno = arg_get_int_def(ctx, 1, 0);
    uint8_t comset = arg_get_int(ctx, 2);

    int arlength = 0;
    uint8_t ar[2] = {0};
    CLIGetHexWithReturn(ctx, 3, ar, &arlength);

    int lllen = 0;
    uint8_t lowerlimit[4] = {0};
    CLIGetHexWithReturn(ctx, 4, lowerlimit, &lllen);

    int ullen = 0;
    uint8_t upperlimit[4] = {0};
    CLIGetHexWithReturn(ctx, 5, upperlimit, &ullen);

    int vllen = 0;
    uint8_t value[4] = {0};
    CLIGetHexWithReturn(ctx, 6, value, &vllen);

    uint8_t limited = arg_get_int_def(ctx, 7, 0);

    int aidlength = 3;
    uint8_t aid[3] = {0};
    CLIGetHexWithReturn(ctx, 8, aid, &aidlength);
    swap24(aid);
    CLIParserFree(ctx);

    swap32(lowerlimit);
    swap32(upperlimit);
    swap32(value);

    if (fno > 0x1F) {
        PrintAndLogEx(ERR, "File number range is invalid (exp 0 - 31), got %d", fno);
        return PM3_EINVARG;
    }

    if (comset != 0 && comset != 1 && comset != 3) {
        PrintAndLogEx(ERR, "Communication setting must be either 0=Plain, 1=Plain+MAC or 3=Encrypt");
        return PM3_EINVARG;
    }

    if (arlength != 2) {
        PrintAndLogEx(ERR, "Access rights must have 2 hex bytes length");
        return PM3_EINVARG;
    }

    if (lllen != 4) {
        PrintAndLogEx(ERR, "Lower limit must have 4 hex bytes length");
        return PM3_EINVARG;
    }

    if (ullen != 4) {
        PrintAndLogEx(ERR, "Upper limit must have 4 hex bytes length");
        return PM3_EINVARG;
    }

    if (vllen != 4) {
        PrintAndLogEx(ERR, "Value must have 4 hex bytes length");
        return PM3_EINVARG;
    }

    mfdes_value_file_t ft = {
        .fileno = fno,
        .comset = comset,
        .limitedcreditenabled = limited,
    };

    memcpy(ft.access_rights, ar, 2);
    memcpy(ft.lowerlimit, lowerlimit, 4);
    memcpy(ft.upperlimit, upperlimit, 4);
    memcpy(ft.value, value, 4);

    if (aidlength != 3 && aidlength != 0) {
        PrintAndLogEx(ERR, _RED_("   The given aid must have 3 bytes (big endian)."));
        return PM3_ESOFT;
    } else if (aidlength == 0) {
        if (memcmp(&tag->selected_application, aid, 3) == 0) {
            PrintAndLogEx(ERR, _RED_("   You need to select an aid first."));
            return PM3_ESOFT;
        }
        memcpy(aid, (uint8_t *)&tag->selected_application, 3);
    }

    if (handler_desfire_select_application(aid) != PM3_SUCCESS) {
        PrintAndLogEx(ERR, _RED_("   Error on selecting aid."));
        return PM3_ESOFT;
    }

    int res = handler_desfire_create_value_file(&ft);
    if (res == PM3_SUCCESS) {
        PrintAndLogEx(SUCCESS, "Successfully created value file.");
    } else {
        PrintAndLogEx(ERR, "Couldn't create value file. Error %d", res);
    }
    DropFieldDesfire();
    return res;
}

static int CmdHF14ADesFormatPICC(const char *Cmd) {
    CLIParserContext *ctx;
    CLIParserInit(&ctx, "hf mfdes formatpicc",
                  "Formats MIFARE DESFire PICC to factory state\n"
                  "Make sure to authenticate picc before running this command.",
                  "hf mfdes formatpicc"
                 );
    void *argtable[] = {
        arg_param_begin,
        arg_param_end
    };
    CLIExecWithReturn(ctx, Cmd, argtable, true);
    CLIParserFree(ctx);
    sAPDU apdu = {0x90, MFDES_FORMAT_PICC, 0x00, 0x00, 0, NULL}; // 0xDF
    uint16_t sw = 0;
    uint32_t recvlen = 0;
    int res = send_desfire_cmd(&apdu, false, NULL, &recvlen, &sw, 0, true);
    if (res != PM3_SUCCESS) {
        PrintAndLogEx(WARNING, _RED_("   Can't format picc -> %s"), GetErrorString(res, &sw));
    } else {
        PrintAndLogEx(INFO, "Card successfully reset");
    }
    DropFieldDesfire();
    return res;
}

static int CmdHF14ADesInfo(const char *Cmd) {
    CLIParserContext *ctx;
    CLIParserInit(&ctx, "hf mfdes info",
                  "Get info from MIFARE DESfire tags",
                  "hf mfdes info");

    void *argtable[] = {
        arg_param_begin,
        arg_param_end
    };
    CLIExecWithReturn(ctx, Cmd, argtable, true);
    CLIParserFree(ctx);

    DropFieldDesfire();

    mfdes_info_res_t info;
    int res = mfdes_get_info(&info);
    if (res != PM3_SUCCESS) {
        return res;
    }

    nxp_cardtype_t cardtype = getCardType(info.versionHW[3], info.versionHW[4]);
    if (cardtype == PLUS_EV1) {
        PrintAndLogEx(INFO, "Card seems to be MIFARE Plus EV1.  Try " _YELLOW_("`hf mfp info`"));
        return PM3_SUCCESS;
    }

    PrintAndLogEx(NORMAL, "");
    PrintAndLogEx(INFO, "--- " _CYAN_("Tag Information") " ---------------------------");
    PrintAndLogEx(INFO, "-------------------------------------------------------------");
    PrintAndLogEx(SUCCESS, "              UID: " _GREEN_("%s"), sprint_hex(info.uid, info.uidlen));
    PrintAndLogEx(SUCCESS, "     Batch number: " _GREEN_("%s"), sprint_hex(info.details + 7, 5));
    PrintAndLogEx(SUCCESS, "  Production date: week " _GREEN_("%02x") " / " _GREEN_("20%02x"), info.details[12], info.details[13]);
    PrintAndLogEx(NORMAL, "");
    PrintAndLogEx(INFO, "--- " _CYAN_("Hardware Information"));
    PrintAndLogEx(INFO, "   raw: %s", sprint_hex_inrow(info.versionHW, sizeof(info.versionHW)));

    PrintAndLogEx(INFO, "     Vendor Id: " _YELLOW_("%s"), getTagInfo(info.versionHW[0]));
    PrintAndLogEx(INFO, "          Type: " _YELLOW_("0x%02X"), info.versionHW[1]);
    PrintAndLogEx(INFO, "       Subtype: " _YELLOW_("0x%02X"), info.versionHW[2]);
    PrintAndLogEx(INFO, "       Version: %s", getVersionStr(info.versionHW[3], info.versionHW[4]));
    PrintAndLogEx(INFO, "  Storage size: %s", getCardSizeStr(info.versionHW[5]));
    PrintAndLogEx(INFO, "      Protocol: %s", getProtocolStr(info.versionHW[6], true));
    PrintAndLogEx(NORMAL, "");
    PrintAndLogEx(INFO, "--- " _CYAN_("Software Information"));
    PrintAndLogEx(INFO, "   raw: %s", sprint_hex_inrow(info.versionSW, sizeof(info.versionSW)));
    PrintAndLogEx(INFO, "     Vendor Id: " _YELLOW_("%s"), getTagInfo(info.versionSW[0]));
    PrintAndLogEx(INFO, "          Type: " _YELLOW_("0x%02X"), info.versionSW[1]);
    PrintAndLogEx(INFO, "       Subtype: " _YELLOW_("0x%02X"), info.versionSW[2]);
    PrintAndLogEx(INFO, "       Version: " _YELLOW_("%d.%d"),  info.versionSW[3], info.versionSW[4]);
    PrintAndLogEx(INFO, "  Storage size: %s", getCardSizeStr(info.versionSW[5]));
    PrintAndLogEx(INFO, "      Protocol: %s", getProtocolStr(info.versionSW[6], false));

    PrintAndLogEx(NORMAL, "");
    PrintAndLogEx(INFO, "--- " _CYAN_("Card capabilities"));
    uint8_t major = info.versionSW[3];
    uint8_t minor = info.versionSW[4];
    if (major == 0 && minor == 4)
        PrintAndLogEx(INFO, "\t0.4 - DESFire MF3ICD40, No support for APDU (only native commands)");
    if (major == 0 && minor == 5)
        PrintAndLogEx(INFO, "\t0.5 - DESFire MF3ICD40, Support for wrapping commands inside ISO 7816 style APDUs");
    if (major == 0 && minor == 6)
        PrintAndLogEx(INFO, "\t0.6 - DESFire MF3ICD40, Add ISO/IEC 7816 command set compatibility");
    if (major == 1 && minor == 3)
        PrintAndLogEx(INFO, "\t1.3 - DESFire Ev1 MF3ICD21/41/81, Support extended APDU commands, EAL4+");
    if (major == 1 && minor == 4)
        PrintAndLogEx(INFO, "\t1.4 - DESFire Ev1 MF3ICD21/41/81, EAL4+");
    if (major == 2 && minor == 0)
        PrintAndLogEx(INFO, "\t2.0 - DESFire Ev2, Originality check, proximity check, EAL5");
    if (major == 3 && minor == 0)
        PrintAndLogEx(INFO, "\t3.0 - DESFire Ev3, Originality check, proximity check, badass EAL6 ?");

    if (major == 0 && minor == 2)
        PrintAndLogEx(INFO, "\t0.2 - DESFire Light, Originality check, ");

    if (cardtype == DESFIRE_EV2 ||
            cardtype == DESFIRE_LIGHT ||
            cardtype == DESFIRE_EV3 ||
            cardtype == NTAG413DNA) {
        // Signature originality check
        uint8_t signature[56] = {0};
        size_t signature_len = 0;

        PrintAndLogEx(NORMAL, "");
        PrintAndLogEx(INFO, "--- " _CYAN_("Tag Signature"));
        if (handler_desfire_signature(signature, &signature_len) == PM3_SUCCESS) {
            desfire_print_signature(info.uid, info.uidlen, signature, signature_len, cardtype);
        } else {
            PrintAndLogEx(WARNING, "--- Card doesn't support GetSignature cmd");
        }
    }

    // Master Key settings
    uint8_t master_aid[3] = {0x00, 0x00, 0x00};
    getKeySettings(master_aid);

    if (cardtype != DESFIRE_LIGHT) {
        // Free memory on card
        PrintAndLogEx(NORMAL, "");
        PrintAndLogEx(INFO, "--- " _CYAN_("Free memory"));
        uint32_t free_mem = 0;
        if (handler_desfire_freemem(&free_mem) == PM3_SUCCESS) {
            desfire_print_freemem(free_mem);
        } else {
            PrintAndLogEx(SUCCESS, "   Card doesn't support 'free mem' cmd");
        }
        PrintAndLogEx(INFO, "-------------------------------------------------------------");
    }


    iso14a_card_select_t card;
    res = SelectCard14443A_4(true, &card);
    if (res == PM3_SUCCESS) {
        static const char STANDALONE_DESFIRE[] = { 0x75, 0x77, 0x81, 0x02};
        static const char JCOP_DESFIRE[] = { 0x75, 0xf7, 0xb1, 0x02 };
        static const char JCOP3_DESFIRE[] = { 0x78, 0x77, 0x71, 0x02 };

        if (card.sak == 0x20) {

            if (card.ats_len >= 5) {
                if (str_startswith((const char *)card.ats + 1, STANDALONE_DESFIRE)) {
                    PrintAndLogEx(INFO, "Standalone DESFire");
                }
                if (str_startswith((const char *)card.ats + 1, JCOP_DESFIRE)) {
                    PrintAndLogEx(INFO, "JCOP DESFire");
                }
            }
            if (card.ats_len == 4) {
                if (str_startswith((const char *)card.ats + 1, JCOP3_DESFIRE)) {
                    PrintAndLogEx(INFO, "JCOP3 DESFire");
                }
            }
        }
    }

    /*
        Card Master key (CMK)        0x00 AID = 00 00 00 (card level)
        Application Master Key (AMK) 0x00 AID != 00 00 00
        Application keys (APK)       0x01-0x0D
        Application free             0x0E
        Application never            0x0F

        ACCESS RIGHTS:
        keys 0,1,2,3     C
        keys 4,5,6,7     RW
        keys 8,9,10,11   W
        keys 12,13,14,15 R

    */

    DropFieldDesfire();
    return PM3_SUCCESS;
}

static void DecodeFileType(uint8_t filetype) {
    switch (filetype) {
        case 0x00:
            PrintAndLogEx(INFO, "     File Type: 0x%02X -> Standard Data File", filetype);
            break;
        case 0x01:
            PrintAndLogEx(INFO, "     File Type: 0x%02X -> Backup Data File", filetype);
            break;
        case 0x02:
            PrintAndLogEx(INFO, "     File Type: 0x%02X -> Value Files with Backup", filetype);
            break;
        case 0x03:
            PrintAndLogEx(INFO, "     File Type: 0x%02X -> Linear Record Files with Backup", filetype);
            break;
        case 0x04:
            PrintAndLogEx(INFO, "     File Type: 0x%02X -> Cyclic Record Files with Backup", filetype);
            break;
        default:
            PrintAndLogEx(INFO, "     File Type: 0x%02X", filetype);
            break;
    }
}

static void DecodeComSet(uint8_t comset) {
    switch (comset) {
        case 0x00:
            PrintAndLogEx(INFO, "     Com.Setting: 0x%02X -> Plain", comset);
            break;
        case 0x01:
            PrintAndLogEx(INFO, "     Com.Setting: 0x%02X -> Plain + MAC", comset);
            break;
        case 0x03:
            PrintAndLogEx(INFO, "     Com.Setting: 0x%02X -> Enciphered", comset);
            break;
        default:
            PrintAndLogEx(INFO, "     Com.Setting: 0x%02X", comset);
            break;
    }
}

static char *DecodeAccessValue(uint8_t value) {

    char *car = (char *)calloc(255, sizeof(char));
    if (car == NULL)
        return NULL;

    switch (value) {
        case 0xE:
            strcat(car, "(Free Access)");
            break;
        case 0xF:
            strcat(car, "(Denied Access)");
            break;
        default:
            snprintf(car, 255, "(Access Key: %d)", value);
            break;
    }
    return car;
}

static void DecodeAccessRights(uint16_t accrights) {
    int change_access_rights = accrights & 0xF;
    int read_write_access = (accrights >> 4) & 0xF;
    int write_access = (accrights >> 8) & 0xF;
    int read_access = (accrights >> 12) & 0xF;
    char *car = DecodeAccessValue(change_access_rights);
    if (car == NULL) return;

    char *rwa = DecodeAccessValue(read_write_access);
    if (rwa == NULL) {
        free(car);
        return;
    }

    char *wa = DecodeAccessValue(write_access);
    if (wa == NULL) {
        free(car);
        free(rwa);
        return;
    }

    char *ra = DecodeAccessValue(read_access);
    if (ra == NULL) {
        free(car);
        free(rwa);
        free(wa);
        return;
    }

    PrintAndLogEx(INFO, "     Access Rights: 0x%04X - Change %s - RW %s - W %s - R %s", accrights, car, rwa, wa, ra);
    free(car);
    free(rwa);
    free(wa);
    free(ra);
}

static int DecodeFileSettings(uint8_t *src, int src_len, int maclen) {
    uint8_t filetype = src[0];
    uint8_t comset = src[1];

    uint16_t accrights = (src[3] << 8) + src[2];
    if (src_len == 1 + 1 + 2 + 3 + maclen) {
        int filesize = (src[6] << 16) + (src[5] << 8) + src[4];
        DecodeFileType(filetype);
        DecodeComSet(comset);
        DecodeAccessRights(accrights);
        PrintAndLogEx(INFO, "     Filesize: %d (0x%X)", filesize, filesize);
        return PM3_SUCCESS;
    } else if (src_len == 1 + 1 + 2 + 4 + 4 + 4 + 1 + maclen) {
        int lowerlimit = (src[7] << 24) + (src[6] << 16) + (src[5] << 8) + src[4];
        int upperlimit = (src[11] << 24) + (src[10] << 16) + (src[9] << 8) + src[8];
        int limitcredvalue = (src[15] << 24) + (src[14] << 16) + (src[13] << 8) + src[12];
        uint8_t limited_credit_enabled = src[17];
        DecodeFileType(filetype);
        DecodeComSet(comset);
        DecodeAccessRights(accrights);
        PrintAndLogEx(INFO, "     Lower limit: %d (0x%X) - Upper limit: %d (0x%X) - limited credit value: %d (0x%X) - limited credit enabled: %d", lowerlimit, lowerlimit, upperlimit, upperlimit, limitcredvalue, limitcredvalue, limited_credit_enabled);
        return PM3_SUCCESS;
    } else if (src_len == 1 + 1 + 2 + 3 + 3 + 3 + maclen) {
        uint32_t recordsize = (src[6] << 16) + (src[5] << 8) + src[4];
        uint32_t maxrecords = (src[9] << 16) + (src[8] << 8) + src[7];
        uint32_t currentrecord = (src[12] << 16) + (src[11] << 8) + src[10];
        DecodeFileType(filetype);
        DecodeComSet(comset);
        DecodeAccessRights(accrights);
        PrintAndLogEx(INFO, "     Record size: %d (0x%X) - MaxNumberRecords: %d (0x%X) - Current Number Records: %d (0x%X)", recordsize, recordsize, maxrecords, maxrecords, currentrecord, currentrecord);
        return PM3_SUCCESS;
    }
    return PM3_ESOFT;
}

static int CmdHF14ADesDump(const char *Cmd) {

    CLIParserContext *ctx;
    CLIParserInit(&ctx, "hf mfdes dump",
                  "Tries to dump all files on a DESFire tag",
                  "hf mfdes dump");

    void *argtable[] = {
        arg_param_begin,
//        arg_strx0("a",  "aid",      "<aid>", "Use specific AID (3 hex bytes, big endian)"),
        arg_param_end
    };
    CLIExecWithReturn(ctx, Cmd, argtable, true);
    CLIParserFree(ctx);

    (void)Cmd; // Cmd is not used so far
    DropFieldDesfire();

    uint8_t aid[3] = {0};
    uint8_t app_ids[78] = {0};
    uint32_t app_ids_len = 0;

    uint8_t file_ids[33] = {0};
    uint32_t file_ids_len = 0;

    dfname_t dfnames[255];
    uint8_t dfname_count = 0;

    if (handler_desfire_appids(app_ids, &app_ids_len) != PM3_SUCCESS) {
        PrintAndLogEx(ERR, "Can't get list of applications on tag");
        DropFieldDesfire();
        return PM3_ESOFT;
    }

    if (handler_desfire_dfnames(dfnames, &dfname_count) != PM3_SUCCESS) {
        PrintAndLogEx(WARNING, _RED_("Can't get DF Names"));
    }

    PrintAndLogEx(NORMAL, "");
    PrintAndLogEx(INFO, "-- " _CYAN_("MIFARE DESFire Dump") " ----------------------");
    PrintAndLogEx(INFO, "-------------------------------------------------------------");

    for (uint32_t i = 0; i < app_ids_len; i += 3) {

        aid[0] = app_ids[i];
        aid[1] = app_ids[i + 1];
        aid[2] = app_ids[i + 2];

        PrintAndLogEx(SUCCESS, "  AID : " _GREEN_("%02X%02X%02X"), aid[2], aid[1], aid[0]);
        if ((aid[2] >> 4) == 0xF) {
            uint16_t short_aid = ((aid[2] & 0xF) << 12) | (aid[1] << 4) | (aid[0] >> 4);
            PrintAndLogEx(SUCCESS, "  AID mapped to MIFARE Classic AID (MAD): " _YELLOW_("%02X"), short_aid);
            PrintAndLogEx(SUCCESS, "  MAD AID Cluster  0x%02X      : " _YELLOW_("%s"), short_aid >> 8, cluster_to_text(short_aid >> 8));
            MADDFDecodeAndPrint(short_aid);
        } else {
            AIDDFDecodeAndPrint(aid);
        }
        for (uint8_t m = 0; m < dfname_count; m++) {
            if (dfnames[m].aid[0] == aid[0] && dfnames[m].aid[1] == aid[1] && dfnames[m].aid[2] == aid[2]) {
                PrintAndLogEx(SUCCESS, "  -  DF " _YELLOW_("%02X%02X") " Name : " _YELLOW_("%s"), dfnames[m].fid[1], dfnames[m].fid[0], dfnames[m].name);
            }
        }

        uint8_t num_keys = 0;
        uint8_t key_setting = 0;
        int res = handler_desfire_getkeysettings(&key_setting, &num_keys);
        if (res != PM3_SUCCESS) continue;

        res = handler_desfire_select_application(aid);
        if (res != PM3_SUCCESS) continue;

        res = handler_desfire_fileids(file_ids, &file_ids_len);
        if (res != PM3_SUCCESS) continue;

        for (int j = (int)file_ids_len - 1; j >= 0; j--) {
            PrintAndLogEx(SUCCESS, "\n\n   Fileid %d (0x%02x)", file_ids[j], file_ids[j]);

            uint8_t filesettings[20] = {0};
            uint32_t fileset_len = 0;

            res = handler_desfire_filesettings(file_ids[j], filesettings, &fileset_len);
            if (res != PM3_SUCCESS) continue;

            int maclen = 0; // To be implemented

            if (fileset_len == 1 + 1 + 2 + 3 + maclen) {
                int filesize = (filesettings[6] << 16) + (filesettings[5] << 8) + filesettings[4];
                mfdes_data_t fdata;
                fdata.fileno = file_ids[j];
                memset(fdata.offset, 0, 3);
                memset(fdata.length, 0, 3);

                uint8_t *data = (uint8_t *)calloc(filesize, sizeof(uint8_t));
                if (data == NULL) {
                    DropFieldDesfire();
                    return PM3_EMALLOC;
                }

                fdata.data = data;
                res = handler_desfire_readdata(&fdata, MFDES_DATA_FILE, filesettings[1]);
                if (res == PM3_SUCCESS) {
                    PrintAndLogEx(NORMAL, "\nOffset  | Data                                            | Ascii");
                    PrintAndLogEx(NORMAL, "----------------------------------------------------------------------------");
                    uint32_t len = le24toh(fdata.length);
                    for (uint32_t n = 0; n < len; n += 16) {
                        PrintAndLogEx(NORMAL, "%02d/0x%02X | %s| %s", n, n, sprint_hex(&fdata.data[n], len > 16 ? 16 : len), sprint_ascii(&fdata.data[n], len > 16 ? 16 : len));
                    }
                } else {
                    PrintAndLogEx(ERR, "Couldn't read value. Error %d", res);
                    res = handler_desfire_select_application(aid);
                    if (res != PM3_SUCCESS) continue;
                }

                free(data);

            } else if (fileset_len == 1 + 1 + 2 + 4 + 4 + 4 + 1 + maclen) {
                PrintAndLogEx(NORMAL, "\n\nValue file: 0x%0x", file_ids[j]);
                mfdes_value_t value;
                value.fileno = file_ids[j];
                uint32_t len = 0;
                res = handler_desfire_getvalue(&value, &len, filesettings[1]);
                if (res == PM3_SUCCESS) {
                    PrintAndLogEx(NORMAL, "\nOffset  | Value                                            | Ascii");
                    PrintAndLogEx(NORMAL, "----------------------------------------------------------------------------");
                    for (uint32_t n = 0; n < len; n += 16) {
                        PrintAndLogEx(NORMAL, "%02d/0x%02X | %s| %s", n, n, sprint_hex(&value.value[n], len > 16 ? 16 : len), sprint_ascii(&value.value[n], len > 16 ? 16 : len));
                    }
                } else {
                    PrintAndLogEx(ERR, "Couldn't read value. Error %d", res);
                    res = handler_desfire_select_application(aid);
                    if (res != PM3_SUCCESS) continue;
                }

            } else if (fileset_len == 1 + 1 + 2 + 3 + 3 + 3 + maclen) {
                uint32_t maxrecords = (filesettings[9] << 16) + (filesettings[8] << 8) + filesettings[7];
                uint32_t filesize = (filesettings[6] << 16) + (filesettings[5] << 8) + filesettings[4];
                mfdes_data_t fdata;
                fdata.fileno = file_ids[j];
                memset(fdata.length, 0, 3);
                uint8_t *data = (uint8_t *)calloc(filesize, sizeof(uint8_t));
                if (data == NULL) {
                    DropFieldDesfire();
                    return PM3_EMALLOC;
                }

                fdata.data = data;
                for (uint32_t offset = 0; offset < maxrecords; offset++) {
                    PrintAndLogEx(NORMAL, "\n\nRecord offset: %024x", offset);
                    memset(data, 0, filesize);
                    fdata.offset[0] = offset & 0xFF;
                    fdata.offset[1] = (offset >> 8) & 0xFF;
                    fdata.offset[2] = (offset >> 16) & 0xFF;
                    res = handler_desfire_readdata(&fdata, MFDES_RECORD_FILE, filesettings[1]);
                    if (res == PM3_SUCCESS) {
                        PrintAndLogEx(NORMAL, "\nOffset  | Data                                            | Ascii");
                        PrintAndLogEx(NORMAL, "----------------------------------------------------------------------------");
                        uint32_t len = le24toh(fdata.length);
                        for (uint32_t n = 0; n < len; n += 16) {
                            PrintAndLogEx(NORMAL, "%02d/0x%02X | %s| %s", n, n, sprint_hex(&fdata.data[n], len > 16 ? 16 : len), sprint_ascii(&fdata.data[n], len > 16 ? 16 : len));
                        }
                    } else {
                        res = handler_desfire_select_application(aid);
                        if (res != PM3_SUCCESS) continue;
                    }
                }
                free(data);
            }
        }
    }

    PrintAndLogEx(INFO, "-------------------------------------------------------------");
    DropFieldDesfire();
    return PM3_SUCCESS;
}

static int CmdHF14ADesEnumApplications(const char *Cmd) {
    CLIParserContext *ctx;
    CLIParserInit(&ctx, "hf mfdes enum",
                  "Enumerate all AID's on MIFARE DESfire tag",
                  "hf mfdes enum");

    void *argtable[] = {
        arg_param_begin,
        arg_param_end
    };
    CLIExecWithReturn(ctx, Cmd, argtable, true);
    CLIParserFree(ctx);

    DropFieldDesfire();

    uint8_t aid[3] = {0};
    uint8_t app_ids[78] = {0};
    uint32_t app_ids_len = 0;

    uint8_t file_ids[33] = {0};
    uint32_t file_ids_len = 0;

    dfname_t dfnames[255];
    uint8_t dfname_count = 0;

    if (handler_desfire_appids(app_ids, &app_ids_len) != PM3_SUCCESS) {
        PrintAndLogEx(ERR, "Can't get list of applications on tag");
        DropFieldDesfire();
        return PM3_ESOFT;
    }

    if (handler_desfire_dfnames(dfnames, &dfname_count) != PM3_SUCCESS) {
        PrintAndLogEx(WARNING, _RED_("Can't get DF Names"));
    }

    PrintAndLogEx(NORMAL, "");
    PrintAndLogEx(INFO, "-- MIFARE DESFire Enumerate applications --------------------");
    PrintAndLogEx(INFO, "-------------------------------------------------------------");
    PrintAndLogEx(SUCCESS, " Tag report " _GREEN_("%d") " application%c", app_ids_len / 3, (app_ids_len == 3) ? ' ' : 's');

    for (uint32_t i = 0; i < app_ids_len; i += 3) {

        aid[0] = app_ids[i];
        aid[1] = app_ids[i + 1];
        aid[2] = app_ids[i + 2];

        PrintAndLogEx(NORMAL, "");

        if (memcmp(aid, "\x00\x00\x00", 3) == 0) {
            // CARD MASTER KEY
            PrintAndLogEx(INFO, "--- " _CYAN_("CMK - PICC, Card Master Key settings"));
        } else {
            PrintAndLogEx(SUCCESS, "--- " _CYAN_("AMK - Application Master Key settings"));
        }

        PrintAndLogEx(SUCCESS, "  AID : " _GREEN_("%02X%02X%02X"), aid[2], aid[1], aid[0]);
        if ((aid[2] >> 4) == 0xF) {
            uint16_t short_aid = ((aid[2] & 0xF) << 12) | (aid[1] << 4) | (aid[0] >> 4);
            PrintAndLogEx(SUCCESS, "  AID mapped to MIFARE Classic AID (MAD): " _YELLOW_("%02X"), short_aid);
            PrintAndLogEx(SUCCESS, "  MAD AID Cluster  0x%02X      : " _YELLOW_("%s"), short_aid >> 8, cluster_to_text(short_aid >> 8));
            MADDFDecodeAndPrint(short_aid);
        } else {
            AIDDFDecodeAndPrint(aid);
        }
        for (uint8_t m = 0; m < dfname_count; m++) {
            if (dfnames[m].aid[0] == aid[0] && dfnames[m].aid[1] == aid[1] && dfnames[m].aid[2] == aid[2]) {
                PrintAndLogEx(SUCCESS, "  -  DF " _YELLOW_("%02X%02X") " Name : " _YELLOW_("%s"), dfnames[m].fid[1], dfnames[m].fid[0], dfnames[m].name);
            }
        }

        int res = getKeySettings(aid);
        if (res != PM3_SUCCESS) continue;

        res = handler_desfire_select_application(aid);
        if (res != PM3_SUCCESS) continue;

        res = handler_desfire_fileids(file_ids, &file_ids_len);
        if (res != PM3_SUCCESS) continue;

        PrintAndLogEx(SUCCESS, " Tag report " _GREEN_("%d") " file%c", file_ids_len, (file_ids_len == 1) ? ' ' : 's');
        for (int j = (int)file_ids_len - 1; j >= 0; j--) {
            PrintAndLogEx(SUCCESS, "   Fileid %d (0x%02x)", file_ids[j], file_ids[j]);

            uint8_t filesettings[20] = {0};
            uint32_t fileset_len = 0;
            uint32_t maclen = 0; // To be implemented

            res = handler_desfire_filesettings(file_ids[j], filesettings, &fileset_len);
            if (res != PM3_SUCCESS) continue;

            if (DecodeFileSettings(filesettings, fileset_len, maclen) != PM3_SUCCESS) {
                PrintAndLogEx(INFO, "  Settings [%u] %s", fileset_len, sprint_hex(filesettings, fileset_len));
            }
        }

    }
    PrintAndLogEx(INFO, "-------------------------------------------------------------");
    DropFieldDesfire();
    return PM3_SUCCESS;
}

static int CmdHF14ADesBruteApps(const char *Cmd) {
    CLIParserContext *ctx;
    CLIParserInit(&ctx, "hf mfdes bruteaid",
                  "Recover AIDs by bruteforce.\n"
                  "WARNING: This command takes a long time",
                  "hf mfdes bruteaid                    -> Search all apps\n"
                  "hf mfdes bruteaid -s F0000F -i 16    -> Search MAD range manually");

    void *argtable[] = {
        arg_param_begin,
        arg_strx0("s",  "start",  "<hex>", "Starting App ID as hex bytes (3 bytes, big endian)"),
        arg_strx0("e",  "end",    "<hex>", "Last App ID as hex bytes (3 bytes, big endian)"),
        arg_int0("i",  "step",    "<dec>", "Increment step when bruteforcing"),
        arg_lit0("m", "mad", "Only bruteforce the MAD range"),
        arg_param_end
    };
    CLIExecWithReturn(ctx, Cmd, argtable, true);
    uint8_t startAid[3] = {0};
    uint8_t endAid[3] = {0xFF, 0xFF, 0xFF};
    int startLen = 0;
    int endLen = 0;
    CLIGetHexWithReturn(ctx, 1, startAid, &startLen);
    CLIGetHexWithReturn(ctx, 2, endAid, &endLen);
    uint32_t idIncrement = arg_get_int_def(ctx, 3, 1);
    bool mad = arg_get_lit(ctx, 4);
    CLIParserFree(ctx);
    // TODO: We need to check the tag version, EV1 should stop after 26 apps are found
    if (mad) {
        idIncrement = 0x10;
        startAid[0] = 0xF0;
        startAid[1] = 0x00;
        startAid[2] = 0x0F;
    }
    uint32_t idStart = le24toh(startAid);
    uint32_t idEnd = le24toh(endAid);
    PrintAndLogEx(INFO, "Enumerating through all AIDs manually, this will take a while!");
    for (uint32_t id = idStart; id <= idEnd && id >= idStart; id += idIncrement) {
        if (kbd_enter_pressed()) break;
        int progress = ((id - idStart) * 100) / ((idEnd - idStart));
        PrintAndLogEx(INPLACE, "Progress: %d %%, current AID: %06X", progress, id);
        uint8_t appId[3] = {0};
        htole24(id, appId);
        sAPDU apdu = {0x90, MFDES_SELECT_APPLICATION, 0x00, 0x00, 0x03, appId}; //0x5a
        uint16_t sw = 0;
        uint8_t data[255 * 5]  = {0x00};
        uint32_t resplen = 0;
        DESFIRESendApdu(!tag->rf_field_on, true, apdu, data, sizeof(data), &resplen, &sw);
        if (sw == status(MFDES_S_OPERATION_OK)) {
            printf("\33[2K\r"); // clear current line before printing
            PrintAndLogEx(SUCCESS, "Got new APPID %06X", id);
        }
    }
    PrintAndLogEx(SUCCESS, "Done");
    DropFieldDesfire();
    return PM3_SUCCESS;
}

static int CmdHF14ADesChangeKey(const char *Cmd) {
    CLIParserContext *ctx;
    CLIParserInit(&ctx, "hf mfdes changekey",
                  "Change MIFARE DESFire Key.\n"
                  "Make sure to select aid or authenticate aid before running this command.",
                  "hf mfdes changekey -n 0 -t 1 -k 0000000000000000 -u 1 -j 0102030405060708  -> DES, keynumber 0"
                 );

    void *argtable[] = {
        arg_param_begin,
        arg_int0("n",  "keyno",  "<dec>", "Key number used for authentification"),
        arg_int0("t",  "algo",   "<dec>", "Current key algo (1 = DES, 2 = 3DES(2K2DES), 3 = 3K3DES, 4 = AES)"),
        arg_str0("k",  "key",     "<hex>", "Current Key (HEX 8-24 bytes)"),
        arg_int0("u",  "newalgo", "<dec>", "New key algo (1 = DES, 2 = 3DES(2K2DES), 3 = 3K3DES, 4 = AES)"),
        arg_str0("j",  "newkey",  "<hex>", "New Key (HEX 8-24 bytes)"),
        arg_int0("v",  "aesver",  "<dec>", "AES version (if AES is used)"),
        arg_param_end
    };
    CLIExecWithReturn(ctx, Cmd, argtable, false);

    uint8_t cmdKeyNo  = arg_get_int_def(ctx, 1, 0);
    uint8_t cmdAuthAlgo = arg_get_int_def(ctx, 2, 0);
    uint8_t key[24] = {0};
    int keylen = 0;
    int res_klen = CLIParamHexToBuf(arg_get_str(ctx, 3), key, 24, &keylen);

    uint8_t newcmdAuthAlgo = arg_get_int_def(ctx, 4, 0);
    uint8_t newkey[24] = {0};
    int newkeylen = 0;
    int res_newklen = CLIParamHexToBuf(arg_get_str(ctx, 5), newkey, 24, &newkeylen);

    uint8_t aesversion = arg_get_int_def(ctx, 6, 0);
    CLIParserFree(ctx);

    //DropFieldDesfire();
    // NR  DESC     KEYLENGHT
    // ------------------------
    // 1 = DES      8
    // 2 = 3DES     16
    // 3 = 3K 3DES  24
    // 4 = AES      16
    uint8_t keylength = 8;
    if (cmdAuthAlgo == MFDES_ALGO_AES) {
        keylength = 16;
    } else if (cmdAuthAlgo == MFDES_ALGO_3DES) {
        keylength = 16;
    } else if (cmdAuthAlgo == MFDES_ALGO_DES) {
        keylength = 8;
    } else if (cmdAuthAlgo == MFDES_ALGO_3K3DES) {
        keylength = 24;
    }

    uint8_t newkeylength = 8;
    if (newcmdAuthAlgo == MFDES_ALGO_AES) {
        newkeylength = 16;
    } else if (newcmdAuthAlgo == MFDES_ALGO_3DES) {
        newkeylength = 16;
    } else if (newcmdAuthAlgo == MFDES_ALGO_DES) {
        newkeylength = 8;
    } else if (newcmdAuthAlgo == MFDES_ALGO_3K3DES) {
        newkeylength = 24;
    }

    if (res_klen || (keylen < 8) || (keylen > 24)) {
        PrintAndLogEx(ERR, "Specified key must have %d bytes length", keylen);
        return PM3_EINVARG;
    }

    if (res_newklen || (newkeylen < 8) || (newkeylen > 24)) {
        PrintAndLogEx(ERR, "Specified new key must have %d bytes length", newkeylen);
        return PM3_EINVARG;
    }

    if (keylen != keylength) {
        PrintAndLogEx(WARNING, "Key must include %d hex symbols, got %d", keylength, keylen);
        return PM3_EINVARG;
    }

    if (newkeylen != newkeylength) {
        PrintAndLogEx(WARNING, "New key must include %d hex symbols, got %d", keylength, newkeylen);
        return PM3_EINVARG;
    }

    PrintAndLogEx(INFO, "changing key number  " _YELLOW_("0x%02x"), cmdKeyNo);
    PrintAndLogEx(INFO, "old key: %s ( %s )", sprint_hex_inrow(key, keylen), getEncryptionAlgoStr(cmdAuthAlgo));
    PrintAndLogEx(INFO, "new key: %s ( %s )", sprint_hex_inrow(newkey, newkeylen), getEncryptionAlgoStr(newcmdAuthAlgo));

    int res = mifare_desfire_change_key(cmdKeyNo, newkey, newcmdAuthAlgo, key, cmdAuthAlgo, aesversion);
    if (res == PM3_SUCCESS) {
        PrintAndLogEx(SUCCESS, "Change key ( " _GREEN_("ok") " )");
    } else {
        PrintAndLogEx(FAILED, "Change key ( " _RED_("fail") " )");
    }
    return res;
}


// MIAFRE DESFire Authentication
//
#define BUFSIZE 256
static int CmdHF14ADesAuth(const char *Cmd) {
    //DropFieldDesfire();
    // NR  DESC     KEYLENGHT
    // ------------------------
    // 1 = DES      8
    // 2 = 3DES     16
    // 3 = 3K 3DES  24
    // 4 = AES      16
    uint8_t keylength = 8;

    CLIParserContext *ctx;
    CLIParserInit(&ctx, "hf mfdes auth",
                  "Authenticates MIFARE DESFire using Key",
                  "hf mfdes auth -m 3 -t 4 -a 808301 -n 0 -k 00000000000000000000000000000000 -> AES,keynumber 0, aid 0x803201\n"
                  "hf mfdes auth -m 2 -t 2 -a 000000 -n 1 -k 00000000000000000000000000000000 -> 3DES,keynumber 1, aid 0x000000\n"
                  "hf mfdes auth -m 1 -t 1 -a 000000 -n 2 -k 0000000000000000 -> DES,keynumber 2, aid 0x000000\n"
                  "hf mfdes auth -m 1 -t 1 -a 000000 -n 0 -> DES, defaultkey, aid 0x000000\n"
                  "hf mfdes auth -m 2 -t 2 -a 000000 -n 0 -> 3DES, defaultkey, aid 0x000000\n"
                  "hf mfdes auth -m 3 -t 4 -a 000000 -n 0 -> 3K3DES, defaultkey, aid 0x000000\n"
                  "hf mfdes auth -m 3 -t 4 -a 000000 -n 0 -> AES, defaultkey, aid 0x000000"
                 );

    void *argtable[] = {
        arg_param_begin,
        arg_int0("m",  "type",   "<type>", "Auth type (1=normal, 2=iso, 3=aes)"),
        arg_int0("t",  "algo",   "<algo>", "Crypt algo (1=DES, 2=3DES(2K2DES), 3=3K3DES, 4=AES)"),
        arg_strx0("a",  "aid",    "<aid>", "AID used for authentification (HEX 3 bytes)"),
        arg_int0("n",  "keyno",  "<keyno>", "Key number used for authentification"),
        arg_str0("k",  "key",     "<Key>", "Key for checking (HEX 8-24 bytes)"),
        arg_int0("d",  "kdf",     "<kdf>", "Key Derivation Function (KDF) (0=None, 1=AN10922, 2=Gallagher)"),
        arg_str0("i",  "kdfi",    "<kdfi>", "KDF input (HEX 1-31 bytes)"),
        arg_param_end
    };
    CLIExecWithReturn(ctx, Cmd, argtable, false);

    uint8_t cmdAuthMode = arg_get_int_def(ctx, 1, 0);
    uint8_t cmdAuthAlgo = arg_get_int_def(ctx, 2, 0);

    int aidlength = 3;
    uint8_t aid[3] = {0};
    CLIGetHexWithReturn(ctx, 3, aid, &aidlength);
    swap24(aid);
    uint8_t cmdKeyNo  = arg_get_int_def(ctx, 4, 0);

    uint8_t key[24] = {0};
    int keylen = 0;
    CLIGetHexWithReturn(ctx, 5, key, &keylen);

    uint8_t cmdKDFAlgo  = arg_get_int_def(ctx, 6, 0);
    // Get KDF input
    uint8_t kdfInput[31] = {0};
    int kdfInputLen = 0;
    CLIGetHexWithReturn(ctx, 7, kdfInput, &kdfInputLen);

    CLIParserFree(ctx);

    if (cmdAuthAlgo == MFDES_ALGO_AES) {
        if (keylen == 0) {
            keylen = 16;
            memcpy(key, aesdefaultkeys[0], keylen);
        }
        keylength = 16;
    } else if (cmdAuthAlgo == MFDES_ALGO_3DES) {
        if (keylen == 0) {
            keylen = 16;
            memcpy(key, aesdefaultkeys[0], keylen);
        }
        keylength = 16;
    } else if (cmdAuthAlgo == MFDES_ALGO_DES) {
        if (keylen == 0) {
            keylen = 8;
            memcpy(key, desdefaultkeys[0], keylen);
        }
        keylength = 8;
    } else if (cmdAuthAlgo == MFDES_ALGO_3K3DES) {
        if (keylen == 0) {
            keylen = 24;
            memcpy(key, k3kdefaultkeys[0], keylen);
        }
        keylength = 24;
    }

    if ((keylen < 8) || (keylen > 24)) {
        PrintAndLogEx(ERR, "Specified key must have %d bytes length.", keylen);
        return PM3_EINVARG;
    }

    if (keylen != keylength) {
        PrintAndLogEx(WARNING, "Key must include %d HEX symbols", keylength);
        return PM3_EINVARG;
    }

    // AID
    if (aidlength != 3) {
        PrintAndLogEx(WARNING, "aid must include %d HEX symbols", 3);
        return PM3_EINVARG;
    }

    mfdes_auth_res_t rpayload;
    int error = desfire_authenticate(cmdAuthMode, cmdAuthAlgo, aid, key, cmdKeyNo, cmdKDFAlgo, kdfInputLen, kdfInput, &rpayload);
    if (error == PM3_SUCCESS) {
        PrintAndLogEx(SUCCESS, "  Key        : " _GREEN_("%s"), sprint_hex(key, keylength));
        PrintAndLogEx(SUCCESS, "  SESSION    : " _GREEN_("%s"), sprint_hex(rpayload.sessionkey, keylength));
        PrintAndLogEx(INFO, "-------------------------------------------------------------");
    } else {
        AuthToError(error);
        return PM3_ESOFT;
    }
    PrintAndLogEx(INFO, "-------------------------------------------------------------");
    return PM3_SUCCESS;
}

static void DesFill2bPattern(
    uint8_t deskeyList[MAX_KEYS_LIST_LEN][8], uint32_t *deskeyListLen,
    uint8_t aeskeyList[MAX_KEYS_LIST_LEN][16], uint32_t *aeskeyListLen,
    uint8_t k3kkeyList[MAX_KEYS_LIST_LEN][24], uint32_t *k3kkeyListLen, uint32_t *startPattern) {

    for (uint32_t pt = *startPattern; pt < 0x10000; pt++) {
        if (*deskeyListLen != MAX_KEYS_LIST_LEN) {
            deskeyList[*deskeyListLen][0] = (pt >> 8) & 0xff;
            deskeyList[*deskeyListLen][1] = pt & 0xff;
            memcpy(&deskeyList[*deskeyListLen][2], &deskeyList[*deskeyListLen][0], 2);
            memcpy(&deskeyList[*deskeyListLen][4], &deskeyList[*deskeyListLen][0], 4);
            (*deskeyListLen)++;
        }
        if (*aeskeyListLen != MAX_KEYS_LIST_LEN) {
            aeskeyList[*aeskeyListLen][0] = (pt >> 8) & 0xff;
            aeskeyList[*aeskeyListLen][1] = pt & 0xff;
            memcpy(&aeskeyList[*aeskeyListLen][2], &aeskeyList[*aeskeyListLen][0], 2);
            memcpy(&aeskeyList[*aeskeyListLen][4], &aeskeyList[*aeskeyListLen][0], 4);
            memcpy(&aeskeyList[*aeskeyListLen][8], &aeskeyList[*aeskeyListLen][0], 8);
            (*aeskeyListLen)++;
        }
        if (*k3kkeyListLen != MAX_KEYS_LIST_LEN) {
            k3kkeyList[*k3kkeyListLen][0] = (pt >> 8) & 0xff;
            k3kkeyList[*k3kkeyListLen][1] = pt & 0xff;
            memcpy(&k3kkeyList[*k3kkeyListLen][2], &k3kkeyList[*k3kkeyListLen][0], 2);
            memcpy(&k3kkeyList[*k3kkeyListLen][4], &k3kkeyList[*k3kkeyListLen][0], 4);
            memcpy(&k3kkeyList[*k3kkeyListLen][8], &k3kkeyList[*k3kkeyListLen][0], 8);
            memcpy(&k3kkeyList[*k3kkeyListLen][16], &k3kkeyList[*k3kkeyListLen][0], 4);
            (*k3kkeyListLen)++;
        }

        *startPattern = pt;
        if ((*deskeyListLen == MAX_KEYS_LIST_LEN) &&
                (*aeskeyListLen == MAX_KEYS_LIST_LEN) &&
                (*k3kkeyListLen == MAX_KEYS_LIST_LEN)) {
            break;
        }
    }
    (*startPattern)++;
}

static int AuthCheckDesfire(uint8_t *aid,
                            uint8_t deskeyList[MAX_KEYS_LIST_LEN][8], uint32_t deskeyListLen,
                            uint8_t aeskeyList[MAX_KEYS_LIST_LEN][16], uint32_t aeskeyListLen,
                            uint8_t k3kkeyList[MAX_KEYS_LIST_LEN][24], uint32_t k3kkeyListLen,
                            uint8_t cmdKdfAlgo, uint8_t kdfInputLen, uint8_t *kdfInput,
                            uint8_t foundKeys[4][0xE][24 + 1], bool *result) {

    uint32_t curaid = (aid[0] & 0xFF) + ((aid[1] & 0xFF) << 8) + ((aid[2] & 0xFF) << 16);

    int res = handler_desfire_select_application(aid);
    if (res != PM3_SUCCESS) {
        PrintAndLogEx(ERR, "AID 0x%06X does not exist.", curaid);
        return res;
    }

    int usedkeys[0xF] = {0};
    bool des = false;
    bool tdes = false;
    bool aes = false;
    bool k3kdes = false;

    uint8_t num_keys = 0;
    uint8_t key_setting = 0;
    res = handler_desfire_getkeysettings(&key_setting, &num_keys);
    if (res != PM3_SUCCESS) {
        PrintAndLogEx(ERR, "Could not get key settings");
        return res;
    }

    if (memcmp(aid, "\x00\x00\x00", 3) != 0) {
        uint8_t file_ids[33] = {0};
        uint32_t file_ids_len = 0;
        // Get File IDs
        if (handler_desfire_fileids(file_ids, &file_ids_len) == PM3_SUCCESS) {

            for (int j = (int)file_ids_len - 1; j >= 0; j--) {

                uint8_t filesettings[20] = {0};
                uint32_t fileset_len = 0;

                res = handler_desfire_filesettings(file_ids[j], filesettings, &fileset_len);
                if (res == PM3_SUCCESS) {

                    uint16_t accrights = (filesettings[3] << 8) + filesettings[2];
                    uint8_t change_access_rights = accrights & 0xF;
                    uint8_t read_write_access = (accrights >> 4) & 0xF;
                    uint8_t write_access = (accrights >> 8) & 0xF;
                    uint8_t read_access = (accrights >> 12) & 0xF;

                    if (change_access_rights == 0xE) change_access_rights = 0x0;
                    if (read_write_access == 0xE) read_write_access = 0x0;
                    if (write_access == 0xE) write_access = 0x0;
                    if (read_access == 0xE) read_access = 0x0;

                    usedkeys[change_access_rights] = 1;
                    usedkeys[read_write_access] = 1;
                    usedkeys[write_access] = 1;
                    usedkeys[read_access] = 1;

                    if (res == PM3_SUCCESS) {
                        switch (num_keys >> 6) {
                            case 0:
                                des = true;
                                tdes = true;
                                break;
                            case 1:
                                k3kdes = true;
                                break;
                            case 2:
                                aes = true;
                                break;
                            default:
                                break;
                        }
                    }
                }
            }

            if (file_ids_len == 0) {
                for (uint8_t z = 0; z < 0xE; z++) {
                    usedkeys[z] = 1;
                    des = true;
                    tdes = true;
                    aes = true;
                    k3kdes = true;
                }
            }
        }
    } else {
        des = true;
    }

    int error;
    bool badlen = false;

    if (des) {

        for (uint8_t keyno = 0; keyno < 0xE; keyno++) {

            if (usedkeys[keyno] == 1 && foundKeys[0][keyno][0] == 0) {
                for (uint32_t curkey = 0; curkey < deskeyListLen; curkey++) {
                    mfdes_auth_res_t rpayload;
                    error = desfire_authenticate(MFDES_AUTH_DES, MFDES_ALGO_DES, aid, deskeyList[curkey], keyno, 0, 0, NULL, &rpayload);
                    if (error == PM3_SUCCESS) {
                        PrintAndLogEx(SUCCESS, "AID 0x%06X, Found DES Key %u        : " _GREEN_("%s"), curaid, keyno, sprint_hex(deskeyList[curkey], 8));
                        foundKeys[0][keyno][0] = 0x01;
                        *result = true;
                        memcpy(&foundKeys[0][keyno][1], deskeyList[curkey], 8);
                        break;
                    } else if (error < 7) {
                        badlen = true;
                        DropFieldDesfire();
                        res = handler_desfire_select_application(aid);
                        if (res != PM3_SUCCESS) {
                            return res;
                        }
                        break;
                    }
                }
                if (badlen == true) {
                    badlen = false;
                    break;
                }
            }
        }
    }

    if (tdes) {

        for (uint8_t keyno = 0; keyno < 0xE; keyno++) {

            if (usedkeys[keyno] == 1 && foundKeys[1][keyno][0] == 0) {
                for (uint32_t curkey = 0; curkey < aeskeyListLen; curkey++) {
                    mfdes_auth_res_t rpayload;
                    error = desfire_authenticate(MFDES_AUTH_DES, MFDES_ALGO_3DES, aid, aeskeyList[curkey], keyno, 0, 0, NULL, &rpayload);
                    if (error == PM3_SUCCESS) {
                        PrintAndLogEx(SUCCESS, "AID 0x%06X, Found 3DES Key %u        : " _GREEN_("%s"), curaid, keyno, sprint_hex(aeskeyList[curkey], 16));
                        foundKeys[1][keyno][0] = 0x01;
                        *result = true;
                        memcpy(&foundKeys[1][keyno][1], aeskeyList[curkey], 16);
                        break;
                    } else if (error < 7) {
                        badlen = true;
                        DropFieldDesfire();
                        res = handler_desfire_select_application(aid);
                        if (res != PM3_SUCCESS) {
                            return res;
                        }
                        break;
                    }
                }
                if (badlen == true) {
                    badlen = false;
                    break;
                }
            }
        }
    }

    if (aes) {

        for (uint8_t keyno = 0; keyno < 0xE; keyno++) {

            if (usedkeys[keyno] == 1 && foundKeys[2][keyno][0] == 0) {
                for (uint32_t curkey = 0; curkey < aeskeyListLen; curkey++) {
                    mfdes_auth_res_t rpayload;
                    error = desfire_authenticate(MFDES_AUTH_AES, MFDES_ALGO_AES, aid, aeskeyList[curkey], keyno, cmdKdfAlgo, kdfInputLen, kdfInput, &rpayload);
                    if (error == PM3_SUCCESS) {
                        PrintAndLogEx(SUCCESS, "AID 0x%06X, Found AES Key %u        : " _GREEN_("%s"), curaid, keyno, sprint_hex(aeskeyList[curkey], 16));
                        foundKeys[2][keyno][0] = 0x01;
                        *result = true;
                        memcpy(&foundKeys[2][keyno][1], aeskeyList[curkey], 16);
                        break;
                    } else if (error < 7) {
                        badlen = true;
                        DropFieldDesfire();
                        res = handler_desfire_select_application(aid);
                        if (res != PM3_SUCCESS) {
                            return res;
                        }
                        break;
                    }
                }
                if (badlen == true) {
                    badlen = false;
                    break;
                }
            }
        }
    }

    if (k3kdes) {

        for (uint8_t keyno = 0; keyno < 0xE; keyno++) {

            if (usedkeys[keyno] == 1 && foundKeys[3][keyno][0] == 0) {
                for (uint32_t curkey = 0; curkey < k3kkeyListLen; curkey++) {
                    mfdes_auth_res_t rpayload;
                    error = desfire_authenticate(MFDES_AUTH_ISO, MFDES_ALGO_3K3DES, aid, k3kkeyList[curkey], keyno, 0, 0, NULL, &rpayload);
                    if (error == PM3_SUCCESS) {
                        PrintAndLogEx(SUCCESS, "AID 0x%06X, Found 3K3 Key %u        : " _GREEN_("%s"), curaid, keyno, sprint_hex(k3kkeyList[curkey], 24));
                        foundKeys[3][keyno][0] = 0x01;
                        *result = true;
                        memcpy(&foundKeys[3][keyno][1], k3kkeyList[curkey], 16);
                        break;
                    } else if (error < 7) {
                        badlen = true;
                        DropFieldDesfire();
                        res = handler_desfire_select_application(aid);
                        if (res != PM3_SUCCESS) {
                            return res;
                        }
                        break;
                    }
                }

                if (badlen == true) {
                    break;
                }
            }
        }
    }
    DropFieldDesfire();
    return PM3_SUCCESS;
}

static int CmdHF14aDesChk(const char *Cmd) {
    int res;
    uint8_t deskeyList[MAX_KEYS_LIST_LEN][8] = {{0}};
    uint8_t aeskeyList[MAX_KEYS_LIST_LEN][16] = {{0}};
    uint8_t k3kkeyList[MAX_KEYS_LIST_LEN][MAX_KEY_LEN] = {{0}};
    uint32_t deskeyListLen = 0;
    uint32_t aeskeyListLen = 0;
    uint32_t k3kkeyListLen = 0;
    uint8_t foundKeys[4][0xE][24 + 1] = {{{0}}};

    CLIParserContext *ctx;
    CLIParserInit(&ctx, "hf mfdes chk",
                  "Checks keys with MIFARE DESFire card.",
                  "hf mfdes chk -a 123456 -k 000102030405060708090a0b0c0d0e0f -> check key on aid 0x123456\n"
                  "hf mfdes chk -d mfdes_default_keys -> check keys from dictionary against all existing aid on card\n"
                  "hf mfdes chk -d mfdes_default_keys -a 123456 -> check keys from dictionary against aid 0x123456\n"
                  "hf mfdes chk -a 123456 --pattern1b -j keys -> check all 1-byte keys pattern on aid 0x123456 and save found keys to json\n"
                  "hf mfdes chk -a 123456 --pattern2b --startp2b FA00 -> check all 2-byte keys pattern on aid 0x123456. Start from key FA00FA00...FA00");

    void *argtable[] = {
        arg_param_begin,
        arg_strx0("a",  "aid",      "<aid>", "Use specific AID (3 hex bytes, big endian)"),
        arg_str0("k",  "key",       "<Key>", "Key for checking (HEX 16 bytes)"),
        arg_str0("d",  "dict",      "<file>", "File with keys dictionary"),
        arg_lit0(NULL,  "pattern1b", "Check all 1-byte combinations of key (0000...0000, 0101...0101, 0202...0202, ...)"),
        arg_lit0(NULL,  "pattern2b", "Check all 2-byte combinations of key (0000...0000, 0001...0001, 0002...0002, ...)"),
        arg_str0(NULL,  "startp2b",  "<Pattern>", "Start key (2-byte HEX) for 2-byte search (use with `--pattern2b`)"),
        arg_str0("j",  "json",      "<file>",  "Json file to save keys"),
        arg_lit0("v",  "verbose",   "Verbose mode."),
        arg_int0("f",  "kdf",     "<kdf>", "Key Derivation Function (KDF) (0=None, 1=AN10922, 2=Gallagher)"),
        arg_str0("i",  "kdfi",    "<kdfi>", "KDF input (HEX 1-31 bytes)"),
        arg_param_end
    };
    CLIExecWithReturn(ctx, Cmd, argtable, false);

    int aidlength = 0;
    uint8_t aid[3] = {0};
    CLIGetHexWithReturn(ctx, 1, aid, &aidlength);
    swap24(aid);
    uint8_t vkey[16] = {0};
    int vkeylen = 0;
    CLIGetHexWithReturn(ctx, 2, vkey, &vkeylen);

    if (vkeylen > 0) {
        if (vkeylen == 8) {
            memcpy(&deskeyList[deskeyListLen], vkey, 8);
            deskeyListLen++;
        } else if (vkeylen == 16) {
            memcpy(&aeskeyList[aeskeyListLen], vkey, 16);
            aeskeyListLen++;
        } else if (vkeylen == 24) {
            memcpy(&k3kkeyList[k3kkeyListLen], vkey, 16);
            k3kkeyListLen++;
        } else {
            PrintAndLogEx(ERR, "Specified key must have 8, 16 or 24 bytes length.");
            CLIParserFree(ctx);
            return PM3_EINVARG;
        }
    }

    uint8_t dict_filename[FILE_PATH_SIZE + 2] = {0};
    int dict_filenamelen = 0;
    if (CLIParamStrToBuf(arg_get_str(ctx, 3), dict_filename, FILE_PATH_SIZE, &dict_filenamelen)) {
        PrintAndLogEx(FAILED, "File name too long or invalid.");
        CLIParserFree(ctx);
        return PM3_EINVARG;
    }

    bool pattern1b = arg_get_lit(ctx, 4);
    bool pattern2b = arg_get_lit(ctx, 5);

    if (pattern1b && pattern2b) {
        PrintAndLogEx(ERR, "Pattern search mode must be 2-byte or 1-byte only.");
        CLIParserFree(ctx);
        return PM3_EINVARG;
    }

    if (dict_filenamelen && (pattern1b || pattern2b)) {
        PrintAndLogEx(ERR, "Pattern search mode and dictionary mode can't be used in one command.");
        CLIParserFree(ctx);
        return PM3_EINVARG;
    }

    uint32_t startPattern = 0x0000;
    uint8_t vpattern[2];
    int vpatternlen = 0;
    CLIGetHexWithReturn(ctx, 6, vpattern, &vpatternlen);
    if (vpatternlen > 0) {
        if (vpatternlen <= 2) {
            startPattern = (vpattern[0] << 8) + vpattern[1];
        } else {
            PrintAndLogEx(ERR, "Pattern must be 2-byte length.");
            CLIParserFree(ctx);
            return PM3_EINVARG;
        }
        if (!pattern2b)
            PrintAndLogEx(WARNING, "Pattern entered, but search mode not is 2-byte search.");
    }

    uint8_t jsonname[250] = {0};
    int jsonnamelen = 0;
    if (CLIParamStrToBuf(arg_get_str(ctx, 7), jsonname, sizeof(jsonname), &jsonnamelen)) {
        PrintAndLogEx(ERR, "Invalid json name.");
        CLIParserFree(ctx);
        return PM3_EINVARG;
    }
    jsonname[jsonnamelen] = 0;

    bool verbose = arg_get_lit(ctx, 8);

    // Get KDF input
    uint8_t kdfInput[31] = {0};
    int kdfInputLen = 0;
    uint8_t cmdKDFAlgo  = arg_get_int_def(ctx, 9, 0);
    CLIGetHexWithReturn(ctx, 10, kdfInput, &kdfInputLen);

    CLIParserFree(ctx);

    // 1-byte pattern search mode
    if (pattern1b) {
        for (uint32_t i = 0; i < 0x100; i++)
            memset(aeskeyList[i], i, 16);
        for (uint32_t i = 0; i < 0x100; i++)
            memset(deskeyList[i], i, 8);
        for (uint32_t i = 0; i < 0x100; i++)
            memset(k3kkeyList[i], i, 24);
        aeskeyListLen = 0x100;
        deskeyListLen = 0x100;
        k3kkeyListLen = 0x100;
    }

    // 2-byte pattern search mode
    if (pattern2b) {
        DesFill2bPattern(deskeyList, &deskeyListLen, aeskeyList, &aeskeyListLen, k3kkeyList, &k3kkeyListLen, &startPattern);
    }

    // dictionary mode
    size_t endFilePosition = 0;
    if (dict_filenamelen) {

        res = loadFileDICTIONARYEx((char *)dict_filename, deskeyList, sizeof(deskeyList), NULL, 8, &deskeyListLen, 0, &endFilePosition, true);
        if (res == PM3_SUCCESS && endFilePosition)
            PrintAndLogEx(SUCCESS, "First part of des dictionary successfully loaded.");

        endFilePosition = 0;
        res = loadFileDICTIONARYEx((char *)dict_filename, aeskeyList, sizeof(aeskeyList), NULL, 16, &aeskeyListLen, 0, &endFilePosition, true);
        if (res == PM3_SUCCESS && endFilePosition)
            PrintAndLogEx(SUCCESS, "First part of aes dictionary successfully loaded.");

        endFilePosition = 0;
        res = loadFileDICTIONARYEx((char *)dict_filename, k3kkeyList, sizeof(k3kkeyList), NULL, 24, &k3kkeyListLen, 0, &endFilePosition, true);
        if (res == PM3_SUCCESS && endFilePosition)
            PrintAndLogEx(SUCCESS, "First part of k3kdes dictionary successfully loaded.");

        endFilePosition = 0;
    }

    if (aeskeyListLen == 0 && deskeyListLen == 0 && k3kkeyListLen == 0) {
        PrintAndLogEx(ERR, "No keys provided. Nothing to check.");
        return PM3_EINVARG;
    }

    if (aeskeyListLen != 0) {
        PrintAndLogEx(INFO, "Loaded " _YELLOW_("%"PRIu32) " aes keys", aeskeyListLen);
    }

    if (deskeyListLen != 0) {
        PrintAndLogEx(INFO, "Loaded "  _YELLOW_("%"PRIu32) " des keys", deskeyListLen);
    }

    if (k3kkeyListLen != 0) {
        PrintAndLogEx(INFO, "Loaded " _YELLOW_("%"PRIu32) " k3kdes keys", k3kkeyListLen);
    }

    if (verbose == false)
        PrintAndLogEx(INFO, "Search keys:");

    bool result = false;
    uint8_t app_ids[78] = {0};
    uint32_t app_ids_len = 0;

    clearCommandBuffer();

    mfdes_info_res_t info = {0};
    res = mfdes_get_info(&info);
    if (res != PM3_SUCCESS) {
        return res;
    }
    // TODO: Store this UID someowhere not global
    memcpy(tag->info.uid, info.uid, info.uidlen);
    tag->info.uidlen = info.uidlen;

    if (handler_desfire_appids(app_ids, &app_ids_len) != PM3_SUCCESS) {
        PrintAndLogEx(ERR, "Can't get list of applications on tag");
        DropFieldDesfire();
        return PM3_ESOFT;
    }

    if (aidlength != 0) {
        memcpy(&app_ids[0], aid, 3);
        app_ids_len = 3;
    }

    for (uint32_t x = 0; x < app_ids_len / 3; x++) {

        uint32_t curaid = (app_ids[x * 3] & 0xFF) + ((app_ids[(x * 3) + 1] & 0xFF) << 8) + ((app_ids[(x * 3) + 2] & 0xFF) << 16);
        PrintAndLogEx(ERR, "Checking aid 0x%06X...", curaid);

        res = AuthCheckDesfire(&app_ids[x * 3], deskeyList, deskeyListLen, aeskeyList, aeskeyListLen, k3kkeyList, k3kkeyListLen, cmdKDFAlgo, kdfInputLen, kdfInput, foundKeys, &result);
        if (res == PM3_EOPABORTED) {
            break;
        }

        if (pattern2b && startPattern < 0x10000) {
            if (verbose == false)
                PrintAndLogEx(NORMAL, "p" NOLF);

            aeskeyListLen = 0;
            deskeyListLen = 0;
            k3kkeyListLen = 0;
            DesFill2bPattern(deskeyList, &deskeyListLen, aeskeyList, &aeskeyListLen, k3kkeyList, &k3kkeyListLen, &startPattern);
            continue;
        }

        if (dict_filenamelen) {
            if (verbose == false)
                PrintAndLogEx(NORMAL, "d" NOLF);

            uint32_t keycnt = 0;
            res = loadFileDICTIONARYEx((char *)dict_filename, deskeyList, sizeof(deskeyList), NULL, 16, &keycnt, endFilePosition, &endFilePosition, false);
            if (res == PM3_SUCCESS && endFilePosition)
                deskeyListLen = keycnt;

            keycnt = 0;
            res = loadFileDICTIONARYEx((char *)dict_filename, aeskeyList, sizeof(aeskeyList), NULL, 16, &keycnt, endFilePosition, &endFilePosition, false);
            if (res == PM3_SUCCESS && endFilePosition)
                aeskeyListLen = keycnt;

            keycnt = 0;
            res = loadFileDICTIONARYEx((char *)dict_filename, k3kkeyList, sizeof(k3kkeyList), NULL, 16, &keycnt, endFilePosition, &endFilePosition, false);
            if (res == PM3_SUCCESS && endFilePosition)
                k3kkeyListLen = keycnt;

            continue;
        }
    }
    if (verbose == false)
        PrintAndLogEx(NORMAL, "");

    // save keys to json
    if ((jsonnamelen > 0) && result) {
        // MIFARE DESFire info
        SendCommandMIX(CMD_HF_ISO14443A_READER, ISO14A_CONNECT, 0, 0, NULL, 0);

        PacketResponseNG resp;
        WaitForResponse(CMD_ACK, &resp);

        iso14a_card_select_t card;
        memcpy(&card, (iso14a_card_select_t *)resp.data.asBytes, sizeof(iso14a_card_select_t));

        uint64_t select_status = resp.oldarg[0]; // 0: couldn't read, 1: OK, with ATS, 2: OK, no ATS, 3: proprietary Anticollision

        uint8_t data[10 + 1 + 2 + 1 + 256 + (4 * 0xE * (24 + 1))] = {0};
        uint8_t atslen = 0;
        if (select_status == 1 || select_status == 2) {
            memcpy(data, card.uid, card.uidlen);
            data[10] = card.sak;
            data[11] = card.atqa[1];
            data[12] = card.atqa[0];
            atslen = card.ats_len;
            data[13] = atslen;
            memcpy(&data[14], card.ats, atslen);
        }

        // length: UID(10b)+SAK(1b)+ATQA(2b)+ATSlen(1b)+ATS(atslen)+foundKeys[2][64][AES_KEY_LEN + 1]
        memcpy(&data[14 + atslen], foundKeys, 4 * 0xE * (24 + 1));
        saveFileJSON((char *)jsonname, jsfMfDesfireKeys, data, 0xE, NULL);
    }

    return PM3_SUCCESS;
}

static int CmdHF14ADesList(const char *Cmd) {
    return CmdTraceListAlias(Cmd, "hf mfdes", "des");
}

/*
static int CmdHF14aDesNDEFRead(const char *Cmd) {
    DropFieldDesfire();

    CLIParserContext *ctx;
    CLIParserInit(&ctx, "hf mfdes ndefread",
                  "Prints NFC Data Exchange Format (NDEF)",
                  "hf mfdes ndefread -> shows NDEF data\n"
                  "hf mfdes ndefread -v -> shows NDEF parsed and raw data\n"
                  "hf mfdes ndefread -a e103 -k d3f7d3f7d3f7d3f7d3f7d3f7d3f7d3f7 -> shows NDEF data with custom AID and key");

    void *argtable[] = {
        arg_param_begin,
        arg_litn("v",  "verbose",  0, 2, "show technical data"),
        arg_str0(NULL, "aid",      "<aid>", "replace default aid for NDEF"),
        arg_str0("k",  "key",      "<key>", "replace default key for NDEF"),
        arg_param_end
    };
    CLIExecWithReturn(ctx, Cmd, argtable, true);

    bool verbose = arg_get_lit(ctx, 1);
    bool verbose2 = arg_get_lit(ctx, 1) > 1;
    uint8_t aid[2] = {0};
    int aidlen;
    CLIGetHexWithReturn(ctx, 2, aid, &aidlen);
    uint8_t key[16] = {0};
    int keylen;
    CLIGetHexWithReturn(ctx, 3, key, &keylen);

    CLIParserFree(ctx);

    uint32_t ndefAID = 0xEEEE10;
    if (aidlen == 2) {
        ndefAID = (aid[0] << 16) | (aid[1] << 8) | aid[2];
    }

    // set default NDEF key
    uint8_t ndefkey[16] = {0};
    memcpy(ndefkey, g_mifarep_ndef_key, 16);

    // user supplied key
    if (keylen == 16) {
        memcpy(ndefkey, key, 16);
    }

    int file_ids_len = 0;

    for (int j = (int)file_ids_len - 1; j >= 0; j--) {
        PrintAndLogEx(SUCCESS, "\n\n   Fileid %d (0x%02x)", file_ids[j], file_ids[j]);

        uint8_t filesettings[20] = {0};
        uint32_t fileset_len = 0;

        int res = handler_desfire_filesettings(file_ids[j], filesettings, &fileset_len);
        if (res != PM3_SUCCESS) continue;

        int maclen = 0; // To be implemented

        if (fileset_len == 1 + 1 + 2 + 3 + maclen) {
            int filesize = (filesettings[6] << 16) + (filesettings[5] << 8) + filesettings[4];
            mfdes_data_t fdata;
            fdata.fileno = file_ids[j];
            memset(fdata.offset, 0, 3);
            memset(fdata.length, 0, 3);

            uint8_t *data = (uint8_t *)calloc(filesize, sizeof(uint8_t));
            if (data == NULL) {
                DropFieldDesfire();
                return PM3_EMALLOC;
            }

            fdata.data = data;
            res = handler_desfire_readdata(&fdata, MFDES_DATA_FILE, filesettings[1]);
            if (res == PM3_SUCCESS) {
                uint32_t len = le24toh(fdata.length);
                NDEFDecodeAndPrint(data, datalen, verbose);

            } else {
                PrintAndLogEx(ERR, "Couldn't read value. Error %d", res);
                res = handler_desfire_select_application(aid);
                if (res != PM3_SUCCESS) continue;
            }

            free(data);
        }
    }

    if (!datalen) {
        PrintAndLogEx(ERR, "no NDEF data");
        return PM3_SUCCESS;
    }

    if (verbose2) {
        PrintAndLogEx(NORMAL, "");
        PrintAndLogEx(INFO, "--- " _CYAN_("DESFire NDEF raw") " ----------------");
        print_buffer(data, datalen, 1);
    }

    PrintAndLogEx(HINT, "Try " _YELLOW_("`hf mfdes ndefread -vv`") " for more details");
    return PM3_SUCCESS;
}
*/
/*
static int CmdHF14aDesMAD(const char *Cmd) {
    DropFieldDesfire();

    CLIParserContext *ctx;
    CLIParserInit(&ctx, "hf mfdes mad",
                  "Prints MIFARE Application directory (MAD)",
                  "hf mfdes mad      -> shows MAD data\n"
                  "hf mfdes mad -v   -> shows MAD parsed and raw data\n"
                  "hf mfdes mad -a e103 -k d3f7d3f7d3f7d3f7d3f7d3f7d3f7d3f7 -> shows MAD data with custom AID and key");

    void *argtable[] = {
        arg_param_begin,
        arg_litn("v",  "verbose",  0, 2, "show technical data"),
        arg_str0(NULL, "aid",      "<aid>", "replace default aid for MAD"),
        arg_str0("k",  "key",      "<key>", "replace default key for MAD"),
        arg_param_end
    };
    CLIExecWithReturn(ctx, Cmd, argtable, true);

    CLIParserFree(ctx);

    PrintAndLogEx(HINT, "Try " _YELLOW_("`hf mfdes mad -v`") " for more details");
    return PM3_SUCCESS;
}
*/

/*static int CmdTest(const char *Cmd) {
    (void)Cmd; // Cmd is not used so far
    uint8_t IV[8] = {0x00, 0x00, 0x00, 0x00, 0x00, 0x00, 0x00, 0x00};
    uint8_t key[16] = {0x00, 0x00, 0x00, 0x00, 0x00, 0x00, 0x00, 0x00, 0x00, 0x00, 0x00, 0x00, 0x00, 0x00, 0x00, 0x00};

    uint8_t encRndB[8] = {0x1A, 0xBE, 0x10, 0x8D, 0x09, 0xE0, 0x18, 0x13};
    uint8_t RndB[8] = {0};
    uint8_t RndA[8] = {0x6E, 0x6A, 0xEB, 0x86, 0x6E, 0x6A, 0xEB, 0x86};
    tdes_nxp_receive(encRndB, RndB, 8, key, IV, 2);
    uint8_t rotRndB[8] = {0};
    memcpy(rotRndB, RndB, 8);
    rol(rotRndB, 8);
    uint8_t tmp[16] = {0x00};
    uint8_t both[16] = {0x00};
    memcpy(tmp, RndA, 8);
    memcpy(tmp + 8, rotRndB, 8);
    PrintAndLogEx(INFO, "3keyenc: %s", sprint_hex(tmp, 16));
    PrintAndLogEx(SUCCESS, "  Res        : " _GREEN_("%s"), sprint_hex(IV, 8));
    tdes_nxp_send(tmp, both, 16, key, IV, 2);
    PrintAndLogEx(SUCCESS, "  Res        : " _GREEN_("%s"), sprint_hex(both, 16));
    return PM3_SUCCESS;
}
*/

static command_t CommandTable[] = {
    {"help",             CmdHelp,                     AlwaysAvailable, "This help"},
    {"-----------",      CmdHelp,                     IfPm3Iso14443a,  "---------------------- " _CYAN_("general") " ----------------------"},
    {"auth",             CmdHF14ADesAuth,             IfPm3Iso14443a,  "Tries a MIFARE DesFire Authentication"},
    {"changekey",        CmdHF14ADesChangeKey,        IfPm3Iso14443a,  "Change Key"},
    {"chk",              CmdHF14aDesChk,              IfPm3Iso14443a,  "Check keys"},
    {"enum",             CmdHF14ADesEnumApplications, IfPm3Iso14443a,  "Tries enumerate all applications"},
    {"formatpicc",       CmdHF14ADesFormatPICC,       IfPm3Iso14443a,  "Format PICC"},
    {"getuid",           CmdHF14ADesGetUID,           IfPm3Iso14443a,  "Get random uid"},
    {"info",             CmdHF14ADesInfo,             IfPm3Iso14443a,  "Tag information"},
    {"list",             CmdHF14ADesList,             AlwaysAvailable, "List DESFire (ISO 14443A) history"},
//    {"ndefread",             CmdHF14aDesNDEFRead,             IfPm3Iso14443a,  "Prints NDEF records from card"},
//    {"mad",             CmdHF14aDesMAD,             IfPm3Iso14443a,  "Prints MAD records from card"},
    {"-----------",      CmdHelp,                     IfPm3Iso14443a,  "-------------------- " _CYAN_("Applications") " -------------------"},
    {"bruteaid",         CmdHF14ADesBruteApps,        IfPm3Iso14443a,  "Recover AIDs by bruteforce"},
    {"createaid",        CmdHF14ADesCreateApp,        IfPm3Iso14443a,  "Create Application ID"},
    {"deleteaid",        CmdHF14ADesDeleteApp,        IfPm3Iso14443a,  "Delete Application ID"},
    {"selectaid",        CmdHF14ADesSelectApp,        IfPm3Iso14443a,  "Select Application ID"},
    {"-----------",      CmdHelp,                     IfPm3Iso14443a,  "----------------------- " _CYAN_("Files") " -----------------------"},
    {"changevalue",      CmdHF14ADesChangeValue,      IfPm3Iso14443a,  "Write value of a value file (credit/debit/clear)"},
    {"clearfile",        CmdHF14ADesClearRecordFile,  IfPm3Iso14443a,  "Clear record File"},
    {"createfile",       CmdHF14ADesCreateFile,       IfPm3Iso14443a,  "Create Standard/Backup File"},
    {"createvaluefile",  CmdHF14ADesCreateValueFile,  IfPm3Iso14443a,  "Create Value File"},
    {"createrecordfile", CmdHF14ADesCreateRecordFile, IfPm3Iso14443a,  "Create Linear/Cyclic Record File"},
    {"deletefile",       CmdHF14ADesDeleteFile,       IfPm3Iso14443a,  "Create Delete File"},
    {"dump",             CmdHF14ADesDump,             IfPm3Iso14443a,  "Dump all files"},
    {"getvalue",         CmdHF14ADesGetValueData,     IfPm3Iso14443a,  "Get value of file"},
    {"readdata",         CmdHF14ADesReadData,         IfPm3Iso14443a,  "Read data from standard/backup/record file"},
    {"writedata",        CmdHF14ADesWriteData,        IfPm3Iso14443a,  "Write data to standard/backup/record file"},
    {NULL, NULL, NULL, NULL}
};

static int CmdHelp(const char *Cmd) {
    (void)Cmd; // Cmd is not used so far
    CmdsHelp(CommandTable);
    return PM3_SUCCESS;
}

int CmdHFMFDes(const char *Cmd) {
    clearCommandBuffer();
    return CmdsParse(CommandTable, Cmd);
}

/*
    ToDo:

    Native Cmds
    -----------
    ChangeKeySettings 0x5F
    SetConfiguration
    GetISOFileIDs
    GetCardUID
    ChangeFileSettings

    ISO/IEC 7816 Cmds
    -----------------
    'A4' Select
    'B0' Read Binary
    'D6' Update Binary
    'B2' Read Records
    'E2' Append Records
    '84' Get Challenge
    '88' Internal Authenticate
    '82' External Authenticate
*/<|MERGE_RESOLUTION|>--- conflicted
+++ resolved
@@ -1340,12 +1340,9 @@
 
     size_t sn = recv_len;
 
-<<<<<<< HEAD
+
     if ((new_algo == MFDES_ALGO_AES) || (new_algo == MFDES_ALGO_3K3DES))
     {
-=======
-    if (new_algo == MFDES_ALGO_AES) {
->>>>>>> 1599aa75
         // AES expects us to Calculate CMAC for status byte : OK 0x00  (0x91 00)
         // As such if we get this far without an error, we should be good
         // Since we are dropping the field, we dont need to maintain the CMAC etc.
