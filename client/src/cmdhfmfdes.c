//-----------------------------------------------------------------------------
// Copyright (C) 2014 Iceman
// Copyright (C) 2021 Merlok
//
// This code is licensed to you under the terms of the GNU GPL, version 2 or,
// at your option, any later version. See the LICENSE.txt file for the text of
// the license.
//-----------------------------------------------------------------------------
// High frequency MIFARE Desfire commands
//-----------------------------------------------------------------------------
// Code heavily modified by B.Kerler :)

#include "cmdhfmfdes.h"

#include <stdio.h>
#include <string.h>

#include "commonutil.h"  // ARRAYLEN
#include "cmdparser.h"    // command_t
#include "comms.h"
#include "ui.h"
#include "cmdhf14a.h"
#include "aes.h"
#include "crypto/libpcrypto.h"
#include "protocols.h"
#include "cmdtrace.h"
#include "cliparser.h"
#include "iso7816/apduinfo.h"   // APDU manipulation / errorcodes
#include "iso7816/iso7816core.h"    // APDU logging
#include "util_posix.h"     // msleep
#include "mifare/desfire_crypto.h"
#include "mifare/desfirecore.h"
#include "mifare/desfiretest.h"
#include "mifare/desfiresecurechan.h"
#include "mifare/mifaredefault.h"  // default keys
#include "crapto1/crapto1.h"
#include "fileutils.h"
#include "nfc/ndef.h"           // NDEF
#include "mifare/mad.h"
#include "generator.h"
#include "mifare/aiddesfire.h"
#include "util.h"

#define MAX_KEY_LEN        24
#define MAX_KEYS_LIST_LEN  1024

#define status(x) ( ((uint16_t)(0x91<<8)) + (uint16_t)x )

#ifndef DropFieldDesfire
#define DropFieldDesfire() { \
        clearCommandBuffer(); \
        SendCommandNG(CMD_HF_DROPFIELD, NULL, 0); \
        tag->rf_field_on = false; \
        PrintAndLogEx(DEBUG, "field dropped"); \
    }
#endif

struct desfire_key default_key = {0};

uint8_t desdefaultkeys[3][8] = {{0x00, 0x00, 0x00, 0x00, 0x00, 0x00, 0x00, 0x00}, //Official
    {0x40, 0x41, 0x42, 0x43, 0x44, 0x45, 0x46, 0x47},
    {0x00, 0x01, 0x02, 0x03, 0x04, 0x05, 0x06, 0x07}
};

uint8_t aesdefaultkeys[5][16] = {{0x00, 0x00, 0x00, 0x00, 0x00, 0x00, 0x00, 0x00, 0x00, 0x00, 0x00, 0x00, 0x00, 0x00, 0x00, 0x00}, //Official, TRF7970A
    {0x79, 0x70, 0x25, 0x53, 0x79, 0x70, 0x25, 0x53, 0x79, 0x70, 0x25, 0x53, 0x79, 0x70, 0x25, 0x53}, // TRF7970A
    {0x00, 0x11, 0x22, 0x33, 0x44, 0x55, 0x66, 0x77, 0x88, 0x99, 0xAA, 0xBB, 0xCC, 0xDD, 0xEE, 0xFF}, // TRF7970A
    {0x00, 0x01, 0x02, 0x03, 0x04, 0x05, 0x06, 0x07, 0x08, 0x09, 0x0a, 0x0b, 0x0c, 0x0d, 0x0e, 0x0f},
    {0x40, 0x41, 0x42, 0x43, 0x44, 0x45, 0x46, 0x47, 0x48, 0x49, 0x4a, 0x4b, 0x4c, 0x4d, 0x4e, 0x4f}
};

uint8_t k3kdefaultkeys[1][24] = {{0x00, 0x00, 0x00, 0x00, 0x00, 0x00, 0x00, 0x00, 0x00, 0x00, 0x00, 0x00, 0x00, 0x00, 0x00, 0x00, 0x00, 0x00, 0x00, 0x00, 0x00, 0x00, 0x00, 0x00}};

struct desfire_tag mf_state = {.session_key = NULL, .authentication_scheme = AS_LEGACY, .authenticated_key_no = NOT_YET_AUTHENTICATED, .crypto_buffer = NULL, .crypto_buffer_size = 0, .selected_application = 0};
static desfiretag_t tag = &mf_state;

typedef struct mfdes_authinput {
    uint8_t mode;
    uint8_t algo;
    uint8_t keyno;
    uint8_t keylen;
    uint8_t key[24];
    uint8_t kdfAlgo;
    uint8_t kdfInputLen;
    uint8_t kdfInput[31];
} PACKED mfdes_authinput_t;

static mfdes_authinput_t currentauth[0xF] = {{.keyno = -1}, {.keyno = -1}, {.keyno = -1}, {.keyno = -1}, {.keyno = -1}, {.keyno = -1}, {.keyno = -1}, {.keyno = -1}, {.keyno = -1}, {.keyno = -1}, {.keyno = -1}, {.keyno = -1}, {.keyno = -1}, {.keyno = -1}, {.keyno = -1}};

typedef struct mfdes_auth_res {
    uint8_t sessionkeylen;
    uint8_t sessionkey[24];
} PACKED mfdes_auth_res_t;

typedef struct mfdes_data {
    uint8_t fileno;  //01
    uint8_t offset[3];
    uint8_t length[3];
    uint8_t *data;
} PACKED mfdes_data_t;

typedef struct mfdes_info_res {
    uint8_t isOK;
    uint8_t uid[7];
    uint8_t uidlen;
    uint8_t versionHW[7];
    uint8_t versionSW[7];
    uint8_t details[14];
} PACKED mfdes_info_res_t;

typedef struct mfdes_value {
    uint8_t fileno;  //01
    uint8_t value[16];
} PACKED mfdes_value_t;

typedef struct mfdes_file {
    uint8_t fileno;  //01
    uint8_t fid[2];  //03E1
    uint8_t comset;  //00
    uint8_t access_rights[2]; ///EEEE
    uint8_t filesize[3]; //0F0000
} PACKED mfdes_file_t;

typedef struct mfdes_linear {
    uint8_t fileno;  //01
    uint8_t fid[2];  //03E1
    uint8_t comset;  //00
    uint8_t access_rights[2]; ///EEEE
    uint8_t recordsize[3];
    uint8_t maxnumrecords[3];
} PACKED mfdes_linear_t;

typedef struct mfdes_value_file {
    uint8_t fileno;  //01
    uint8_t comset;  //00
    uint8_t access_rights[2]; ///EEEE
    uint8_t lowerlimit[4];
    uint8_t upperlimit[4];
    uint8_t value[4];
    uint8_t limitedcreditenabled;
} PACKED mfdes_value_file_t;

typedef enum {
    MFDES_DATA_FILE = 0,
    MFDES_RECORD_FILE,
    MFDES_VALUE_FILE
} MFDES_FILE_TYPE_T;

typedef enum {
    DESFIRE_UNKNOWN = 0,
    DESFIRE_MF3ICD40,
    DESFIRE_EV1,
    DESFIRE_EV2,
    DESFIRE_EV3,
    DESFIRE_LIGHT,
    PLUS_EV1,
    NTAG413DNA,
} nxp_cardtype_t;

typedef struct dfname {
    uint8_t aid[3];
    uint8_t fid[2];
    uint8_t name[16];
} PACKED dfname_t;

typedef struct aidhdr {
    uint8_t aid[3];
    uint8_t keysetting1;
    uint8_t keysetting2;
    uint8_t fid[2];
    uint8_t name[16];
} PACKED aidhdr_t;

static int CmdHelp(const char *Cmd);

static int CLIGetUint32Hex(CLIParserContext *ctx, uint8_t paramnum, uint32_t defaultValue, uint32_t *value, bool *valuePresent, uint8_t nlen, const char *lengthErrorStr) {
    if (value != NULL)
        *value = defaultValue;
    if (valuePresent != NULL)
        *valuePresent = false;
    
    int res = arg_get_u32_hexstr_def_nlen(ctx, paramnum, defaultValue, value, nlen, true);

    if (valuePresent != NULL)
        *valuePresent = (res == 1);

    if (res == 2) {
        PrintAndLogEx(ERR, lengthErrorStr);
        return PM3_EINVARG;
    }
    if (res == 0) {
        return PM3_EINVARG;
    }

    return PM3_SUCCESS;
}

/*
  The 7 MSBits (= n) code the storage size itself based on 2^n,
  the LSBit is set to '0' if the size is exactly 2^n
    and set to '1' if the storage size is between 2^n and 2^(n+1).
    For this version of DESFire the 7 MSBits are set to 0x0C (2^12 = 4096) and the LSBit is '0'.
*/
static char *getCardSizeStr(uint8_t fsize) {

    static char buf[40] = {0x00};
    char *retStr = buf;

    uint16_t usize = 1 << (((uint16_t)fsize >> 1) + 1);
    uint16_t lsize = 1 << ((uint16_t)fsize >> 1);

    // is  LSB set?
    if (fsize & 1)
        snprintf(retStr, sizeof(buf), "0x%02X ( " _GREEN_("%d - %d bytes") " )", fsize, usize, lsize);
    else
        snprintf(retStr, sizeof(buf), "0x%02X ( " _GREEN_("%d bytes") " )", fsize, lsize);
    return buf;
}

static char *getProtocolStr(uint8_t id, bool hw) {

    static char buf[50] = {0x00};
    char *retStr = buf;

    if (id == 0x04) {
        snprintf(retStr, sizeof(buf), "0x%02X ( " _YELLOW_("ISO 14443-3 MIFARE, 14443-4") " )", id);
    } else if (id == 0x05) {
        if (hw)
            snprintf(retStr, sizeof(buf), "0x%02X ( " _YELLOW_("ISO 14443-2, 14443-3") " )", id);
        else
            snprintf(retStr, sizeof(buf), "0x%02X ( " _YELLOW_("ISO 14443-3, 14443-4") " )", id);
    } else {
        snprintf(retStr, sizeof(buf), "0x%02X ( " _YELLOW_("Unknown") " )", id);
    }
    return buf;
}

static char *getVersionStr(uint8_t major, uint8_t minor) {

    static char buf[40] = {0x00};
    char *retStr = buf;

    if (major == 0x00)
        snprintf(retStr, sizeof(buf), "%x.%x ( " _GREEN_("DESFire MF3ICD40") " )", major, minor);
    else if (major == 0x01 && minor == 0x00)
        snprintf(retStr, sizeof(buf), "%x.%x ( " _GREEN_("DESFire EV1") " )", major, minor);
    else if (major == 0x12 && minor == 0x00)
        snprintf(retStr, sizeof(buf), "%x.%x ( " _GREEN_("DESFire EV2") " )", major, minor);
    else if (major == 0x42 && minor == 0x00)
        snprintf(retStr, sizeof(buf), "%x.%x ( " _GREEN_("DESFire EV2") " )", major, minor);
    else if (major == 0x33 && minor == 0x00)
        snprintf(retStr, sizeof(buf), "%x.%x ( " _GREEN_("DESFire EV3") " )", major, minor);
    else if (major == 0x30 && minor == 0x00)
        snprintf(retStr, sizeof(buf), "%x.%x ( " _GREEN_("DESFire Light") " )", major, minor);
    else if (major == 0x10 && minor == 0x00)
        snprintf(retStr, sizeof(buf), "%x.%x ( " _GREEN_("NTAG413DNA") " )", major, minor);
    else
        snprintf(retStr, sizeof(buf), "%x.%x ( " _YELLOW_("Unknown") " )", major, minor);
    return buf;

//04 01 01 01 00 1A 05
}

static int DESFIRESendApdu(bool activate_field, bool leavefield_on, sAPDU apdu, uint8_t *result, uint32_t max_result_len, uint32_t *result_len, uint16_t *sw) {

    *result_len = 0;
    if (sw) *sw = 0;

    uint16_t isw = 0;
    int res = 0;

    if (activate_field) {
        DropFieldDesfire();
        msleep(50);
    }

    // select?
    uint8_t data[APDU_RES_LEN] = {0};

    // COMPUTE APDU
    int datalen = 0;
    //if (APDUEncodeS(&apdu, false, IncludeLe ? 0x100 : 0x00, data, &datalen)) {
    if (APDUEncodeS(&apdu, false, 0x100, data, &datalen)) {
        PrintAndLogEx(ERR, "APDU encoding error.");
        return PM3_EAPDU_ENCODEFAIL;
    }

    if (GetAPDULogging() || (g_debugMode > 1))
        PrintAndLogEx(SUCCESS, ">>>> %s", sprint_hex(data, datalen));

    res = ExchangeAPDU14a(data, datalen, activate_field, leavefield_on, result, max_result_len, (int *)result_len);
    if (res != PM3_SUCCESS) {
        return res;
    }

    if (activate_field) {
        PrintAndLogEx(DEBUG, "field up");
        tag->rf_field_on = true;
    }

    if (GetAPDULogging() || (g_debugMode > 1))
        PrintAndLogEx(SUCCESS, "<<<< %s", sprint_hex(result, *result_len));

    if (*result_len < 2) {
        return PM3_SUCCESS;
    }

    *result_len -= 2;
    isw = (result[*result_len] << 8) + result[*result_len + 1];
    if (sw)
        *sw = isw;

    if (isw != 0x9000 && isw != status(MFDES_S_OPERATION_OK) && isw != status(MFDES_S_SIGNATURE) && isw != status(MFDES_S_ADDITIONAL_FRAME) && isw != status(MFDES_S_NO_CHANGES)) {
        if (GetAPDULogging()) {
            if (isw >> 8 == 0x61) {
                PrintAndLogEx(ERR, "APDU chaining len: 0x%02x -->", isw & 0xff);
            } else {
                PrintAndLogEx(ERR, "APDU(%02x%02x) ERROR: [0x%4X] %s", apdu.CLA, apdu.INS, isw, GetAPDUCodeDescription(isw >> 8, isw & 0xff));
                return PM3_EAPDU_FAIL;
            }
        }
        return PM3_EAPDU_FAIL;
    }
    return PM3_SUCCESS;
}

static int send_desfire_cmd(sAPDU *apdu, bool select, uint8_t *dest, uint32_t *recv_len, uint16_t *sw, uint32_t splitbysize, bool readalldata) {
    if (apdu == NULL) {
        PrintAndLogEx(DEBUG, "APDU=NULL");
        return PM3_EINVARG;
    }
    if (sw == NULL) {
        PrintAndLogEx(DEBUG, "SW=NULL");
        return PM3_EINVARG;
    }
    if (recv_len == NULL) {
        PrintAndLogEx(DEBUG, "RECV_LEN=NULL");
        return PM3_EINVARG;
    }

    *sw = 0;
    uint8_t data[255 * 5]  = {0x00};
    uint32_t resplen = 0;
    uint32_t pos = 0;
    uint32_t i = 1;
    int res = DESFIRESendApdu(select, true, *apdu, data, sizeof(data), &resplen, sw);
    if (res != PM3_SUCCESS) {
        PrintAndLogEx(DEBUG, "%s", DesfireGetErrorString(res, sw));
        DropFieldDesfire();
        return res;
    }
    if (dest != NULL) {
        memcpy(dest, data, resplen);
    }

    pos += resplen;
    if (!readalldata) {
        if (*sw == status(MFDES_ADDITIONAL_FRAME)) {
            *recv_len = pos;
            return PM3_SUCCESS;
        }
        return res;
    }

    while (*sw == status(MFDES_ADDITIONAL_FRAME)) {
        apdu->INS = MFDES_ADDITIONAL_FRAME; //0xAF
        apdu->Lc = 0;
        apdu->P1 = 0;
        apdu->P2 = 0;

        res = DESFIRESendApdu(false, true, *apdu, data, sizeof(data), &resplen, sw);
        if (res != PM3_SUCCESS) {
            PrintAndLogEx(DEBUG, "%s", DesfireGetErrorString(res, sw));
            DropFieldDesfire();
            return res;
        }

        if (dest != NULL) {
            if (splitbysize) {
                memcpy(&dest[i * splitbysize], data, resplen);
                i += 1;
            } else {
                memcpy(&dest[pos], data, resplen);
            }
        }
        pos += resplen;

        if (*sw != status(MFDES_ADDITIONAL_FRAME)) break;
    }

    *recv_len = (splitbysize) ? i : pos;
    return PM3_SUCCESS;
}

static nxp_cardtype_t getCardType(uint8_t major, uint8_t minor) {

    if (major == 0x00)
        return DESFIRE_MF3ICD40;
    if (major == 0x01 && minor == 0x00)
        return DESFIRE_EV1;
    if (major == 0x12 && minor == 0x00)
        return DESFIRE_EV2;
    if (major == 0x33 && minor == 0x00)
        return DESFIRE_EV3;
    if (major == 0x30 && minor == 0x00)
        return DESFIRE_LIGHT;
    if (major == 0x11 &&  minor == 0x00)
        return PLUS_EV1;
    if (major == 0x10 && minor == 0x00)
        return NTAG413DNA;
    return DESFIRE_UNKNOWN;
}

static int mfdes_get_info(mfdes_info_res_t *info) {
    SendCommandNG(CMD_HF_DESFIRE_INFO, NULL, 0);
    PacketResponseNG resp;

    if (WaitForResponseTimeout(CMD_HF_DESFIRE_INFO, &resp, 1500) == false) {
        PrintAndLogEx(WARNING, "Command execute timeout");
        DropFieldDesfire();
        return PM3_ETIMEOUT;
    }

    memcpy(info, resp.data.asBytes, sizeof(mfdes_info_res_t));

    if (resp.status != PM3_SUCCESS) {
        switch (info->isOK) {
            case 1:
                PrintAndLogEx(WARNING, "Can't select card");
                break;
            case 2:
                PrintAndLogEx(WARNING, "Card is most likely not DESFire. Wrong size UID");
                break;
            case 3:
            default:
                PrintAndLogEx(WARNING, _RED_("Command unsuccessful"));
                break;
        }
        return PM3_ESOFT;
    }

    return PM3_SUCCESS;
}

static int handler_desfire_auth(mfdes_authinput_t *payload, mfdes_auth_res_t *rpayload) {
    // 3 different way to authenticate   AUTH (CRC16) , AUTH_ISO (CRC32) , AUTH_AES (CRC32)
    // 4 different crypto arg1   DES, 3DES, 3K3DES, AES
    // 3 different communication modes,  PLAIN,MAC,CRYPTO
    tag->authenticated_key_no = NOT_YET_AUTHENTICATED;
    tag->session_key = NULL;

    mbedtls_aes_context ctx;

    uint8_t keybytes[24];
    // Crypt constants
    uint8_t IV[16] = {0x00};
    uint8_t RndA[16] = {0x00};
    uint8_t RndB[16] = {0x00};
    uint8_t encRndB[16] = {0x00};
    uint8_t rotRndB[16] = {0x00}; //RndB'
    uint8_t both[32 + 1] = {0x00}; // ek/dk_keyNo(RndA+RndB')

    // Generate Random Value
    uint32_t ng = msclock();
    uint32_t value = prng_successor(ng, 32);
    num_to_bytes(value, 4, &RndA[0]);
    value = prng_successor(ng, 32);
    num_to_bytes(value, 4, &RndA[4]);
    value = prng_successor(ng, 32);
    num_to_bytes(value, 4, &RndA[8]);
    value = prng_successor(ng, 32);
    num_to_bytes(value, 4, &RndA[12]);

    // Part 1
    memcpy(keybytes, payload->key, payload->keylen);

    struct desfire_key dkey = {0};
    desfirekey_t key = &dkey;

    if (payload->algo == MFDES_ALGO_AES) {
        mbedtls_aes_init(&ctx);
        Desfire_aes_key_new(keybytes, key);
    } else if (payload->algo == MFDES_ALGO_3DES) {
        Desfire_3des_key_new_with_version(keybytes, key);
    } else if (payload->algo == MFDES_ALGO_DES) {
        Desfire_des_key_new(keybytes, key);
    } else if (payload->algo == MFDES_ALGO_3K3DES) {
        Desfire_3k3des_key_new_with_version(keybytes, key);
    }

    if (payload->kdfAlgo == MFDES_KDF_ALGO_AN10922) {
        mifare_kdf_an10922(key, payload->kdfInput, payload->kdfInputLen);
        PrintAndLogEx(DEBUG, " Derrived key: " _GREEN_("%s"), sprint_hex(key->data, key_block_size(key)));
    } else if (payload->kdfAlgo == MFDES_KDF_ALGO_GALLAGHER) {
        // We will overrite any provided KDF input since a gallagher specific KDF was requested.
        payload->kdfInputLen = 11;

        if (mfdes_kdf_input_gallagher(tag->info.uid, tag->info.uidlen, payload->keyno, tag->selected_application, payload->kdfInput, &payload->kdfInputLen) != PM3_SUCCESS) {
            PrintAndLogEx(FAILED, "Could not generate Gallagher KDF input");
        }

        mifare_kdf_an10922(key, payload->kdfInput, payload->kdfInputLen);
        PrintAndLogEx(DEBUG, "    KDF Input: " _YELLOW_("%s"), sprint_hex(payload->kdfInput, payload->kdfInputLen));
        PrintAndLogEx(DEBUG, " Derrived key: " _GREEN_("%s"), sprint_hex(key->data, key_block_size(key)));

    }

    uint8_t subcommand = MFDES_AUTHENTICATE;
    tag->authentication_scheme = AS_LEGACY;

    if (payload->mode == MFDES_AUTH_AES) {
        subcommand = MFDES_AUTHENTICATE_AES;
        tag->authentication_scheme = AS_NEW;
    } else if (payload->mode == MFDES_AUTH_ISO) {
        subcommand = MFDES_AUTHENTICATE_ISO;
        tag->authentication_scheme = AS_NEW;
    }

    uint32_t recv_len = 0;
    uint16_t sw = 0;
    uint8_t recv_data[256] = {0};

    if (payload->mode != MFDES_AUTH_PICC) {
        // Let's send our auth command
        uint8_t data[] = {payload->keyno};
        sAPDU apdu = {0x90, subcommand, 0x00, 0x00, 0x01, data};
        int res = send_desfire_cmd(&apdu, false, recv_data, &recv_len, &sw, 0, false);
        if (res != PM3_SUCCESS) {
            return 1;
        }
    }
    // else {
    /*
    cmd[0] = AUTHENTICATE;
    cmd[1] = payload->keyno;
    len = DesfireAPDU(cmd, 2, resp);
    */
    //}

    if (!recv_len) {
        return 2;
    }

    if (sw != status(MFDES_ADDITIONAL_FRAME)) {
        return 3;
    }

    uint32_t expectedlen = 8;
    if (payload->algo == MFDES_ALGO_AES || payload->algo == MFDES_ALGO_3K3DES) {
        expectedlen = 16;
    }

    if (recv_len != expectedlen) {
        return 4;
    }
    uint32_t rndlen = recv_len;

    // Part 2
    if (payload->mode != MFDES_AUTH_PICC) {
        memcpy(encRndB, recv_data, rndlen);
    } else {
        memcpy(encRndB, recv_data + 2, rndlen);
    }

    // Part 3
    if (payload->algo == MFDES_ALGO_AES) {
        if (mbedtls_aes_setkey_dec(&ctx, key->data, 128) != 0) {
            return 5;
        }
        mbedtls_aes_crypt_cbc(&ctx, MBEDTLS_AES_DECRYPT, rndlen, IV, encRndB, RndB);
    } else if (payload->algo == MFDES_ALGO_DES)
        des_decrypt(RndB, encRndB, key->data);
    else if (payload->algo == MFDES_ALGO_3DES)
        tdes_nxp_receive(encRndB, RndB, rndlen, key->data, IV, 2);
    else if (payload->algo == MFDES_ALGO_3K3DES) {
        tdes_nxp_receive(encRndB, RndB, rndlen, key->data, IV, 3);
    }

    if (g_debugMode > 1) {
        PrintAndLogEx(DEBUG, "encRndB: %s", sprint_hex(encRndB, 8));
        PrintAndLogEx(DEBUG, "RndB: %s", sprint_hex(RndB, 8));
    }

    // - Rotate RndB by 8 bits
    memcpy(rotRndB, RndB, rndlen);
    rol(rotRndB, rndlen);

    uint8_t encRndA[16] = {0x00};

    // - Encrypt our response
    if (payload->mode == MFDES_AUTH_DES || payload->mode == MFDES_AUTH_PICC) {
        des_decrypt(encRndA, RndA, key->data);
        memcpy(both, encRndA, rndlen);

        for (uint32_t x = 0; x < rndlen; x++) {
            rotRndB[x] = rotRndB[x] ^ encRndA[x];
        }

        des_decrypt(encRndB, rotRndB, key->data);
        memcpy(both + rndlen, encRndB, rndlen);
    } else if (payload->mode == MFDES_AUTH_ISO) {
        if (payload->algo == MFDES_ALGO_3DES) {
            uint8_t tmp[16] = {0x00};
            memcpy(tmp, RndA, rndlen);
            memcpy(tmp + rndlen, rotRndB, rndlen);
            if (g_debugMode > 1) {
                PrintAndLogEx(DEBUG, "rotRndB: %s", sprint_hex(rotRndB, rndlen));
                PrintAndLogEx(DEBUG, "Both: %s", sprint_hex(tmp, 16));
            }
            tdes_nxp_send(tmp, both, 16, key->data, IV, 2);
            if (g_debugMode > 1) {
                PrintAndLogEx(DEBUG, "EncBoth: %s", sprint_hex(both, 16));
            }
        } else if (payload->algo == MFDES_ALGO_3K3DES) {
            uint8_t tmp[32] = {0x00};
            memcpy(tmp, RndA, rndlen);
            memcpy(tmp + rndlen, rotRndB, rndlen);
            if (g_debugMode > 1) {
                PrintAndLogEx(DEBUG, "rotRndB: %s", sprint_hex(rotRndB, rndlen));
                PrintAndLogEx(DEBUG, "Both3k3: %s", sprint_hex(tmp, 32));
            }
            tdes_nxp_send(tmp, both, 32, key->data, IV, 3);
            if (g_debugMode > 1) {
                PrintAndLogEx(DEBUG, "EncBoth: %s", sprint_hex(both, 32));
            }
        }
    } else if (payload->mode == MFDES_AUTH_AES) {
        uint8_t tmp[32] = {0x00};
        memcpy(tmp, RndA, rndlen);
        memcpy(tmp + rndlen, rotRndB, rndlen);
        if (g_debugMode > 1) {
            PrintAndLogEx(DEBUG, "rotRndB: %s", sprint_hex(rotRndB, rndlen));
            PrintAndLogEx(DEBUG, "Both3k3: %s", sprint_hex(tmp, 32));
        }
        if (payload->algo == MFDES_ALGO_AES) {
            if (mbedtls_aes_setkey_enc(&ctx, key->data, 128) != 0) {
                return 6;
            }
            mbedtls_aes_crypt_cbc(&ctx, MBEDTLS_AES_ENCRYPT, 32, IV, tmp, both);
            if (g_debugMode > 1) {
                PrintAndLogEx(DEBUG, "EncBoth: %s", sprint_hex(both, 32));
            }
        }
    }

    uint32_t bothlen = 16;
    if (payload->algo == MFDES_ALGO_AES || payload->algo == MFDES_ALGO_3K3DES) {
        bothlen = 32;
    }
    if (payload->mode != MFDES_AUTH_PICC) {
        sAPDU apdu = {0x90, MFDES_ADDITIONAL_FRAME, 0x00, 0x00, bothlen, both};
        int res = send_desfire_cmd(&apdu, false, recv_data, &recv_len, &sw, 0, false);
        if (res != PM3_SUCCESS) {
            return 7;
        }
    } else {
        /*cmd[0] = ADDITIONAL_FRAME;
        memcpy(cmd + 1, both, 16);
        len = DesfireAPDU(cmd, 1 + 16, resp);

        if (res != PM3_SUCCESS) {
            PrintAndLogEx(SUCCESS, "Sending auth command %02X " _RED_("failed"),subcommand);
            return PM3_ESOFT;
        }*/
    }

    if (!recv_len) {
        return 8;
    }

    if (payload->mode != MFDES_AUTH_PICC) {
        if (sw != status(MFDES_S_OPERATION_OK)) {
            return 9;
        }
    } else {
        /*if (resp[1] != 0x00) {
            PrintAndLogEx(ERR,"Authentication failed. Card timeout.");
            return PM3_ESOFT;
        }*/
    }

    // Part 4
    // tag->session_key = &default_key;
    struct desfire_key *p = realloc(tag->session_key, sizeof(struct desfire_key));
    if (!p) {
        PrintAndLogEx(FAILED, "Cannot allocate memory for session keys");
        free(tag->session_key);
        return PM3_EMALLOC;
    }
    tag->session_key = p;

    memset(tag->session_key, 0x00, sizeof(struct desfire_key));

    Desfire_session_key_new(RndA, RndB, key, tag->session_key);

    if (payload->mode != MFDES_AUTH_PICC) {
        memcpy(encRndA, recv_data, rndlen);
    } else {
        memcpy(encRndA, recv_data + 2, rndlen);
    }

    if (payload->mode == MFDES_AUTH_DES || payload->mode == MFDES_AUTH_ISO || payload->mode == MFDES_AUTH_PICC) {
        if (payload->algo == MFDES_ALGO_DES)
            des_decrypt(encRndA, encRndA, key->data);
        else if (payload->algo == MFDES_ALGO_3DES)
            tdes_nxp_receive(encRndA, encRndA, rndlen, key->data, IV, 2);
        else if (payload->algo == MFDES_ALGO_3K3DES)
            tdes_nxp_receive(encRndA, encRndA, rndlen, key->data, IV, 3);
    } else if (payload->mode == MFDES_AUTH_AES) {
        if (mbedtls_aes_setkey_dec(&ctx, key->data, 128) != 0) {
            return 10;
        }
        mbedtls_aes_crypt_cbc(&ctx, MBEDTLS_AES_DECRYPT, rndlen, IV, encRndA, encRndA);
    }

    rol(RndA, rndlen);
    for (uint32_t x = 0; x < rndlen; x++) {
        if (RndA[x] != encRndA[x]) {
            if (g_debugMode > 1) {
                PrintAndLogEx(DEBUG, "Expected_RndA : %s", sprint_hex(RndA, rndlen));
                PrintAndLogEx(DEBUG, "Generated_RndA : %s", sprint_hex(encRndA, rndlen));
            }
            return 11;
        }
    }

    // If the 3Des key first 8 bytes = 2nd 8 Bytes then we are really using Singe Des
    // As such we need to set the session key such that the 2nd 8 bytes = 1st 8 Bytes
    if (payload->algo == MFDES_ALGO_3DES) {
        if (memcmp(key->data, &key->data[8], 8) == 0)
            memcpy(&tag->session_key->data[8], tag->session_key->data, 8);
    }

    rpayload->sessionkeylen = payload->keylen;
    memcpy(rpayload->sessionkey, tag->session_key->data, rpayload->sessionkeylen);
    memset(tag->ivect, 0, MAX_CRYPTO_BLOCK_SIZE);
    tag->authenticated_key_no = payload->keyno;

    if (tag->authentication_scheme == AS_NEW) {
        cmac_generate_subkeys(tag->session_key, MCD_RECEIVE);
    }
    return PM3_SUCCESS;
}

/*static int mifare_desfire_change_key(uint8_t key_no, uint8_t *new_key, uint8_t new_algo, uint8_t *old_key, uint8_t old_algo, uint8_t aes_version) {

    if (new_key == NULL || old_key == NULL) {
        return PM3_EINVARG;
    }

    // AID == 000000  6bits LSB needs to be 0
    key_no &= 0x0F;


        Desfire treats Des keys as TDes but with the first half = 2nd half
        As such, we should be able to convert the Des to TDes then run the code as TDes

    if (new_algo == MFDES_ALGO_DES) {
        memcpy(&new_key[8], new_key, 8);
        new_algo = MFDES_ALGO_3DES;
    }

    if (old_algo == MFDES_ALGO_DES) {
        memcpy(&old_key[8], old_key, 8);
        old_algo = MFDES_ALGO_3DES;
    }

    *
     * Because new crypto methods can be setup only at application creation,
     * changing the card master key to one of them require a key_no tweak.
     *
    if (0x000000 == tag->selected_application) {

        // PICC master key, 6bits LSB needs to be 0
        key_no = 0x00;

        // PICC master key, keyalgo specific 2bit MSB
        switch (new_algo) {
            // case MFDES_ALGO_DES: // not needed as we patched des to 3des above. (coverty deadcode)
            case MFDES_ALGO_3DES:
                break;            // 00xx xxx
            case MFDES_ALGO_3K3DES:
                key_no |= 0x40;   // 01xx xxx
                break;
            case MFDES_ALGO_AES:
                key_no |= 0x80;   // 10xx xxx
                break;
        }
    }
    *
    keyno   1b
    key     8b
    cpy     8b
    crc     2b
    padding
    *

    // Variable length ciphered key data 24-42 bytes plus padding..
    uint8_t data[64] = {key_no};
    sAPDU apdu = {0x90, MFDES_CHANGE_KEY, 0x00, 0x00, 0x01, data}; // 0xC4

    size_t cmdcnt = 0;
    uint8_t csPkt[100] = {0x00}; // temp storage for AES/3K3Des packet to calculate checksum  (size ????)

    uint8_t new_key_length = 16;
    switch (new_algo) {
        *
                // We have converted the DES to 3DES above,so this will never hit
                case MFDES_ALGO_DES:
                    memcpy(data + cmdcnt + 1, new_key, new_key_length);
                    memcpy(data + cmdcnt + 1 + new_key_length, new_key, new_key_length);
                    break;
        *
        case MFDES_ALGO_3DES:
        case MFDES_ALGO_AES:
            new_key_length = 16;
            memcpy(data + cmdcnt + 1, new_key, new_key_length);
            break;
        case MFDES_ALGO_3K3DES:
            new_key_length = 24;
            memcpy(data + cmdcnt + 1, new_key, new_key_length);
            break;
    }

    if ((tag->authenticated_key_no & 0x0f) != (key_no & 0x0f)) {
        if (old_key) {
            for (uint32_t n = 0; n < new_key_length; n++) {
                data[cmdcnt + 1 + n] ^= old_key[n];
            }
        }
    }

    cmdcnt += new_key_length;

    if (new_algo == MFDES_ALGO_AES) {
        data[cmdcnt + 1] = aes_version;
        cmdcnt += 1;
    }

    if ((tag->authenticated_key_no & 0x0f) != (key_no & 0x0f)) {
        switch (tag->authentication_scheme) {
            case AS_LEGACY:
                iso14443a_crc_append(data + 1, cmdcnt);
                cmdcnt += 2;

//              iso14443a_crc(new_key, new_key_length, data + cmdcnt);
//              Add offset + 1 for key no. at start
                iso14443a_crc(new_key, new_key_length, data + 1 + cmdcnt);
                cmdcnt += 2;
                break;
            case AS_NEW:
                if (new_algo == MFDES_ALGO_AES) {
                    // AES Checksum must cover : C4<KeyNo>    <PrevKey XOR Newkey>          <NewKeyVer>
                    //                           C4  01   A0B08090E0F0C0D02030001060704050      03
                    // 19 bytes
                    //uint8_t csPkt[30] = {0x00};
                    csPkt[0] = MFDES_CHANGE_KEY;
                    memcpy(&csPkt[1], data, 18);

                    desfire_crc32(csPkt, 19, data + 1 + cmdcnt);
                } else if (new_algo == MFDES_ALGO_3K3DES) {
                    // 3K3Des checksum must cover : C4 <KeyNo> <PrevKey XOR NewKey>
                    csPkt[0] = MFDES_CHANGE_KEY;
                    memcpy(&csPkt[1], data, 25);
                    desfire_crc32(csPkt, 26, data + 1 + cmdcnt);
                } else {
                    desfire_crc32_append(data + 1, cmdcnt);
                }
                cmdcnt += 4;

                desfire_crc32(new_key, new_key_length, data + 1 + cmdcnt);
                cmdcnt += 4;
                break;
        }
    } else {
        switch (tag->authentication_scheme) {
            case AS_LEGACY:
                iso14443a_crc_append(data + 1, cmdcnt);
                cmdcnt += 2;
                break;
            case AS_NEW:
                if (new_algo == MFDES_ALGO_AES) {
                    // AES Checksum must cover : C4<KeyNo>    <Newkey data>                 <NewKeyVer>
                    //                           C4  01   A0B08090E0F0C0D02030001060704050      03
                    csPkt[0] = MFDES_CHANGE_KEY;
                    memcpy(&csPkt[1], data, 18);
                    desfire_crc32(csPkt, 19, data + 1 + cmdcnt);
                } else if (new_algo == MFDES_ALGO_3K3DES) {
                    // 3K3Des checksum must cover : C4 <KeyNo> <Newkey Data>
                    csPkt[0] = MFDES_CHANGE_KEY;
                    memcpy(&csPkt[1], data, 25);
                    desfire_crc32(csPkt, 26, data + 1 + cmdcnt);
                } else {
                    desfire_crc32_append(data + 1, cmdcnt);
                }
                cmdcnt += 4;
                //  desfire_crc32_append(data, cmdcnt);
                //  cmdcnt += 4;
                break;
        }
    }

    uint8_t *p = mifare_cryto_preprocess_data(tag, data + 1, (size_t *)&cmdcnt, 0, MDCM_ENCIPHERED | ENC_COMMAND | NO_CRC);
    apdu.Lc = (uint8_t)cmdcnt + 1;
    // apdu.data = p;
    // the above data pointed to from p did not have the key no. at the start, so copy preprocessed data after the key no.
    memcpy(&data[1], p, cmdcnt);
    apdu.data = data;

    uint32_t recv_len = 0;
    uint16_t sw = 0;

    //  If we call send_desfire with 2nd option (turn field on), it will turn off then on
    //  leading to loosing the authentication on the aid, so lets not turn on here.
    //    int res = send_desfire_cmd(&apdu, true, NULL, &recv_len, &sw, 0, true);
    int res = send_desfire_cmd(&apdu, false, NULL, &recv_len, &sw, 0, true);

    if (res != PM3_SUCCESS) {
        PrintAndLogEx(WARNING, _RED_("can't change key -> %s"), DesfireGetErrorString(res, &sw));
        DropFieldDesfire();
        return res;
    }

    size_t sn = recv_len;


    if ((new_algo == MFDES_ALGO_AES) || (new_algo == MFDES_ALGO_3K3DES)) {
        // AES expects us to Calculate CMAC for status byte : OK 0x00  (0x91 00)
        // As such if we get this far without an error, we should be good
        // Since we are dropping the field, we dont need to maintain the CMAC etc.
        // Setting sn = 1 will allow the post process to just exit (as status only)

        // Simular 3K3Des has some work to validate, but as long as the reply code was 00
        // e.g. 02  fe  ec  77  ca  13  e0  c2  06  [91  00 (OK)]  69  67

        sn = 1;
    }

    p = mifare_cryto_postprocess_data(tag, data, &sn, MDCM_PLAIN | CMAC_COMMAND | CMAC_VERIFY);

    // Should be finished processing the changekey so lets ensure the field is dropped.
    DropFieldDesfire();

    if (!p) {
        *
            Note in my testing on an EV1, the AES password did change, with the number of returned bytes was 8, expected 9 <status><8 byte cmac>
            As such !p is true and the code reports "Error on changing key"; so comment back to user until its fixed.

            Note: as at 19 May 2021, with the sn = 1 patch above, this should no longer be reachable!
        *
        if (new_algo == MFDES_ALGO_AES) {
            PrintAndLogEx(WARNING, "AES Key may have been changed, please check new password with the auth command.");
        }

        return PM3_ESOFT;
    }

    *
     * If we changed the current authenticated key, we are not authenticated
     * anymore.
     *
    if (key_no == tag->authenticated_key_no) {
        free(tag->session_key);
        tag->session_key = NULL;
    }

    return PM3_SUCCESS;
}*/

// --- GET SIGNATURE
static int desfire_print_signature(uint8_t *uid, uint8_t uidlen, uint8_t *signature, size_t signature_len, nxp_cardtype_t card_type) {
    (void)card_type;

    if (uid == NULL) {
        PrintAndLogEx(DEBUG, "UID=NULL");
        return PM3_EINVARG;
    }
    if (signature == NULL) {
        PrintAndLogEx(DEBUG, "SIGNATURE=NULL");
        return PM3_EINVARG;
    }
    // ref:  MIFARE Desfire Originality Signature Validation
    // See tools/recover_pk.py to recover Pk from UIDs and signatures
#define PUBLIC_DESFIRE_ECDA_KEYLEN 57
    const ecdsa_publickey_t nxp_desfire_public_keys[] = {
        {"NTAG424DNA, DESFire EV2", "048A9B380AF2EE1B98DC417FECC263F8449C7625CECE82D9B916C992DA209D68422B81EC20B65A66B5102A61596AF3379200599316A00A1410"},
        {"NTAG413DNA, DESFire EV1", "04BB5D514F7050025C7D0F397310360EEC91EAF792E96FC7E0F496CB4E669D414F877B7B27901FE67C2E3B33CD39D1C797715189AC951C2ADD"},
        {"DESFire EV2", "04B304DC4C615F5326FE9383DDEC9AA892DF3A57FA7FFB3276192BC0EAA252ED45A865E3B093A3D0DCE5BE29E92F1392CE7DE321E3E5C52B3A"},
        {"DESFire EV3", "041DB46C145D0A36539C6544BD6D9B0AA62FF91EC48CBC6ABAE36E0089A46F0D08C8A715EA40A63313B92E90DDC1730230E0458A33276FB743"},
        {"NTAG424DNA, NTAG424DNATT, DESFire Light EV2", "04B304DC4C615F5326FE9383DDEC9AA892DF3A57FA7FFB3276192BC0EAA252ED45A865E3B093A3D0DCE5BE29E92F1392CE7DE321E3E5C52B3B"},
        {"DESFire Light", "040E98E117AAA36457F43173DC920A8757267F44CE4EC5ADD3C54075571AEBBF7B942A9774A1D94AD02572427E5AE0A2DD36591B1FB34FCF3D"},
        {"MIFARE Plus EV1", "044409ADC42F91A8394066BA83D872FB1D16803734E911170412DDF8BAD1A4DADFD0416291AFE1C748253925DA39A5F39A1C557FFACD34C62E"},
        {"MIFARE Pluc Evx", "04BB49AE4447E6B1B6D21C098C1538B594A11A4A1DBF3D5E673DEACDEB3CC512D1C08AFA1A2768CE20A200BACD2DC7804CD7523A0131ABF607"},
    };


    uint32_t i;
    bool is_valid = false;

    for (i = 0; i < ARRAYLEN(nxp_desfire_public_keys); i++) {

        int dl = 0;
        uint8_t key[PUBLIC_DESFIRE_ECDA_KEYLEN];
        param_gethex_to_eol(nxp_desfire_public_keys[i].value, 0, key, PUBLIC_DESFIRE_ECDA_KEYLEN, &dl);

        int res = ecdsa_signature_r_s_verify(MBEDTLS_ECP_DP_SECP224R1, key, uid, uidlen, signature, signature_len, false);
        is_valid = (res == 0);
        if (is_valid)
            break;
    }
//    PrintAndLogEx(NORMAL, "");
//    PrintAndLogEx(INFO, "--- " _CYAN_("Tag Signature"));
    if (is_valid == false || i == ARRAYLEN(nxp_desfire_public_keys)) {
        PrintAndLogEx(INFO, "    Elliptic curve parameters: NID_secp224r1");
        PrintAndLogEx(INFO, "             TAG IC Signature: %s", sprint_hex_inrow(signature, 16));
        PrintAndLogEx(INFO, "                             : %s", sprint_hex_inrow(signature + 16, 16));
        PrintAndLogEx(INFO, "                             : %s", sprint_hex_inrow(signature + 32, 16));
        PrintAndLogEx(INFO, "                             : %s", sprint_hex_inrow(signature + 48, signature_len - 48));
        PrintAndLogEx(SUCCESS, "       Signature verification: " _RED_("failed"));
        return PM3_ESOFT;
    }

    PrintAndLogEx(INFO, " IC signature public key name: " _GREEN_("%s"), nxp_desfire_public_keys[i].desc);
    PrintAndLogEx(INFO, "IC signature public key value: %.32s", nxp_desfire_public_keys[i].value);
    PrintAndLogEx(INFO, "                             : %.32s", nxp_desfire_public_keys[i].value + 32);
    PrintAndLogEx(INFO, "                             : %.32s", nxp_desfire_public_keys[i].value + 64);
    PrintAndLogEx(INFO, "                             : %.32s", nxp_desfire_public_keys[i].value + 96);
    PrintAndLogEx(INFO, "    Elliptic curve parameters: NID_secp224r1");
    PrintAndLogEx(INFO, "             TAG IC Signature: %s", sprint_hex_inrow(signature, 16));
    PrintAndLogEx(INFO, "                             : %s", sprint_hex_inrow(signature + 16, 16));
    PrintAndLogEx(INFO, "                             : %s", sprint_hex_inrow(signature + 32, 16));
    PrintAndLogEx(INFO, "                             : %s", sprint_hex_inrow(signature + 48, signature_len - 48));
    PrintAndLogEx(SUCCESS, "       Signature verification: " _GREEN_("successful"));
    return PM3_SUCCESS;
}

static int handler_desfire_getkeysettings(uint8_t *key_settings, uint8_t *num_keys) {
    if (key_settings == NULL) {
        PrintAndLogEx(DEBUG, "KEY_SETTINGS=NULL");
        return PM3_EINVARG;
    }
    if (num_keys == NULL) {
        PrintAndLogEx(DEBUG, "NUM_KEYS=NULL");
        return PM3_EINVARG;
    }
    sAPDU apdu = {0x90, MFDES_GET_KEY_SETTINGS, 0x00, 0x00, 0x00, NULL}; //0x45

    uint32_t recv_len = 0;
    uint16_t sw = 0;
    uint8_t data[2] = {0};
    int res = send_desfire_cmd(&apdu, false, data, &recv_len, &sw, 0, true);

    if (res != PM3_SUCCESS)
        return res;
    if (sw != status(MFDES_S_OPERATION_OK))
        return PM3_ESOFT;

    *key_settings = data[0];
    *num_keys = data[1];
    return res;
}

// --- GET APPIDS
static int handler_desfire_appids(uint8_t *dest, uint32_t *app_ids_len) {
    if (dest == NULL) {
        PrintAndLogEx(DEBUG, "DEST=NULL");
        return PM3_EINVARG;
    }
    if (app_ids_len == NULL) {
        PrintAndLogEx(DEBUG, "APP_IDS_LEN=NULL");
        return PM3_EINVARG;
    }

    sAPDU apdu = {0x90, MFDES_GET_APPLICATION_IDS, 0x00, 0x00, 0x00, NULL}; //0x6a
    uint32_t recv_len = 0;
    uint16_t sw = 0;
    int res = send_desfire_cmd(&apdu, true, dest, &recv_len, &sw, 0, true);

    if (res != PM3_SUCCESS)
        return res;

    if (sw != status(MFDES_S_OPERATION_OK))
        return PM3_ESOFT;

    *app_ids_len = (uint8_t)(recv_len & 0xFF);
    return res;
}

static int handler_desfire_select_application(uint8_t *aid) {
    if (g_debugMode > 1) {
        if (aid == NULL) {
            PrintAndLogEx(ERR, "AID=NULL");
        }
    }
    if (aid == NULL) {
        return PM3_EINVARG;
    }

    sAPDU apdu = {0x90, MFDES_SELECT_APPLICATION, 0x00, 0x00, 0x03, aid}; //0x5a
    uint32_t recv_len = 0;
    uint16_t sw = 0;

    int res = send_desfire_cmd(&apdu, !tag->rf_field_on, NULL, &recv_len, &sw, sizeof(dfname_t), true);
    if (res != PM3_SUCCESS) {
        PrintAndLogEx(WARNING,
                      _RED_("   Can't select AID 0x%X -> %s"),
                      (aid[2] << 16) + (aid[1] << 8) + aid[0],
                      DesfireGetErrorString(res, &sw)
                     );
        DropFieldDesfire();
        return res;
    }
    memcpy(&tag->selected_application, aid, 3);
    return PM3_SUCCESS;
}

static int handler_desfire_fileids(uint8_t *dest, uint32_t *file_ids_len) {
    if (g_debugMode > 1) {
        if (dest == NULL) PrintAndLogEx(ERR, "DEST=NULL");
        if (file_ids_len == NULL) PrintAndLogEx(ERR, "FILE_IDS_LEN=NULL");
    }
    if (dest == NULL || file_ids_len == NULL) return PM3_EINVARG;
    sAPDU apdu = {0x90, MFDES_GET_FILE_IDS, 0x00, 0x00, 0x00, NULL}; //0x6f
    uint32_t recv_len = 0;
    uint16_t sw = 0;
    *file_ids_len = 0;
    int res = send_desfire_cmd(&apdu, false, dest, &recv_len, &sw, 0, true);
    if (res != PM3_SUCCESS) {
        PrintAndLogEx(WARNING, _RED_("   Can't get file ids -> %s"), DesfireGetErrorString(res, &sw));
        DropFieldDesfire();
        return res;
    }
    *file_ids_len = recv_len;
    return res;
}

// none, verified
static int handler_desfire_filesettings(uint8_t file_id, uint8_t *dest, uint32_t *destlen) {
    if (g_debugMode > 1) {
        if (dest == NULL) PrintAndLogEx(ERR, "DEST=NULL");
        if (destlen == NULL) PrintAndLogEx(ERR, "DESTLEN=NULL");
    }
    if (dest == NULL || destlen == NULL) return PM3_EINVARG;
    sAPDU apdu = {0x90, MFDES_GET_FILE_SETTINGS, 0x00, 0x00, 0x01, &file_id}; // 0xF5
    uint16_t sw = 0;
    int res = send_desfire_cmd(&apdu, false, dest, destlen, &sw, 0, true);
    if (res != PM3_SUCCESS) {
        PrintAndLogEx(WARNING, _RED_("   Can't get file settings -> %s"), DesfireGetErrorString(res, &sw));
        DropFieldDesfire();
        return res;
    }
    return res;
}

static void swap24(uint8_t *data) {
    if (data == NULL) return;
    uint8_t tmp = data[0];
    data[0] = data[2];
    data[2] = tmp;
};

static int desfire_authenticate(int cmdAuthMode, int cmdAuthAlgo, uint8_t *aid, uint8_t *key, int cmdKeyNo, uint8_t cmdKdfAlgo, uint8_t kdfInputLen, uint8_t *kdfInput, mfdes_auth_res_t *rpayload) {
    switch (cmdAuthMode) {
        case MFDES_AUTH_DES:
            if (cmdAuthAlgo != MFDES_ALGO_DES && cmdAuthAlgo != MFDES_ALGO_3DES) {
                PrintAndLogEx(NORMAL, "Crypto algo not valid for the auth des mode");
                return PM3_EINVARG;
            }
            break;
        case MFDES_AUTH_ISO:
            if (cmdAuthAlgo != MFDES_ALGO_3DES && cmdAuthAlgo != MFDES_ALGO_3K3DES) {
                PrintAndLogEx(NORMAL, "Crypto algo not valid for the auth iso mode");
                return PM3_EINVARG;
            }
            break;
        case MFDES_AUTH_AES:
            if (cmdAuthAlgo != MFDES_ALGO_AES) {
                PrintAndLogEx(NORMAL, "Crypto algo not valid for the auth aes mode");
                return PM3_EINVARG;
            }
            break;
        case MFDES_AUTH_PICC:
            if (cmdAuthAlgo != MFDES_AUTH_DES) {
                PrintAndLogEx(NORMAL, "Crypto algo not valid for the auth picc mode");
                return PM3_EINVARG;
            }
            break;
        default:
            PrintAndLogEx(WARNING, "Wrong Auth mode (%d) -> (1=normal, 2=iso, 3=aes)", cmdAuthMode);
            return PM3_EINVARG;
    }

    int keylength = 16;

    switch (cmdAuthAlgo) {
        case MFDES_ALGO_3DES:
            keylength = 16;
            break;
        case MFDES_ALGO_3K3DES:
            keylength = 24;
            break;
        case MFDES_ALGO_AES:
            keylength = 16;
            break;
        default:
            cmdAuthAlgo = MFDES_ALGO_DES;
            keylength = 8;
            break;
    }

    switch (cmdKdfAlgo) {
        case MFDES_KDF_ALGO_AN10922:
            // TODO: 2TDEA and 3TDEA keys use an input length of 1-15 bytes
            if (cmdAuthAlgo != MFDES_ALGO_AES) {
                PrintAndLogEx(FAILED, "Crypto algo not valid for the KDF AN10922 algo.");
                return PM3_EINVARG;
            }
            if (kdfInputLen < 1 || kdfInputLen > 31) {
                PrintAndLogEx(FAILED, "KDF AN10922 algo requires an input of length 1-31 bytes.");
                return PM3_EINVARG;
            }
            break;
        case MFDES_KDF_ALGO_GALLAGHER:
            // TODO: 2TDEA and 3TDEA keys use an input length of 1-15 bytes
            if (cmdAuthAlgo != MFDES_ALGO_AES) {
                PrintAndLogEx(FAILED, "Crypto algo not valid for the KDF AN10922 algo.");
                return PM3_EINVARG;
            }
            break;
        // KDF input arg is ignored as it'll be generated.
        case MFDES_KDF_ALGO_NONE:
            break;
        default:
            PrintAndLogEx(WARNING, "KDF algo %d is not supported.", cmdKdfAlgo);
            return PM3_EINVARG;
    }

    // KEY
    int res = handler_desfire_select_application(aid);
    if (res != PM3_SUCCESS) return res;

    if (memcmp(aid, "\x00\x00\x00", 3) != 0) {
        uint8_t file_ids[33] = {0};
        uint32_t file_ids_len = 0;
        res = handler_desfire_fileids(file_ids, &file_ids_len);
        if (res != PM3_SUCCESS) return res;
    }

    mfdes_authinput_t payload;
    payload.keylen = keylength;
    memcpy(payload.key, key, keylength);
    payload.mode = cmdAuthMode;
    payload.algo = cmdAuthAlgo;
    payload.keyno = cmdKeyNo;
    payload.kdfAlgo = cmdKdfAlgo;
    payload.kdfInputLen = kdfInputLen;
    memcpy(payload.kdfInput, kdfInput, kdfInputLen);

    int error = handler_desfire_auth(&payload, rpayload);
    if (error == PM3_SUCCESS) {
        memcpy(&currentauth[payload.keyno], &payload, sizeof(mfdes_authinput_t));
    }

    return error;
}

static int CmdHF14ADesInfo(const char *Cmd) {
    CLIParserContext *ctx;
    CLIParserInit(&ctx, "hf mfdes info",
                  "Get info from MIFARE DESfire tags",
                  "hf mfdes info");

    void *argtable[] = {
        arg_param_begin,
        arg_param_end
    };
    CLIExecWithReturn(ctx, Cmd, argtable, true);
    CLIParserFree(ctx);

    SetAPDULogging(false);
    DropField();

    mfdes_info_res_t info;
    int res = mfdes_get_info(&info);
    if (res != PM3_SUCCESS) {
        return res;
    }

    nxp_cardtype_t cardtype = getCardType(info.versionHW[3], info.versionHW[4]);
    if (cardtype == PLUS_EV1) {
        PrintAndLogEx(INFO, "Card seems to be MIFARE Plus EV1.  Try " _YELLOW_("`hf mfp info`"));
        return PM3_SUCCESS;
    }

    PrintAndLogEx(NORMAL, "");
    PrintAndLogEx(INFO, "---------------------------------- " _CYAN_("Tag Information") " ----------------------------------");
    PrintAndLogEx(SUCCESS, "              UID: " _GREEN_("%s"), sprint_hex(info.uid, info.uidlen));
    PrintAndLogEx(SUCCESS, "     Batch number: " _GREEN_("%s"), sprint_hex(info.details + 7, 5));
    PrintAndLogEx(SUCCESS, "  Production date: week " _GREEN_("%02x") " / " _GREEN_("20%02x"), info.details[12], info.details[13]);
    PrintAndLogEx(NORMAL, "");
    PrintAndLogEx(INFO, "--- " _CYAN_("Hardware Information"));
    PrintAndLogEx(INFO, "   raw: %s", sprint_hex_inrow(info.versionHW, sizeof(info.versionHW)));

    PrintAndLogEx(INFO, "     Vendor Id: " _YELLOW_("%s"), getTagInfo(info.versionHW[0]));
    PrintAndLogEx(INFO, "          Type: " _YELLOW_("0x%02X"), info.versionHW[1]);
    PrintAndLogEx(INFO, "       Subtype: " _YELLOW_("0x%02X"), info.versionHW[2]);
    PrintAndLogEx(INFO, "       Version: %s", getVersionStr(info.versionHW[3], info.versionHW[4]));
    PrintAndLogEx(INFO, "  Storage size: %s", getCardSizeStr(info.versionHW[5]));
    PrintAndLogEx(INFO, "      Protocol: %s", getProtocolStr(info.versionHW[6], true));
    PrintAndLogEx(NORMAL, "");
    PrintAndLogEx(INFO, "--- " _CYAN_("Software Information"));
    PrintAndLogEx(INFO, "   raw: %s", sprint_hex_inrow(info.versionSW, sizeof(info.versionSW)));
    PrintAndLogEx(INFO, "     Vendor Id: " _YELLOW_("%s"), getTagInfo(info.versionSW[0]));
    PrintAndLogEx(INFO, "          Type: " _YELLOW_("0x%02X"), info.versionSW[1]);
    PrintAndLogEx(INFO, "       Subtype: " _YELLOW_("0x%02X"), info.versionSW[2]);
    PrintAndLogEx(INFO, "       Version: " _YELLOW_("%d.%d"),  info.versionSW[3], info.versionSW[4]);
    PrintAndLogEx(INFO, "  Storage size: %s", getCardSizeStr(info.versionSW[5]));
    PrintAndLogEx(INFO, "      Protocol: %s", getProtocolStr(info.versionSW[6], false));

    PrintAndLogEx(NORMAL, "");
    PrintAndLogEx(INFO, "--------------------------------- " _CYAN_("Card capabilities") " ---------------------------------");
    uint8_t major = info.versionSW[3];
    uint8_t minor = info.versionSW[4];
    if (major == 0 && minor == 4)
        PrintAndLogEx(INFO, "\t0.4 - DESFire MF3ICD40, No support for APDU (only native commands)");
    if (major == 0 && minor == 5)
        PrintAndLogEx(INFO, "\t0.5 - DESFire MF3ICD40, Support for wrapping commands inside ISO 7816 style APDUs");
    if (major == 0 && minor == 6)
        PrintAndLogEx(INFO, "\t0.6 - DESFire MF3ICD40, Add ISO/IEC 7816 command set compatibility");
    if (major == 1 && minor == 3)
        PrintAndLogEx(INFO, "\t1.3 - DESFire Ev1 MF3ICD21/41/81, Support extended APDU commands, EAL4+");
    if (major == 1 && minor == 4)
        PrintAndLogEx(INFO, "\t1.4 - DESFire Ev1 MF3ICD21/41/81, EAL4+");
    if (major == 2 && minor == 0)
        PrintAndLogEx(INFO, "\t2.0 - DESFire Ev2, Originality check, proximity check, EAL5");
    if (major == 3 && minor == 0)
        PrintAndLogEx(INFO, "\t3.0 - DESFire Ev3, Originality check, proximity check, badass EAL6 ?");

    if (major == 0 && minor == 2)
        PrintAndLogEx(INFO, "\t0.2 - DESFire Light, Originality check, ");

    DesfireContext dctx = {0};
    dctx.commMode = DCMPlain;
    dctx.cmdSet = DCCNative;
    res = DesfireSelectAIDHex(&dctx, 0x000000, false, 0);
    if (res != PM3_SUCCESS)
        return res;

    PICCInfoS PICCInfo = {0};

    uint8_t aidbuf[250] = {0};
    size_t aidbuflen = 0;
    res = DesfireGetAIDList(&dctx, aidbuf, &aidbuflen);
    if (res == PM3_SUCCESS) {
        PICCInfo.appCount = aidbuflen / 3;
    }

    if (cardtype == DESFIRE_EV2 ||
            cardtype == DESFIRE_LIGHT ||
            cardtype == DESFIRE_EV3 ||
            cardtype == NTAG413DNA) {
        // Signature originality check
        uint8_t signature[250] = {0}; // must be 56
        size_t signature_len = 0;

        PrintAndLogEx(NORMAL, "");
        PrintAndLogEx(INFO, "--- " _CYAN_("Tag Signature"));
        res = DesfireReadSignature(&dctx, 0x00, signature, &signature_len);
        if (res == PM3_SUCCESS) {
            if (signature_len == 56)
                desfire_print_signature(info.uid, info.uidlen, signature, signature_len, cardtype);
            else
                PrintAndLogEx(WARNING, "--- GetSignature returned wrong signature length: %zu", signature_len);
        } else {
            PrintAndLogEx(WARNING, "--- Card doesn't support GetSignature cmd");
        }
    }

    if (aidbuflen > 2) {
        PrintAndLogEx(NORMAL, "");
        PrintAndLogEx(SUCCESS, "--- " _CYAN_("AID list"));
        PrintAndLogEx(SUCCESS, "AIDs: " NOLF);
        for (int i = 0; i < aidbuflen; i += 3)
            PrintAndLogEx(NORMAL, "%s %06x" NOLF, (i == 0) ? "" : ",", DesfireAIDByteToUint(&aidbuf[i]));
        PrintAndLogEx(NORMAL, "\n");
    }

    DesfireFillPICCInfo(&dctx, &PICCInfo, true);
    DesfirePrintPICCInfo(&dctx, &PICCInfo);

    if (cardtype != DESFIRE_LIGHT) {
        // Free memory on card
        PrintAndLogEx(NORMAL, "");
        PrintAndLogEx(INFO, "--- " _CYAN_("Free memory"));
        if (PICCInfo.freemem != 0xffffffff) {
            PrintAndLogEx(SUCCESS, "   Available free memory on card         : " _GREEN_("%d bytes"), PICCInfo.freemem);
        } else {
            PrintAndLogEx(SUCCESS, "   Card doesn't support 'free mem' cmd");
        }
    }
    PrintAndLogEx(NORMAL, "");


    iso14a_card_select_t card;
    res = SelectCard14443A_4(true, false, &card);
    if (res == PM3_SUCCESS) {
        static const char STANDALONE_DESFIRE[] = { 0x75, 0x77, 0x81, 0x02};
        static const char JCOP_DESFIRE[] = { 0x75, 0xf7, 0xb1, 0x02 };
        static const char JCOP3_DESFIRE[] = { 0x78, 0x77, 0x71, 0x02 };

        if (card.sak == 0x20) {

            if (card.ats_len >= 5) {
                if (str_startswith((const char *)card.ats + 1, STANDALONE_DESFIRE)) {
                    PrintAndLogEx(INFO, "Standalone DESFire");
                }
                if (str_startswith((const char *)card.ats + 1, JCOP_DESFIRE)) {
                    PrintAndLogEx(INFO, "JCOP DESFire");
                }
            }
            if (card.ats_len == 4) {
                if (str_startswith((const char *)card.ats + 1, JCOP3_DESFIRE)) {
                    PrintAndLogEx(INFO, "JCOP3 DESFire");
                }
            }
        }
    }

    /*
        Card Master key (CMK)        0x00 AID = 00 00 00 (card level)
        Application Master Key (AMK) 0x00 AID != 00 00 00
        Application keys (APK)       0x01-0x0D
        Application free             0x0E
        Application never            0x0F

        ACCESS RIGHTS:
        keys 0,1,2,3     C
        keys 4,5,6,7     RW
        keys 8,9,10,11   W
        keys 12,13,14,15 R

    */

    DropField();
    return PM3_SUCCESS;
}

static void DesFill2bPattern(
    uint8_t deskeyList[MAX_KEYS_LIST_LEN][8], uint32_t *deskeyListLen,
    uint8_t aeskeyList[MAX_KEYS_LIST_LEN][16], uint32_t *aeskeyListLen,
    uint8_t k3kkeyList[MAX_KEYS_LIST_LEN][24], uint32_t *k3kkeyListLen, uint32_t *startPattern) {

    for (uint32_t pt = *startPattern; pt < 0x10000; pt++) {
        if (*deskeyListLen != MAX_KEYS_LIST_LEN) {
            deskeyList[*deskeyListLen][0] = (pt >> 8) & 0xff;
            deskeyList[*deskeyListLen][1] = pt & 0xff;
            memcpy(&deskeyList[*deskeyListLen][2], &deskeyList[*deskeyListLen][0], 2);
            memcpy(&deskeyList[*deskeyListLen][4], &deskeyList[*deskeyListLen][0], 4);
            (*deskeyListLen)++;
        }
        if (*aeskeyListLen != MAX_KEYS_LIST_LEN) {
            aeskeyList[*aeskeyListLen][0] = (pt >> 8) & 0xff;
            aeskeyList[*aeskeyListLen][1] = pt & 0xff;
            memcpy(&aeskeyList[*aeskeyListLen][2], &aeskeyList[*aeskeyListLen][0], 2);
            memcpy(&aeskeyList[*aeskeyListLen][4], &aeskeyList[*aeskeyListLen][0], 4);
            memcpy(&aeskeyList[*aeskeyListLen][8], &aeskeyList[*aeskeyListLen][0], 8);
            (*aeskeyListLen)++;
        }
        if (*k3kkeyListLen != MAX_KEYS_LIST_LEN) {
            k3kkeyList[*k3kkeyListLen][0] = (pt >> 8) & 0xff;
            k3kkeyList[*k3kkeyListLen][1] = pt & 0xff;
            memcpy(&k3kkeyList[*k3kkeyListLen][2], &k3kkeyList[*k3kkeyListLen][0], 2);
            memcpy(&k3kkeyList[*k3kkeyListLen][4], &k3kkeyList[*k3kkeyListLen][0], 4);
            memcpy(&k3kkeyList[*k3kkeyListLen][8], &k3kkeyList[*k3kkeyListLen][0], 8);
            memcpy(&k3kkeyList[*k3kkeyListLen][16], &k3kkeyList[*k3kkeyListLen][0], 4);
            (*k3kkeyListLen)++;
        }

        *startPattern = pt;
        if ((*deskeyListLen == MAX_KEYS_LIST_LEN) &&
                (*aeskeyListLen == MAX_KEYS_LIST_LEN) &&
                (*k3kkeyListLen == MAX_KEYS_LIST_LEN)) {
            break;
        }
    }
    (*startPattern)++;
}

static int AuthCheckDesfire(uint8_t *aid,
                            uint8_t deskeyList[MAX_KEYS_LIST_LEN][8], uint32_t deskeyListLen,
                            uint8_t aeskeyList[MAX_KEYS_LIST_LEN][16], uint32_t aeskeyListLen,
                            uint8_t k3kkeyList[MAX_KEYS_LIST_LEN][24], uint32_t k3kkeyListLen,
                            uint8_t cmdKdfAlgo, uint8_t kdfInputLen, uint8_t *kdfInput,
                            uint8_t foundKeys[4][0xE][24 + 1], bool *result) {

    uint32_t curaid = (aid[0] & 0xFF) + ((aid[1] & 0xFF) << 8) + ((aid[2] & 0xFF) << 16);

    int res = handler_desfire_select_application(aid);
    if (res != PM3_SUCCESS) {
        PrintAndLogEx(ERR, "AID 0x%06X does not exist.", curaid);
        return res;
    }

    int usedkeys[0xF] = {0};
    bool des = false;
    bool tdes = false;
    bool aes = false;
    bool k3kdes = false;

    uint8_t num_keys = 0;
    uint8_t key_setting = 0;
    res = handler_desfire_getkeysettings(&key_setting, &num_keys);
    if (res != PM3_SUCCESS) {
        PrintAndLogEx(ERR, "Could not get key settings");
        return res;
    }

    if (memcmp(aid, "\x00\x00\x00", 3) != 0) {
        uint8_t file_ids[33] = {0};
        uint32_t file_ids_len = 0;
        // Get File IDs
        if (handler_desfire_fileids(file_ids, &file_ids_len) == PM3_SUCCESS) {

            for (int j = (int)file_ids_len - 1; j >= 0; j--) {

                uint8_t filesettings[20] = {0};
                uint32_t fileset_len = 0;

                res = handler_desfire_filesettings(file_ids[j], filesettings, &fileset_len);
                if (res == PM3_SUCCESS) {

                    uint16_t accrights = (filesettings[3] << 8) + filesettings[2];
                    uint8_t change_access_rights = accrights & 0xF;
                    uint8_t read_write_access = (accrights >> 4) & 0xF;
                    uint8_t write_access = (accrights >> 8) & 0xF;
                    uint8_t read_access = (accrights >> 12) & 0xF;

                    if (change_access_rights == 0xE) change_access_rights = 0x0;
                    if (read_write_access == 0xE) read_write_access = 0x0;
                    if (write_access == 0xE) write_access = 0x0;
                    if (read_access == 0xE) read_access = 0x0;

                    usedkeys[change_access_rights] = 1;
                    usedkeys[read_write_access] = 1;
                    usedkeys[write_access] = 1;
                    usedkeys[read_access] = 1;

                    if (res == PM3_SUCCESS) {
                        switch (num_keys >> 6) {
                            case 0:
                                des = true;
                                tdes = true;
                                break;
                            case 1:
                                k3kdes = true;
                                break;
                            case 2:
                                aes = true;
                                break;
                            default:
                                break;
                        }
                    }
                }
            }

            if (file_ids_len == 0) {
                for (uint8_t z = 0; z < 0xE; z++) {
                    usedkeys[z] = 1;
                    des = true;
                    tdes = true;
                    aes = true;
                    k3kdes = true;
                }
            }
        }
    } else {
        des = true;
    }

    int error;
    bool badlen = false;

    if (des) {

        for (uint8_t keyno = 0; keyno < 0xE; keyno++) {

            if (usedkeys[keyno] == 1 && foundKeys[0][keyno][0] == 0) {
                for (uint32_t curkey = 0; curkey < deskeyListLen; curkey++) {
                    mfdes_auth_res_t rpayload;
                    error = desfire_authenticate(MFDES_AUTH_DES, MFDES_ALGO_DES, aid, deskeyList[curkey], keyno, 0, 0, NULL, &rpayload);
                    if (error == PM3_SUCCESS) {
                        PrintAndLogEx(SUCCESS, "AID 0x%06X, Found DES Key %u        : " _GREEN_("%s"), curaid, keyno, sprint_hex(deskeyList[curkey], 8));
                        foundKeys[0][keyno][0] = 0x01;
                        *result = true;
                        memcpy(&foundKeys[0][keyno][1], deskeyList[curkey], 8);
                        break;
                    } else if (error < 7) {
                        badlen = true;
                        DropFieldDesfire();
                        res = handler_desfire_select_application(aid);
                        if (res != PM3_SUCCESS) {
                            return res;
                        }
                        break;
                    }
                }
                if (badlen == true) {
                    badlen = false;
                    break;
                }
            }
        }
    }

    if (tdes) {

        for (uint8_t keyno = 0; keyno < 0xE; keyno++) {

            if (usedkeys[keyno] == 1 && foundKeys[1][keyno][0] == 0) {
                for (uint32_t curkey = 0; curkey < aeskeyListLen; curkey++) {
                    mfdes_auth_res_t rpayload;
                    error = desfire_authenticate(MFDES_AUTH_DES, MFDES_ALGO_3DES, aid, aeskeyList[curkey], keyno, 0, 0, NULL, &rpayload);
                    if (error == PM3_SUCCESS) {
                        PrintAndLogEx(SUCCESS, "AID 0x%06X, Found 3DES Key %u        : " _GREEN_("%s"), curaid, keyno, sprint_hex(aeskeyList[curkey], 16));
                        foundKeys[1][keyno][0] = 0x01;
                        *result = true;
                        memcpy(&foundKeys[1][keyno][1], aeskeyList[curkey], 16);
                        break;
                    } else if (error < 7) {
                        badlen = true;
                        DropFieldDesfire();
                        res = handler_desfire_select_application(aid);
                        if (res != PM3_SUCCESS) {
                            return res;
                        }
                        break;
                    }
                }
                if (badlen == true) {
                    badlen = false;
                    break;
                }
            }
        }
    }

    if (aes) {

        for (uint8_t keyno = 0; keyno < 0xE; keyno++) {

            if (usedkeys[keyno] == 1 && foundKeys[2][keyno][0] == 0) {
                for (uint32_t curkey = 0; curkey < aeskeyListLen; curkey++) {
                    mfdes_auth_res_t rpayload;
                    error = desfire_authenticate(MFDES_AUTH_AES, MFDES_ALGO_AES, aid, aeskeyList[curkey], keyno, cmdKdfAlgo, kdfInputLen, kdfInput, &rpayload);
                    if (error == PM3_SUCCESS) {
                        PrintAndLogEx(SUCCESS, "AID 0x%06X, Found AES Key %u        : " _GREEN_("%s"), curaid, keyno, sprint_hex(aeskeyList[curkey], 16));
                        foundKeys[2][keyno][0] = 0x01;
                        *result = true;
                        memcpy(&foundKeys[2][keyno][1], aeskeyList[curkey], 16);
                        break;
                    } else if (error < 7) {
                        badlen = true;
                        DropFieldDesfire();
                        res = handler_desfire_select_application(aid);
                        if (res != PM3_SUCCESS) {
                            return res;
                        }
                        break;
                    }
                }
                if (badlen == true) {
                    badlen = false;
                    break;
                }
            }
        }
    }

    if (k3kdes) {

        for (uint8_t keyno = 0; keyno < 0xE; keyno++) {

            if (usedkeys[keyno] == 1 && foundKeys[3][keyno][0] == 0) {
                for (uint32_t curkey = 0; curkey < k3kkeyListLen; curkey++) {
                    mfdes_auth_res_t rpayload;
                    error = desfire_authenticate(MFDES_AUTH_ISO, MFDES_ALGO_3K3DES, aid, k3kkeyList[curkey], keyno, 0, 0, NULL, &rpayload);
                    if (error == PM3_SUCCESS) {
                        PrintAndLogEx(SUCCESS, "AID 0x%06X, Found 3K3 Key %u        : " _GREEN_("%s"), curaid, keyno, sprint_hex(k3kkeyList[curkey], 24));
                        foundKeys[3][keyno][0] = 0x01;
                        *result = true;
                        memcpy(&foundKeys[3][keyno][1], k3kkeyList[curkey], 16);
                        break;
                    } else if (error < 7) {
                        badlen = true;
                        DropFieldDesfire();
                        res = handler_desfire_select_application(aid);
                        if (res != PM3_SUCCESS) {
                            return res;
                        }
                        break;
                    }
                }

                if (badlen == true) {
                    break;
                }
            }
        }
    }
    DropFieldDesfire();
    return PM3_SUCCESS;
}

static int CmdHF14aDesChk(const char *Cmd) {
    int res;
    uint8_t deskeyList[MAX_KEYS_LIST_LEN][8] = {{0}};
    uint8_t aeskeyList[MAX_KEYS_LIST_LEN][16] = {{0}};
    uint8_t k3kkeyList[MAX_KEYS_LIST_LEN][MAX_KEY_LEN] = {{0}};
    uint32_t deskeyListLen = 0;
    uint32_t aeskeyListLen = 0;
    uint32_t k3kkeyListLen = 0;
    uint8_t foundKeys[4][0xE][24 + 1] = {{{0}}};

    CLIParserContext *ctx;
    CLIParserInit(&ctx, "hf mfdes chk",
                  "Checks keys with MIFARE DESFire card.",
                  "hf mfdes chk -a 123456 -k 000102030405060708090a0b0c0d0e0f -> check key on aid 0x123456\n"
                  "hf mfdes chk -d mfdes_default_keys -> check keys from dictionary against all existing aid on card\n"
                  "hf mfdes chk -d mfdes_default_keys -a 123456 -> check keys from dictionary against aid 0x123456\n"
                  "hf mfdes chk -a 123456 --pattern1b -j keys -> check all 1-byte keys pattern on aid 0x123456 and save found keys to json\n"
                  "hf mfdes chk -a 123456 --pattern2b --startp2b FA00 -> check all 2-byte keys pattern on aid 0x123456. Start from key FA00FA00...FA00");

    void *argtable[] = {
        arg_param_begin,
        arg_strx0("a",  "aid",      "<aid>", "Use specific AID (3 hex bytes, big endian)"),
        arg_str0("k",  "key",       "<Key>", "Key for checking (HEX 16 bytes)"),
        arg_str0("d",  "dict",      "<file>", "File with keys dictionary"),
        arg_lit0(NULL,  "pattern1b", "Check all 1-byte combinations of key (0000...0000, 0101...0101, 0202...0202, ...)"),
        arg_lit0(NULL,  "pattern2b", "Check all 2-byte combinations of key (0000...0000, 0001...0001, 0002...0002, ...)"),
        arg_str0(NULL,  "startp2b",  "<Pattern>", "Start key (2-byte HEX) for 2-byte search (use with `--pattern2b`)"),
        arg_str0("j",  "json",      "<file>",  "Json file to save keys"),
        arg_lit0("v",  "verbose",   "Verbose mode."),
        arg_int0("f",  "kdf",     "<kdf>", "Key Derivation Function (KDF) (0=None, 1=AN10922, 2=Gallagher)"),
        arg_str0("i",  "kdfi",    "<kdfi>", "KDF input (HEX 1-31 bytes)"),
        arg_param_end
    };
    CLIExecWithReturn(ctx, Cmd, argtable, false);

    int aidlength = 0;
    uint8_t aid[3] = {0};
    CLIGetHexWithReturn(ctx, 1, aid, &aidlength);
    swap24(aid);
    uint8_t vkey[16] = {0};
    int vkeylen = 0;
    CLIGetHexWithReturn(ctx, 2, vkey, &vkeylen);

    if (vkeylen > 0) {
        if (vkeylen == 8) {
            memcpy(&deskeyList[deskeyListLen], vkey, 8);
            deskeyListLen++;
        } else if (vkeylen == 16) {
            memcpy(&aeskeyList[aeskeyListLen], vkey, 16);
            aeskeyListLen++;
        } else if (vkeylen == 24) {
            memcpy(&k3kkeyList[k3kkeyListLen], vkey, 16);
            k3kkeyListLen++;
        } else {
            PrintAndLogEx(ERR, "Specified key must have 8, 16 or 24 bytes length.");
            CLIParserFree(ctx);
            return PM3_EINVARG;
        }
    }

    uint8_t dict_filename[FILE_PATH_SIZE + 2] = {0};
    int dict_filenamelen = 0;
    if (CLIParamStrToBuf(arg_get_str(ctx, 3), dict_filename, FILE_PATH_SIZE, &dict_filenamelen)) {
        PrintAndLogEx(FAILED, "File name too long or invalid.");
        CLIParserFree(ctx);
        return PM3_EINVARG;
    }

    bool pattern1b = arg_get_lit(ctx, 4);
    bool pattern2b = arg_get_lit(ctx, 5);

    if (pattern1b && pattern2b) {
        PrintAndLogEx(ERR, "Pattern search mode must be 2-byte or 1-byte only.");
        CLIParserFree(ctx);
        return PM3_EINVARG;
    }

    if (dict_filenamelen && (pattern1b || pattern2b)) {
        PrintAndLogEx(ERR, "Pattern search mode and dictionary mode can't be used in one command.");
        CLIParserFree(ctx);
        return PM3_EINVARG;
    }

    uint32_t startPattern = 0x0000;
    uint8_t vpattern[2];
    int vpatternlen = 0;
    CLIGetHexWithReturn(ctx, 6, vpattern, &vpatternlen);
    if (vpatternlen > 0) {
        if (vpatternlen <= 2) {
            startPattern = (vpattern[0] << 8) + vpattern[1];
        } else {
            PrintAndLogEx(ERR, "Pattern must be 2-byte length.");
            CLIParserFree(ctx);
            return PM3_EINVARG;
        }
        if (!pattern2b)
            PrintAndLogEx(WARNING, "Pattern entered, but search mode not is 2-byte search.");
    }

    uint8_t jsonname[250] = {0};
    int jsonnamelen = 0;
    if (CLIParamStrToBuf(arg_get_str(ctx, 7), jsonname, sizeof(jsonname), &jsonnamelen)) {
        PrintAndLogEx(ERR, "Invalid json name.");
        CLIParserFree(ctx);
        return PM3_EINVARG;
    }
    jsonname[jsonnamelen] = 0;

    bool verbose = arg_get_lit(ctx, 8);

    // Get KDF input
    uint8_t kdfInput[31] = {0};
    int kdfInputLen = 0;
    uint8_t cmdKDFAlgo  = arg_get_int_def(ctx, 9, 0);
    CLIGetHexWithReturn(ctx, 10, kdfInput, &kdfInputLen);

    CLIParserFree(ctx);

    // 1-byte pattern search mode
    if (pattern1b) {
        for (uint32_t i = 0; i < 0x100; i++)
            memset(aeskeyList[i], i, 16);
        for (uint32_t i = 0; i < 0x100; i++)
            memset(deskeyList[i], i, 8);
        for (uint32_t i = 0; i < 0x100; i++)
            memset(k3kkeyList[i], i, 24);
        aeskeyListLen = 0x100;
        deskeyListLen = 0x100;
        k3kkeyListLen = 0x100;
    }

    // 2-byte pattern search mode
    if (pattern2b) {
        DesFill2bPattern(deskeyList, &deskeyListLen, aeskeyList, &aeskeyListLen, k3kkeyList, &k3kkeyListLen, &startPattern);
    }

    // dictionary mode
    size_t endFilePosition = 0;
    if (dict_filenamelen) {

        res = loadFileDICTIONARYEx((char *)dict_filename, deskeyList, sizeof(deskeyList), NULL, 8, &deskeyListLen, 0, &endFilePosition, true);
        if (res == PM3_SUCCESS && endFilePosition)
            PrintAndLogEx(SUCCESS, "First part of des dictionary successfully loaded.");

        endFilePosition = 0;
        res = loadFileDICTIONARYEx((char *)dict_filename, aeskeyList, sizeof(aeskeyList), NULL, 16, &aeskeyListLen, 0, &endFilePosition, true);
        if (res == PM3_SUCCESS && endFilePosition)
            PrintAndLogEx(SUCCESS, "First part of aes dictionary successfully loaded.");

        endFilePosition = 0;
        res = loadFileDICTIONARYEx((char *)dict_filename, k3kkeyList, sizeof(k3kkeyList), NULL, 24, &k3kkeyListLen, 0, &endFilePosition, true);
        if (res == PM3_SUCCESS && endFilePosition)
            PrintAndLogEx(SUCCESS, "First part of k3kdes dictionary successfully loaded.");

        endFilePosition = 0;
    }

    if (aeskeyListLen == 0 && deskeyListLen == 0 && k3kkeyListLen == 0) {
        PrintAndLogEx(ERR, "No keys provided. Nothing to check.");
        return PM3_EINVARG;
    }

    if (aeskeyListLen != 0) {
        PrintAndLogEx(INFO, "Loaded " _YELLOW_("%"PRIu32) " aes keys", aeskeyListLen);
    }

    if (deskeyListLen != 0) {
        PrintAndLogEx(INFO, "Loaded "  _YELLOW_("%"PRIu32) " des keys", deskeyListLen);
    }

    if (k3kkeyListLen != 0) {
        PrintAndLogEx(INFO, "Loaded " _YELLOW_("%"PRIu32) " k3kdes keys", k3kkeyListLen);
    }

    if (verbose == false)
        PrintAndLogEx(INFO, "Search keys:");

    bool result = false;
    uint8_t app_ids[78] = {0};
    uint32_t app_ids_len = 0;

    clearCommandBuffer();

    mfdes_info_res_t info = {0};
    res = mfdes_get_info(&info);
    if (res != PM3_SUCCESS) {
        return res;
    }
    // TODO: Store this UID someowhere not global
    memcpy(tag->info.uid, info.uid, info.uidlen);
    tag->info.uidlen = info.uidlen;

    if (handler_desfire_appids(app_ids, &app_ids_len) != PM3_SUCCESS) {
        PrintAndLogEx(ERR, "Can't get list of applications on tag");
        DropFieldDesfire();
        return PM3_ESOFT;
    }

    if (aidlength != 0) {
        memcpy(&app_ids[0], aid, 3);
        app_ids_len = 3;
    }

    for (uint32_t x = 0; x < app_ids_len / 3; x++) {

        uint32_t curaid = (app_ids[x * 3] & 0xFF) + ((app_ids[(x * 3) + 1] & 0xFF) << 8) + ((app_ids[(x * 3) + 2] & 0xFF) << 16);
        PrintAndLogEx(ERR, "Checking aid 0x%06X...", curaid);

        res = AuthCheckDesfire(&app_ids[x * 3], deskeyList, deskeyListLen, aeskeyList, aeskeyListLen, k3kkeyList, k3kkeyListLen, cmdKDFAlgo, kdfInputLen, kdfInput, foundKeys, &result);
        if (res == PM3_EOPABORTED) {
            break;
        }

        if (pattern2b && startPattern < 0x10000) {
            if (verbose == false)
                PrintAndLogEx(NORMAL, "p" NOLF);

            aeskeyListLen = 0;
            deskeyListLen = 0;
            k3kkeyListLen = 0;
            DesFill2bPattern(deskeyList, &deskeyListLen, aeskeyList, &aeskeyListLen, k3kkeyList, &k3kkeyListLen, &startPattern);
            continue;
        }

        if (dict_filenamelen) {
            if (verbose == false)
                PrintAndLogEx(NORMAL, "d" NOLF);

            uint32_t keycnt = 0;
            res = loadFileDICTIONARYEx((char *)dict_filename, deskeyList, sizeof(deskeyList), NULL, 16, &keycnt, endFilePosition, &endFilePosition, false);
            if (res == PM3_SUCCESS && endFilePosition)
                deskeyListLen = keycnt;

            keycnt = 0;
            res = loadFileDICTIONARYEx((char *)dict_filename, aeskeyList, sizeof(aeskeyList), NULL, 16, &keycnt, endFilePosition, &endFilePosition, false);
            if (res == PM3_SUCCESS && endFilePosition)
                aeskeyListLen = keycnt;

            keycnt = 0;
            res = loadFileDICTIONARYEx((char *)dict_filename, k3kkeyList, sizeof(k3kkeyList), NULL, 16, &keycnt, endFilePosition, &endFilePosition, false);
            if (res == PM3_SUCCESS && endFilePosition)
                k3kkeyListLen = keycnt;

            continue;
        }
    }
    if (verbose == false)
        PrintAndLogEx(NORMAL, "");

    // save keys to json
    if ((jsonnamelen > 0) && result) {
        // MIFARE DESFire info
        SendCommandMIX(CMD_HF_ISO14443A_READER, ISO14A_CONNECT, 0, 0, NULL, 0);

        PacketResponseNG resp;
        WaitForResponse(CMD_ACK, &resp);

        iso14a_card_select_t card;
        memcpy(&card, (iso14a_card_select_t *)resp.data.asBytes, sizeof(iso14a_card_select_t));

        uint64_t select_status = resp.oldarg[0]; // 0: couldn't read, 1: OK, with ATS, 2: OK, no ATS, 3: proprietary Anticollision

        uint8_t data[10 + 1 + 2 + 1 + 256 + (4 * 0xE * (24 + 1))] = {0};
        uint8_t atslen = 0;
        if (select_status == 1 || select_status == 2) {
            memcpy(data, card.uid, card.uidlen);
            data[10] = card.sak;
            data[11] = card.atqa[1];
            data[12] = card.atqa[0];
            atslen = card.ats_len;
            data[13] = atslen;
            memcpy(&data[14], card.ats, atslen);
        }

        // length: UID(10b)+SAK(1b)+ATQA(2b)+ATSlen(1b)+ATS(atslen)+foundKeys[2][64][AES_KEY_LEN + 1]
        memcpy(&data[14 + atslen], foundKeys, 4 * 0xE * (24 + 1));
        saveFileJSON((char *)jsonname, jsfMfDesfireKeys, data, 0xE, NULL);
    }

    return PM3_SUCCESS;
}

static int CmdHF14ADesList(const char *Cmd) {
    return CmdTraceListAlias(Cmd, "hf mfdes", "des");
}

/*
static int CmdHF14aDesNDEFRead(const char *Cmd) {
    DropFieldDesfire();

    CLIParserContext *ctx;
    CLIParserInit(&ctx, "hf mfdes ndefread",
                  "Prints NFC Data Exchange Format (NDEF)",
                  "hf mfdes ndefread -> shows NDEF data\n"
                  "hf mfdes ndefread -v -> shows NDEF parsed and raw data\n"
                  "hf mfdes ndefread -a e103 -k d3f7d3f7d3f7d3f7d3f7d3f7d3f7d3f7 -> shows NDEF data with custom AID and key");

    void *argtable[] = {
        arg_param_begin,
        arg_litn("v",  "verbose",  0, 2, "show technical data"),
        arg_str0(NULL, "aid",      "<aid>", "replace default aid for NDEF"),
        arg_str0("k",  "key",      "<key>", "replace default key for NDEF"),
        arg_param_end
    };
    CLIExecWithReturn(ctx, Cmd, argtable, true);

    bool verbose = arg_get_lit(ctx, 1);
    bool verbose2 = arg_get_lit(ctx, 1) > 1;
    uint8_t aid[2] = {0};
    int aidlen;
    CLIGetHexWithReturn(ctx, 2, aid, &aidlen);
    uint8_t key[16] = {0};
    int keylen;
    CLIGetHexWithReturn(ctx, 3, key, &keylen);

    CLIParserFree(ctx);

    uint32_t ndefAID = 0xEEEE10;
    if (aidlen == 2) {
        ndefAID = (aid[0] << 16) | (aid[1] << 8) | aid[2];
    }

    // set default NDEF key
    uint8_t ndefkey[16] = {0};
    memcpy(ndefkey, g_mifarep_ndef_key, 16);

    // user supplied key
    if (keylen == 16) {
        memcpy(ndefkey, key, 16);
    }

    int file_ids_len = 0;

    for (int j = (int)file_ids_len - 1; j >= 0; j--) {
        PrintAndLogEx(SUCCESS, "\n\n   Fileid %d (0x%02x)", file_ids[j], file_ids[j]);

        uint8_t filesettings[20] = {0};
        uint32_t fileset_len = 0;

        int res = handler_desfire_filesettings(file_ids[j], filesettings, &fileset_len);
        if (res != PM3_SUCCESS) continue;

        int maclen = 0; // To be implemented

        if (fileset_len == 1 + 1 + 2 + 3 + maclen) {
            int filesize = (filesettings[6] << 16) + (filesettings[5] << 8) + filesettings[4];
            mfdes_data_t fdata;
            fdata.fileno = file_ids[j];
            memset(fdata.offset, 0, 3);
            memset(fdata.length, 0, 3);

            uint8_t *data = (uint8_t *)calloc(filesize, sizeof(uint8_t));
            if (data == NULL) {
                DropFieldDesfire();
                return PM3_EMALLOC;
            }

            fdata.data = data;
            res = handler_desfire_readdata(&fdata, MFDES_DATA_FILE, filesettings[1]);
            if (res == PM3_SUCCESS) {
                uint32_t len = le24toh(fdata.length);
                NDEFDecodeAndPrint(data, datalen, verbose);

            } else {
                PrintAndLogEx(ERR, "Couldn't read value. Error %d", res);
                res = handler_desfire_select_application(aid);
                if (res != PM3_SUCCESS) continue;
            }

            free(data);
        }
    }

    if (!datalen) {
        PrintAndLogEx(ERR, "no NDEF data");
        return PM3_SUCCESS;
    }

    if (verbose2) {
        PrintAndLogEx(NORMAL, "");
        PrintAndLogEx(INFO, "--- " _CYAN_("DESFire NDEF raw") " ----------------");
        print_buffer(data, datalen, 1);
    }

    PrintAndLogEx(HINT, "Try " _YELLOW_("`hf mfdes ndefread -vv`") " for more details");
    return PM3_SUCCESS;
}
*/
/*
static int CmdHF14aDesMAD(const char *Cmd) {
    DropFieldDesfire();

    CLIParserContext *ctx;
    CLIParserInit(&ctx, "hf mfdes mad",
                  "Prints MIFARE Application directory (MAD)",
                  "hf mfdes mad      -> shows MAD data\n"
                  "hf mfdes mad -v   -> shows MAD parsed and raw data\n"
                  "hf mfdes mad -a e103 -k d3f7d3f7d3f7d3f7d3f7d3f7d3f7d3f7 -> shows MAD data with custom AID and key");

    void *argtable[] = {
        arg_param_begin,
        arg_litn("v",  "verbose",  0, 2, "show technical data"),
        arg_str0(NULL, "aid",      "<aid>", "replace default aid for MAD"),
        arg_str0("k",  "key",      "<key>", "replace default key for MAD"),
        arg_param_end
    };
    CLIExecWithReturn(ctx, Cmd, argtable, true);

    CLIParserFree(ctx);

    PrintAndLogEx(HINT, "Try " _YELLOW_("`hf mfdes mad -v`") " for more details");
    return PM3_SUCCESS;
}
*/

static uint8_t defaultKeyNum = 0;
static enum DESFIRE_CRYPTOALGO defaultAlgoId = T_DES;
static uint8_t defaultKey[DESFIRE_MAX_KEY_SIZE] = {0};
static int defaultKdfAlgo = MFDES_KDF_ALGO_NONE;
static int defaultKdfInputLen = 0;
static uint8_t defaultKdfInput[50] = {0};
static DesfireSecureChannel defaultSecureChannel = DACEV1;
static DesfireCommandSet defaultCommSet = DCCNativeISO;
static DesfireCommunicationMode defaultCommMode = DCMPlain;

static int CmdDesGetSessionParameters(CLIParserContext *ctx, DesfireContext *dctx,
                                      uint8_t keynoid, uint8_t algoid, uint8_t keyid,
                                      uint8_t kdfid, uint8_t kdfiid,
                                      uint8_t cmodeid, uint8_t ccsetid, uint8_t schannid,
                                      uint8_t appid,
                                      int *securechannel,
                                      DesfireCommunicationMode defcommmode,
                                      uint32_t *aid) {

    uint8_t keynum = defaultKeyNum;
    int algores = defaultAlgoId;
    uint8_t key[DESFIRE_MAX_KEY_SIZE] = {0};
    memcpy(key, defaultKey, DESFIRE_MAX_KEY_SIZE);
    int kdfAlgo = defaultKdfAlgo;
    int kdfInputLen = defaultKdfInputLen;
    uint8_t kdfInput[50] = {0};
    memcpy(kdfInput, defaultKdfInput, defaultKdfInputLen);
    int commmode = defaultCommMode;
    if (defcommmode != DCMNone)
        commmode = defcommmode;
    int commset = defaultCommSet;
    int secchann = defaultSecureChannel;

    if (keynoid) {
        keynum = arg_get_int_def(ctx, keynoid, keynum);
    }

    if (algoid) {
        if (CLIGetOptionList(arg_get_str(ctx, algoid), DesfireAlgoOpts, &algores))
            return PM3_ESOFT;
    }

    if (keyid) {
        int keylen = 0;
        uint8_t keydata[200] = {0};
        if (CLIParamHexToBuf(arg_get_str(ctx, keyid), keydata, sizeof(keydata), &keylen))
            return PM3_ESOFT;
        if (keylen && keylen != desfire_get_key_length(algores)) {
            PrintAndLogEx(ERR, "%s key must have %d bytes length instead of %d.", CLIGetOptionListStr(DesfireAlgoOpts, algores), desfire_get_key_length(algores), keylen);
            return PM3_EINVARG;
        }
        if (keylen)
            memcpy(key, keydata, keylen);
    }

    if (kdfid) {
        if (CLIGetOptionList(arg_get_str(ctx, kdfid), DesfireKDFAlgoOpts, &kdfAlgo))
            return PM3_ESOFT;
    }

    if (kdfiid) {
        int datalen = kdfInputLen;
        uint8_t data[200] = {0};
        if (CLIParamHexToBuf(arg_get_str(ctx, kdfiid), data, sizeof(data), &datalen))
            return PM3_ESOFT;
        if (datalen) {
            kdfInputLen = datalen;
            memcpy(kdfInput, data, datalen);
        }
    }

    if (cmodeid) {
        if (CLIGetOptionList(arg_get_str(ctx, cmodeid), DesfireCommunicationModeOpts, &commmode))
            return PM3_ESOFT;
    }

    if (ccsetid) {
        if (CLIGetOptionList(arg_get_str(ctx, ccsetid), DesfireCommandSetOpts, &commset))
            return PM3_ESOFT;
    }

    if (schannid) {

        if (CLIGetOptionList(arg_get_str(ctx, schannid), DesfireSecureChannelOpts, &secchann))
            return PM3_ESOFT;
    }

    if (appid && aid) {
        *aid = 0x000000;
        if (CLIGetUint32Hex(ctx, appid, 0x000000, aid, NULL, 3, "AID must have 3 bytes length"))
            return PM3_EINVARG;
    }

    DesfireSetKey(dctx, keynum, algores, key);
    DesfireSetKdf(dctx, kdfAlgo, kdfInput, kdfInputLen);
    DesfireSetCommandSet(dctx, commset);
    DesfireSetCommMode(dctx, commmode);
    if (securechannel)
        *securechannel = secchann;

    return PM3_SUCCESS;
}

static int CmdHF14ADesDefault(const char *Cmd) {
    CLIParserContext *ctx;
    CLIParserInit(&ctx, "hf mfdes default",
                  "Set default parameters for access to desfire card.",
                  "hf mfdes default -n 0 -t des -k 0000000000000000 -f none -> save to the default parameters");

    void *argtable[] = {
        arg_param_begin,
        arg_int0("n",  "keyno",   "<keyno>", "Key number"),
        arg_str0("t",  "algo",    "<DES/2TDEA/3TDEA/AES>",  "Crypt algo: DES, 2TDEA, 3TDEA, AES"),
        arg_str0("k",  "key",     "<Key>",   "Key for authenticate (HEX 8(DES), 16(2TDEA or AES) or 24(3TDEA) bytes)"),
        arg_str0("f",  "kdf",     "<none/AN10922/gallagher>",   "Key Derivation Function (KDF): None, AN10922, Gallagher"),
        arg_str0("i",  "kdfi",    "<kdfi>",  "KDF input (HEX 1-31 bytes)"),
        arg_str0("m",  "cmode",   "<plain/mac/encrypt>", "Communicaton mode: plain/mac/encrypt"),
        arg_str0("c",  "ccset",   "<native/niso/iso>", "Communicaton command set: native/niso/iso"),
        arg_str0("s",  "schann",  "<d40/ev1/ev2>", "Secure channel: d40/ev1/ev2"),
        arg_param_end
    };
    CLIExecWithReturn(ctx, Cmd, argtable, true);

    DesfireContext dctx;
    int securechann = defaultSecureChannel;
    int res = CmdDesGetSessionParameters(ctx, &dctx, 1, 2, 3, 4, 5, 6, 7, 8, 0, &securechann, DCMNone, NULL);
    if (res) {
        CLIParserFree(ctx);
        return res;
    }

    CLIParserFree(ctx);

    defaultKeyNum = dctx.keyNum;
    defaultAlgoId = dctx.keyType;
    memcpy(defaultKey, dctx.key, DESFIRE_MAX_KEY_SIZE);
    defaultKdfAlgo = dctx.kdfAlgo;
    defaultKdfInputLen = dctx.kdfInputLen;
    memcpy(defaultKdfInput, dctx.kdfInput, sizeof(dctx.kdfInput));
    defaultSecureChannel = securechann;
    defaultCommSet = dctx.cmdSet;
    defaultCommMode = dctx.commMode;

    PrintAndLogEx(INFO, "-----------" _CYAN_("Default parameters") "---------------------------------");

    PrintAndLogEx(INFO, "Key Num     : %d", defaultKeyNum);
    PrintAndLogEx(INFO, "Algo        : %s", CLIGetOptionListStr(DesfireAlgoOpts, defaultAlgoId));
    PrintAndLogEx(INFO, "Key         : %s", sprint_hex(defaultKey, desfire_get_key_length(defaultAlgoId)));
    PrintAndLogEx(INFO, "KDF algo    : %s", CLIGetOptionListStr(DesfireKDFAlgoOpts, defaultKdfAlgo));
    PrintAndLogEx(INFO, "KDF input   : [%d] %s", defaultKdfInputLen, sprint_hex(defaultKdfInput, defaultKdfInputLen));
    PrintAndLogEx(INFO, "Secure chan : %s", CLIGetOptionListStr(DesfireSecureChannelOpts, defaultSecureChannel));
    PrintAndLogEx(INFO, "Command set : %s", CLIGetOptionListStr(DesfireCommandSetOpts, defaultCommSet));
    PrintAndLogEx(INFO, "Comm mode   : %s", CLIGetOptionListStr(DesfireCommunicationModeOpts, defaultCommMode));

    return PM3_SUCCESS;
}

static int CmdHF14ADesSelectApp(const char *Cmd) {
    CLIParserContext *ctx;
    CLIParserInit(&ctx, "hf mfdes selectapp",
                  "Select application on the card. It selects app if it is a valid one or returns an error.",
                  "hf mfdes selectapp --aid 123456 -> select application 123456\n"
                  "hf mfdes selectapp --mf -> select master file (PICC level)\n"
                  "hf mfdes selectapp --dfname aid123456 -> select application aid123456 by DF name\n"
                  "hf mfdes selectapp --isoid 1111 -> select application 1111 by ISO ID\n"
                  "hf mfdes selectapp --isoid 1111 --fileisoid 2222 -> select application 1111 file 2222 by ISO ID");

    void *argtable[] = {
        arg_param_begin,
        arg_lit0("a",  "apdu",    "show APDU requests and responses"),
        arg_lit0("v",  "verbose", "show technical data"),
        arg_int0("n",  "keyno",   "<keyno>", "Key number"),
        arg_str0("t",  "algo",    "<DES/2TDEA/3TDEA/AES>",  "Crypt algo: DES, 2TDEA, 3TDEA, AES"),
        arg_str0("k",  "key",     "<Key>",   "Key for authenticate (HEX 8(DES), 16(2TDEA or AES) or 24(3TDEA) bytes)"),
        arg_str0("f",  "kdf",     "<none/AN10922/gallagher>",   "Key Derivation Function (KDF): None, AN10922, Gallagher"),
        arg_str0("i",  "kdfi",    "<kdfi>",  "KDF input (HEX 1-31 bytes)"),
        arg_str0("m",  "cmode",   "<plain/mac/encrypt>", "Communicaton mode: plain/mac/encrypt"),
        arg_str0("c",  "ccset",   "<native/niso/iso>", "Communicaton command set: native/niso/iso"),
        arg_str0("s",  "schann",  "<d40/ev1/ev2>", "Secure channel: d40/ev1/ev2"),
        arg_str0(NULL, "aid",     "<app id hex>", "Application ID of application for some parameters (3 hex bytes, big endian)"),
        arg_str0(NULL, "dfname",  "<df name str>", "Application DF Name (string, max 16 chars). Selects application via ISO SELECT command"),
        arg_lit0(NULL, "mf",      "Select MF (master file) via ISO channel"),
        arg_str0(NULL, "isoid",   "<isoid hex>", "Application ISO ID (ISO DF ID) (2 hex bytes, big endian)"),
        arg_str0(NULL, "fileisoid", "<isoid hex>", "Select file inside application by ISO ID (ISO DF ID) (2 hex bytes, big endian)."),
        arg_param_end
    };
    CLIExecWithReturn(ctx, Cmd, argtable, false);

    bool APDULogging = arg_get_lit(ctx, 1);
    bool verbose = arg_get_lit(ctx, 2);

    DesfireContext dctx;
    int securechann = defaultSecureChannel;
    uint32_t appid = 0x000000;
    int res = CmdDesGetSessionParameters(ctx, &dctx, 3, 4, 5, 6, 7, 8, 9, 10, 11, &securechann, DCMPlain, &appid);
    if (res) {
        CLIParserFree(ctx);
        return res;
    }

    uint8_t dfname[32] = {0};
    int dfnamelen = 16;
    CLIGetStrWithReturn(ctx, 12, dfname, &dfnamelen);

    bool selectmf = arg_get_lit(ctx, 13);

    uint32_t isoid = 0x0000;
<<<<<<< HEAD
    bool isoidpresent = false;
    if (CLIGetUint32Hex(ctx, 13, 0x0000, &isoid, &isoidpresent, 2, "ISO ID for EF or DF must have 2 bytes length")) {
        CLIParserFree(ctx);
        return PM3_EINVARG;
    }
    
    bool selectmf = arg_get_lit(ctx, 14);
=======
    res = arg_get_u32_hexstr_def_nlen(ctx, 14, 0x0000, &isoid, 2, true);
    bool idsoidpresent = (res == 1);
    if (res == 2) {
        PrintAndLogEx(ERR, "ISO ID for EF or DF must have 2 bytes length");
        CLIParserFree(ctx);
        return PM3_EINVARG;
    }

    uint32_t fileisoid = 0x0000;
    res = arg_get_u32_hexstr_def_nlen(ctx, 15, 0x0000, &fileisoid, 2, true);
    bool fileisoidpresent = (res == 1);
    if (res == 2) {
        PrintAndLogEx(ERR, "ISO ID for EF or DF must have 2 bytes length");
        CLIParserFree(ctx);
        return PM3_EINVARG;
    }
>>>>>>> 081f275d

    SetAPDULogging(APDULogging);
    CLIParserFree(ctx);

    uint8_t resp[250] = {0};
    size_t resplen = 0;

    if (selectmf) {
        res = DesfireISOSelect(&dctx, ISSMFDFEF, NULL, 0, resp, &resplen);
        if (res != PM3_SUCCESS) {
            DropField();
            PrintAndLogEx(FAILED, "ISO Select MF " _RED_("failed"));
            return res;
        }

        if (resplen > 0)
            PrintAndLogEx(FAILED, "Application " _CYAN_("FCI template") " [%zu]%s", resplen, sprint_hex(resp, resplen));

        PrintAndLogEx(SUCCESS, "PICC MF selected " _GREEN_("succesfully"));
    } else if (isoidpresent) {
        uint8_t data[2] = {0};
        Uint2byteToMemLe(data, isoid);
        res = DesfireISOSelect(&dctx, ISSMFDFEF, data, 2, resp, &resplen);
        if (res != PM3_SUCCESS) {
            DropField();
            PrintAndLogEx(FAILED, "ISO Select DF 0x%04x " _RED_("failed"), isoid);
            return res;
        }

        if (resplen > 0)
            PrintAndLogEx(FAILED, "Application " _CYAN_("FCI template") " [%zu]%s", resplen, sprint_hex(resp, resplen));

        PrintAndLogEx(SUCCESS, "PICC DF 0x%04x selected " _GREEN_("succesfully"), isoid);
    } else if (dctx.cmdSet == DCCISO || dfnamelen > 0) {
        if (dfnamelen > 0)
            res = DesfireISOSelectDF(&dctx, (char *)dfname, resp, &resplen);
        else
            res = DesfireISOSelect(&dctx, ISSMFDFEF, NULL, 0, resp, &resplen);
        if (res != PM3_SUCCESS) {
            DropField();
            PrintAndLogEx(FAILED, "ISO Select application `%s` " _RED_("failed"), (char *)dfname);
            return res;
        }

        if (resplen > 0)
            PrintAndLogEx(FAILED, "Application " _CYAN_("FCI template") " [%zu]%s", resplen, sprint_hex(resp, resplen));

        if (dfnamelen > 0)
            PrintAndLogEx(SUCCESS, "Application `%s` selected " _GREEN_("succesfully"), (char *)dfname);
        else
            PrintAndLogEx(SUCCESS, "PICC MF selected " _GREEN_("succesfully"));
    } else {
        res = DesfireSelectAndAuthenticateEx(&dctx, securechann, appid, true, verbose);
        if (res != PM3_SUCCESS) {
            DropField();
            PrintAndLogEx(FAILED, "Select application 0x%06x " _RED_("failed") " ", appid);
            return res;
        }

        PrintAndLogEx(SUCCESS, "Application 0x%06x selected " _GREEN_("succesfully") " ", appid);
    }
    
    if (fileisoidpresent) {
        res = DesfireSelectEx(&dctx, false, ISWIsoID, fileisoid, NULL);
        if (res != PM3_SUCCESS) {
            DropField();
            PrintAndLogEx(FAILED, "Select file 0x%04x " _RED_("failed") " ", fileisoid);
            return res;
        }
        
        PrintAndLogEx(SUCCESS, "File 0x%04x selected " _GREEN_("succesfully") " ", fileisoid);
    }

    DropField();
    return res;
}

static int CmdHF14ADesBruteApps(const char *Cmd) {
    CLIParserContext *ctx;
    CLIParserInit(&ctx, "hf mfdes bruteaid",
                  "Recover AIDs by bruteforce.\n"
                  "WARNING: This command takes a loooong time",
                  "hf mfdes bruteaid                    -> Search all apps\n"
                  "hf mfdes bruteaid -s F0000F -i 16    -> Search MAD range manually");

    void *argtable[] = {
        arg_param_begin,
        arg_strx0("s",  "start", "<hex>", "Starting App ID as hex bytes (3 bytes, big endian)"),
        arg_strx0("e",  "end",   "<hex>", "Last App ID as hex bytes (3 bytes, big endian)"),
        arg_int0("i",   "step",  "<dec>", "Increment step when bruteforcing"),
        arg_lit0("m",   "mad",   "Only bruteforce the MAD range"),
        arg_param_end
    };
    CLIExecWithReturn(ctx, Cmd, argtable, true);

    DesfireContext dctx;
    int securechann = defaultSecureChannel;
    int res = CmdDesGetSessionParameters(ctx, &dctx, 0, 0, 0, 0, 0, 0, 0, 0, 0, &securechann, DCMNone, NULL);
    if (res) {
        CLIParserFree(ctx);
        return res;
    }

    uint8_t startAid[3] = {0};
    uint8_t endAid[3] = {0xFF, 0xFF, 0xFF};
    int startLen = 0;
    int endLen = 0;
    CLIGetHexWithReturn(ctx, 1, startAid, &startLen);
    CLIGetHexWithReturn(ctx, 2, endAid, &endLen);
    uint32_t idIncrement = arg_get_int_def(ctx, 3, 1);
    bool mad = arg_get_lit(ctx, 4);

    CLIParserFree(ctx);

    // tru select PICC
    res = DesfireSelectAIDHex(&dctx, 0x000000, false, 0);
    if (res != PM3_SUCCESS) {
        DropField();
        PrintAndLogEx(FAILED, "Desfire PICC level select " _RED_("failed") ". Maybe wrong card or no card in the field.");
        return res;
    }

    // TODO: We need to check the tag version, EV1 should stop after 26 apps are found
    if (mad) {
        idIncrement = 0x10;
        startAid[0] = 0xF0;
        startAid[1] = 0x00;
        startAid[2] = 0x0F;
    }
    uint32_t idStart = DesfireAIDByteToUint(startAid);
    uint32_t idEnd = DesfireAIDByteToUint(endAid);
    if (idStart > idEnd) {
        PrintAndLogEx(ERR, "Start should be lower than end. start: %06x end: %06x", idStart, idEnd);
        return PM3_EINVARG;
    }
    PrintAndLogEx(INFO, "Bruteforce from %06x to %06x", idStart, idEnd);
    PrintAndLogEx(INFO, "Enumerating through all AIDs manually, this will take a while!");
    for (uint32_t id = idStart; id <= idEnd && id >= idStart; id += idIncrement) {
        if (kbd_enter_pressed()) break;

        int progress = ((id - idStart) * 100) / ((idEnd - idStart));
        PrintAndLogEx(INPLACE, "Progress: %d %%, current AID: %06X", progress, id);

        res = DesfireSelectAIDHexNoFieldOn(&dctx, id);

        if (res == PM3_SUCCESS) {
            printf("\33[2K\r"); // clear current line before printing
            PrintAndLogEx(SUCCESS, "Got new APPID %06X", id);
        }
    }

    PrintAndLogEx(NORMAL, "");
    PrintAndLogEx(SUCCESS, _GREEN_("Done"));
    DropField();
    return PM3_SUCCESS;
}

// MIAFRE DESFire Authentication
// keys:
// NR  DESC     KEYLENGHT
// ------------------------
// 1 = DES      8
// 2 = 3DES     16
// 3 = 3K 3DES  24
// 4 = AES      16
static int CmdHF14ADesAuth(const char *Cmd) {
    CLIParserContext *ctx;
    CLIParserInit(&ctx, "hf mfdes auth",
                  "Select application on the card. It selects app if it is a valid one or returns an error.",
                  "hf mfdes auth  -n 0 -t des -k 0000000000000000 -f none -> select PICC level and authenticate with key num=0, key type=des, key=00..00 and key derivation = none\n"
                  "hf mfdes auth  -n 0 -t aes -k 00000000000000000000000000000000 -> select PICC level and authenticate with key num=0, key type=aes, key=00..00 and key derivation = none\n"
                  "hf mfdes auth  -n 0 -t des -k 0000000000000000 --save -> select PICC level and authenticate and in case of successful authentication - save channel parameters to defaults\n"
                  "hf mfdes auth --aid 123456 -> select application 123456 and authenticate via parameters from `default` command");

    void *argtable[] = {
        arg_param_begin,
        arg_lit0("a",  "apdu",    "show APDU requests and responses"),
        arg_lit0("v",  "verbose", "show technical data"),
        arg_int0("n",  "keyno",   "<keyno>", "Key number"),
        arg_str0("t",  "algo",    "<DES/2TDEA/3TDEA/AES>",  "Crypt algo: DES, 2TDEA, 3TDEA, AES"),
        arg_str0("k",  "key",     "<Key>",   "Key for authenticate (HEX 8(DES), 16(2TDEA or AES) or 24(3TDEA) bytes)"),
        arg_str0("f",  "kdf",     "<none/AN10922/gallagher>",   "Key Derivation Function (KDF): None, AN10922, Gallagher"),
        arg_str0("i",  "kdfi",    "<kdfi>",  "KDF input (HEX 1-31 bytes)"),
        arg_str0("m",  "cmode",   "<plain/mac/encrypt>", "Communicaton mode: plain/mac/encrypt"),
        arg_str0("c",  "ccset",   "<native/niso/iso>", "Communicaton command set: native/niso/iso"),
        arg_str0("s",  "schann",  "<d40/ev1/ev2>", "Secure channel: d40/ev1/ev2"),
        arg_str0(NULL, "aid",     "<app id hex>", "Application ID of application for some parameters (3 hex bytes, big endian)"),
        arg_lit0(NULL, "save",    "saves channels parameters to defaults if authentication succeeds"),
        arg_param_end
    };
    CLIExecWithReturn(ctx, Cmd, argtable, false);

    bool APDULogging = arg_get_lit(ctx, 1);
    bool verbose = arg_get_lit(ctx, 2);

    DesfireContext dctx;
    int securechann = defaultSecureChannel;
    uint32_t appid = 0x000000;
    int res = CmdDesGetSessionParameters(ctx, &dctx, 3, 4, 5, 6, 7, 8, 9, 10, 11, &securechann, DCMPlain, &appid);
    if (res) {
        CLIParserFree(ctx);
        return res;
    }

    bool save = arg_get_lit(ctx, 12);

    SetAPDULogging(APDULogging);
    CLIParserFree(ctx);

    res = DesfireSelectAndAuthenticateEx(&dctx, securechann, appid, false, verbose);
    if (res != PM3_SUCCESS) {
        DropField();
        PrintAndLogEx(FAILED, "Select or authentication 0x%06x " _RED_("failed") ". Result [%d] %s", appid, res, DesfireAuthErrorToStr(res));
        return res;
    }

    if (appid == 0x000000)
        PrintAndLogEx(SUCCESS, "PICC selected and authenticated " _GREEN_("succesfully"));
    else
        PrintAndLogEx(SUCCESS, "Application " _CYAN_("%06x") " selected and authenticated " _GREEN_("succesfully"), appid);

    PrintAndLogEx(SUCCESS, _CYAN_("Context: "));
    DesfirePrintContext(&dctx);

    if (save) {
        defaultKeyNum = dctx.keyNum;
        defaultAlgoId = dctx.keyType;
        memcpy(defaultKey, dctx.key, DESFIRE_MAX_KEY_SIZE);
        defaultKdfAlgo = dctx.kdfAlgo;
        defaultKdfInputLen = dctx.kdfInputLen;
        memcpy(defaultKdfInput, dctx.kdfInput, sizeof(dctx.kdfInput));
        defaultSecureChannel = securechann;
        defaultCommSet = dctx.cmdSet;
        defaultCommMode = dctx.commMode;

        PrintAndLogEx(SUCCESS, "Context saved to defaults " _GREEN_("succesfully") ". You can check them by command " _YELLOW_("hf mfdes default"));
    }

    DropField();
    return res;
}

static int CmdHF14ADesSetConfiguration(const char *Cmd) {
    CLIParserContext *ctx;
    CLIParserInit(&ctx, "hf mfdes setconfig",
                  "Set card configuration. WARNING! Danger zone! Needs to provide card's master key and works if not blocked by config.",
                  "More about options MF2DLHX0.pdf. Options list:\n"
                  "00h PICC configuration.\n"
                  "02h ATS update.\n"
                  "03h SAK update\n"
                  "04h Secure Messaging Configuration.\n"
                  "05h Capability data. (here change for LRP in the Desfire Light)\n"
                  "06h DF Name renaming\n"
                  "08h File renaming\n"
                  "09h Value file configuration\n"
                  "0Ah Failed authentication counter setting\n"
                  "0Bh HW configuration\n"
                  "\n"
                  "hf mfdes setconfig --param 03 --data 0428 -> set SAK\n"
                  "hf mfdes setconfig --param 02 --data 0875778102637264 -> set ATS (first byte - length)");

    void *argtable[] = {
        arg_param_begin,
        arg_lit0("a",  "apdu",    "show APDU requests and responses"),
        arg_lit0("v",  "verbose", "show technical data"),
        arg_int0("n",  "keyno",   "<keyno>", "Key number"),
        arg_str0("t",  "algo",    "<DES/2TDEA/3TDEA/AES>",  "Crypt algo: DES, 2TDEA, 3TDEA, AES"),
        arg_str0("k",  "key",     "<Key>",   "Key for authenticate (HEX 8(DES), 16(2TDEA or AES) or 24(3TDEA) bytes)"),
        arg_str0("f",  "kdf",     "<none/AN10922/gallagher>",   "Key Derivation Function (KDF): None, AN10922, Gallagher"),
        arg_str0("i",  "kdfi",    "<kdfi>",  "KDF input (HEX 1-31 bytes)"),
        arg_str0("m",  "cmode",   "<plain/mac/encrypt>", "Communicaton mode: plain/mac/encrypt"),
        arg_str0("c",  "ccset",   "<native/niso/iso>", "Communicaton command set: native/niso/iso"),
        arg_str0("s",  "schann",  "<d40/ev1/ev2>", "Secure channel: d40/ev1/ev2"),
        arg_str0(NULL, "aid",     "<app id hex>", "Application ID of application for some parameters (3 hex bytes, big endian)"),
        arg_str0("p",  "param",   "<HEX 1 byte>", "Parameter id (HEX 1 byte)"),
        arg_str0("d",  "data",    "<data HEX>", "Data for parameter (HEX 1..30 bytes)"),
        arg_param_end
    };
    CLIExecWithReturn(ctx, Cmd, argtable, false);

    bool APDULogging = arg_get_lit(ctx, 1);
    bool verbose = arg_get_lit(ctx, 2);

    DesfireContext dctx;
    int securechann = defaultSecureChannel;
    uint32_t appid = 0x000000;
    int res = CmdDesGetSessionParameters(ctx, &dctx, 3, 4, 5, 6, 7, 8, 9, 10, 11, &securechann, DCMEncrypted, &appid);
    if (res) {
        CLIParserFree(ctx);
        return res;
    }

    uint32_t paramid = 0;
    if (CLIGetUint32Hex(ctx, 12, 0, &paramid, NULL, 1, "Parameter ID must have 1 bytes length")) {
        CLIParserFree(ctx);
        return PM3_EINVARG;
    }

    uint8_t param[250] = {0};
    int paramlen = sizeof(param);
    CLIGetHexWithReturn(ctx, 13, param, &paramlen);
    if (paramlen == 0) {
        PrintAndLogEx(ERR, "Parameter must have a data.");
        CLIParserFree(ctx);
        return PM3_EINVARG;
    }
    if (paramlen > 50) {
        PrintAndLogEx(ERR, "Parameter data length must be less than 50 instead of %d.", paramlen);
        CLIParserFree(ctx);
        return PM3_EINVARG;
    }

    SetAPDULogging(APDULogging);
    CLIParserFree(ctx);

    if (verbose) {
        if (appid == 0x000000)
            PrintAndLogEx(INFO, _CYAN_("PICC") " param ID: 0x%02x param[%d]: %s", paramid, paramlen, sprint_hex(param, paramlen));
        else
            PrintAndLogEx(INFO, _CYAN_("Application %06x") " param ID: 0x%02x param[%d]: %s", appid, paramid, paramlen, sprint_hex(param, paramlen));
    }

    res = DesfireSelectAndAuthenticate(&dctx, securechann, appid, verbose);
    if (res != PM3_SUCCESS) {
        DropField();
        return res;
    }

    res = DesfireSetConfiguration(&dctx, paramid, param, paramlen);
    if (res == PM3_SUCCESS) {
        PrintAndLogEx(SUCCESS, "Set configuration 0x%02x " _GREEN_("ok") " ", paramid);
    } else {
        PrintAndLogEx(FAILED, "Set configuration 0x%02x " _RED_("failed") " ", paramid);
    }

    DropField();
    return res;
}

static int CmdHF14ADesChangeKey(const char *Cmd) {
    CLIParserContext *ctx;
    CLIParserInit(&ctx, "hf mfdes changekey",
                  "Change PICC/Application key. Needs to provide keynum/key for a valid authentication (may get from default parameters).",
                  "Change crypto algorithm for PICC key is possible, but for APP keys crypto algorithm is set by createapp command and can't be changed wo application delete\n"
                  "\n"
                  "hf mfdes changekey --aid 123456 -> execute with default factory setup. change des key 0 in the app 123456 from 00..00 to 00..00\n"
                  "hf mfdes changekey -t des --newalgo aes --newkey 11223344556677889900112233445566 --newver a5 -> change card master key to AES one\n"
                  "hf mfdes changekey --aid 123456 -t aes --key 00000000000000000000000000000000 --newkey 11223344556677889900112233445566 -> change app master key\n"
                  "hf mfdes changekey --aid 123456 -t des -n 0 --newkeyno 1 --oldkey 5555555555555555 --newkey 1122334455667788 -> change key 1 with auth from key 0\n"
                  "hf mfdes changekey --aid 123456 -t 3tdea --newkey 112233445566778899001122334455667788990011223344-> change 3tdea key 0 from default 00..00 to provided");

    void *argtable[] = {
        arg_param_begin,
        arg_lit0("a",  "apdu",    "show APDU requests and responses"),
        arg_lit0("v",  "verbose", "show technical data"),
        arg_int0("n",  "keyno",   "<keyno>", "Key number"),
        arg_str0("t",  "algo",    "<DES/2TDEA/3TDEA/AES>",  "Crypt algo: DES, 2TDEA, 3TDEA, AES"),
        arg_str0("k",  "key",     "<Key>",   "Key for authenticate (HEX 8(DES), 16(2TDEA or AES) or 24(3TDEA) bytes)"),
        arg_str0("f",  "kdf",     "<none/AN10922/gallagher>",   "Key Derivation Function (KDF): None, AN10922, Gallagher"),
        arg_str0("i",  "kdfi",    "<kdfi>",  "KDF input (HEX 1-31 bytes)"),
        arg_str0("m",  "cmode",   "<plain/mac/encrypt>", "Communicaton mode: plain/mac/encrypt"),
        arg_str0("c",  "ccset",   "<native/niso/iso>", "Communicaton command set: native/niso/iso"),
        arg_str0("s",  "schann",  "<d40/ev1/ev2>", "Secure channel: d40/ev1/ev2"),
        arg_str0(NULL, "aid",     "<app id hex>", "Application ID of application (3 hex bytes, big endian)"),
        arg_str0(NULL, "oldalgo", "<DES/2TDEA/3TDEA/AES>", "Old key crypto algorithm: DES, 2TDEA, 3TDEA, AES"),
        arg_str0(NULL, "oldkey",  "<old key>", "Old key (HEX 8(DES), 16(2TDEA or AES) or 24(3TDEA) bytes)"),
        arg_int0(NULL, "newkeyno", "<keyno>", "Key number for change"),
        arg_str0(NULL, "newalgo", "<DES/2TDEA/3TDEA/AES>", "New key crypto algorithm: DES, 2TDEA, 3TDEA, AES"),
        arg_str0(NULL, "newkey",  "<new key>", "New key (HEX 8(DES), 16(2TDEA or AES) or 24(3TDEA) bytes)"),
        arg_str0(NULL, "newver",  "<version hex>", "New key's version (1 hex byte)"),
        arg_param_end
    };
    CLIExecWithReturn(ctx, Cmd, argtable, false);

    bool APDULogging = arg_get_lit(ctx, 1);
    bool verbose = arg_get_lit(ctx, 2);

    DesfireContext dctx;
    int securechann = defaultSecureChannel;
    uint32_t appid = 0x000000;
    int res = CmdDesGetSessionParameters(ctx, &dctx, 3, 4, 5, 6, 7, 8, 9, 10, 11, &securechann, DCMEncrypted, &appid);
    if (res) {
        CLIParserFree(ctx);
        return res;
    }

    int oldkeytype = dctx.keyType;
    if (CLIGetOptionList(arg_get_str(ctx, 12), DesfireAlgoOpts, &oldkeytype)) {
        CLIParserFree(ctx);
        return PM3_ESOFT;
    }

    uint8_t oldkey[DESFIRE_MAX_KEY_SIZE] = {0};
    uint8_t keydata[200] = {0};
    int oldkeylen = sizeof(keydata);
    CLIGetHexWithReturn(ctx, 13, keydata, &oldkeylen);
    if (oldkeylen && oldkeylen != desfire_get_key_length(oldkeytype)) {
        PrintAndLogEx(ERR, "%s old key must have %d bytes length instead of %d.", CLIGetOptionListStr(DesfireAlgoOpts, oldkeytype), desfire_get_key_length(oldkeytype), oldkeylen);
        CLIParserFree(ctx);
        return PM3_EINVARG;
    }
    if (oldkeylen)
        memcpy(oldkey, keydata, oldkeylen);

    uint8_t newkeynum = arg_get_int_def(ctx, 14, 0);

    int newkeytype = oldkeytype;
    if (CLIGetOptionList(arg_get_str(ctx, 15), DesfireAlgoOpts, &newkeytype)) {
        CLIParserFree(ctx);
        return PM3_ESOFT;
    }

    uint8_t newkey[DESFIRE_MAX_KEY_SIZE] = {0};
    memset(keydata, 0x00, sizeof(keydata));
    int keylen = sizeof(keydata);
    CLIGetHexWithReturn(ctx, 16, keydata, &keylen);
    if (keylen && keylen != desfire_get_key_length(newkeytype)) {
        PrintAndLogEx(ERR, "%s new key must have %d bytes length instead of %d.", CLIGetOptionListStr(DesfireAlgoOpts, newkeytype), desfire_get_key_length(newkeytype), keylen);
        CLIParserFree(ctx);
        return PM3_EINVARG;
    }
    if (keylen)
        memcpy(newkey, keydata, keylen);

    uint32_t newkeyver = 0x100;
    if (CLIGetUint32Hex(ctx, 17, 0x100, &newkeyver, NULL, 1, "Key version must have 1 bytes length")) {
        CLIParserFree(ctx);
        return PM3_EINVARG;
    }

    SetAPDULogging(APDULogging);
    CLIParserFree(ctx);

    // if we change the same key
    if (oldkeylen == 0 && newkeynum == dctx.keyNum) {
        oldkeytype = dctx.keyType;
        memcpy(oldkey, dctx.key, desfire_get_key_length(dctx.keyType));
    }

    if (appid == 0x000000) {
        PrintAndLogEx(WARNING, "Changing the root aid (0x000000)");
    }

    if (appid)
        PrintAndLogEx(INFO, _CYAN_("Changing key in the application: ") _YELLOW_("%06x"), appid);
    else
        PrintAndLogEx(INFO, _CYAN_("Changing PICC key"));
    PrintAndLogEx(INFO, "auth key %d: %s [%d] %s", dctx.keyNum, CLIGetOptionListStr(DesfireAlgoOpts, dctx.keyType), desfire_get_key_length(dctx.keyType), sprint_hex(dctx.key, desfire_get_key_length(dctx.keyType)));
    PrintAndLogEx(INFO, "changing key number  " _YELLOW_("0x%02x") " (%d)", newkeynum, newkeynum);
    PrintAndLogEx(INFO, "old key: %s [%d] %s", CLIGetOptionListStr(DesfireAlgoOpts, oldkeytype), desfire_get_key_length(oldkeytype), sprint_hex(oldkey, desfire_get_key_length(oldkeytype)));
    PrintAndLogEx(INFO, "new key: %s [%d] %s", CLIGetOptionListStr(DesfireAlgoOpts, newkeytype), desfire_get_key_length(newkeytype), sprint_hex(newkey, desfire_get_key_length(newkeytype)));
    if (newkeyver < 0x100 || newkeytype == T_AES)
        PrintAndLogEx(INFO, "new key version: 0x%02x", newkeyver & 0x00);

    res = DesfireSelectAndAuthenticate(&dctx, securechann, appid, verbose);
    if (res != PM3_SUCCESS) {
        DropField();
        return res;
    }

    DesfireSetCommMode(&dctx, DCMEncryptedPlain);
    res = DesfireChangeKey(&dctx, (appid == 0x000000) && (newkeynum == 0) && (dctx.keyNum == 0), newkeynum, newkeytype, newkeyver, newkey, oldkeytype, oldkey, true);
    if (res == PM3_SUCCESS) {
        PrintAndLogEx(SUCCESS, "Change key " _GREEN_("ok") " ");
    } else {
        PrintAndLogEx(FAILED, "Change key " _RED_("failed") " ");
    }
    DesfireSetCommMode(&dctx, DCMEncrypted);

    DropField();
    return res;
}

static int CmdHF14ADesCreateApp(const char *Cmd) {
    CLIParserContext *ctx;
    CLIParserInit(&ctx, "hf mfdes createapp",
                  "Create application. Master key needs to be provided.",
                  "option rawdata have priority over the rest settings, and options ks1 and ks2 have priority over corresponded key settings\n"
                  "\n"\
                  "KeySetting 1 (AMK Setting, ks1):\n"\
                  "  0:   Allow change master key. 1 - allow, 0 - frozen\n"\
                  "  1:   Free Directory list access without master key\n"\
                  "       0: AMK auth needed for GetFileSettings and GetKeySettings\n"\
                  "       1: No AMK auth needed for GetFileIDs, GetISOFileIDs, GetFileSettings, GetKeySettings\n"\
                  "  2:   Free create/delete without master key\n"\
                  "       0:  CreateFile/DeleteFile only with AMK auth\n"\
                  "       1:  CreateFile/DeleteFile always\n"\
                  "  3:   Configuration changable\n"\
                  "       0: Configuration frozen\n"\
                  "       1: Configuration changable if authenticated with AMK (default)\n"\
                  "  4-7: ChangeKey Access Rights\n"\
                  "       0: Application master key needed (default)\n"\
                  "       0x1..0xD: Auth with specific key needed to change any key\n"\
                  "       0xE: Auth with the key to be changed (same KeyNo) is necessary to change a key\n"\
                  "       0xF: All Keys within this application are frozen\n"\
                  "\n"\
                  "KeySetting 2 (ks2):\n"\
                  "  0..3: Number of keys stored within the application (max. 14 keys)\n"\
                  "  4:    ks3 is present\n"\
                  "  5:    Use of 2 byte ISO FID, 0: No, 1: Yes\n"\
                  "  6..7: Crypto Method 00: DES/2TDEA, 01: 3TDEA, 10: AES, 11: RFU\n"\
                  "  Example:\n"\
                  "       2E = with FID, DES/2TDEA, 14 keys\n"\
                  "       6E = with FID, 3TDEA, 14 keys\n"\
                  "       AE = with FID, AES, 14 keys\n"\
                  "\n"\
                  "hf mfdes createapp --rawdata 5634122F2E4523616964313233343536 -> execute create by rawdata\n"\
                  "hf mfdes createapp --aid 123456 --fid 2345 --dfname aid123456 -> app aid, iso file id, and iso df name is specified\n"
                  "hf mfdes createapp --aid 123456 --fid 2345 --dfname aid123456 --dstalgo aes -> with algorithm for key AES");

    void *argtable[] = {
        arg_param_begin,
        arg_lit0("a",  "apdu",    "show APDU requests and responses"),
        arg_lit0("v",  "verbose", "show technical data"),
        arg_int0("n",  "keyno",   "<keyno>", "Key number"),
        arg_str0("t",  "algo",    "<DES/2TDEA/3TDEA/AES>",  "Crypt algo: DES, 2TDEA, 3TDEA, AES"),
        arg_str0("k",  "key",     "<Key>",   "Key for authenticate (HEX 8(DES), 16(2TDEA or AES) or 24(3TDEA) bytes)"),
        arg_str0("f",  "kdf",     "<none/AN10922/gallagher>",   "Key Derivation Function (KDF): None, AN10922, Gallagher"),
        arg_str0("i",  "kdfi",    "<kdfi>",  "KDF input (HEX 1-31 bytes)"),
        arg_str0("m",  "cmode",   "<plain/mac/encrypt>", "Communicaton mode: plain/mac/encrypt"),
        arg_str0("c",  "ccset",   "<native/niso/iso>", "Communicaton command set: native/niso/iso"),
        arg_str0("s",  "schann",  "<d40/ev1/ev2>", "Secure channel: d40/ev1/ev2"),
        arg_str0(NULL, "rawdata", "<rawdata hex>", "Rawdata that sends to command"),
        arg_str0(NULL, "aid",     "<app id hex>", "Application ID for create. Mandatory. (3 hex bytes, big endian)"),
        arg_str0(NULL, "fid",     "<file id hex>", "ISO file ID. Forbidden values: 0000 3F00, 3FFF, FFFF. (2 hex bytes, big endian). If specified - enable iso file id over all the files in the app."),
        arg_str0(NULL, "dfname",  "<df name str>", "ISO DF Name 1..16 chars string"),
        arg_str0(NULL, "ks1",     "<key settings HEX>", "Key settings 1 (HEX 1 byte). Application Master Key Settings. default 0x0f"),
        arg_str0(NULL, "ks2",     "<key settings HEX>", "Key settings 2 (HEX 1 byte). default 0x0e"),
        arg_str0(NULL, "dstalgo", "<DES/2TDEA/3TDEA/AES>",  "Application key crypt algo: DES, 2TDEA, 3TDEA, AES. default DES"),
        arg_int0(NULL, "numkeys", "<number of keys>",  "Keys count. 0x00..0x0e. default 0x0e"),
        arg_param_end
    };
    CLIExecWithReturn(ctx, Cmd, argtable, false);

    bool APDULogging = arg_get_lit(ctx, 1);
    bool verbose = arg_get_lit(ctx, 2);

    DesfireContext dctx;
    int securechann = defaultSecureChannel;
    uint32_t appid = 0x000000;
    int res = CmdDesGetSessionParameters(ctx, &dctx, 3, 4, 5, 6, 7, 8, 9, 10, 12, &securechann, DCMMACed, &appid);
    if (res) {
        CLIParserFree(ctx);
        return res;
    }

    uint8_t rawdata[250] = {0};
    int rawdatalen = sizeof(rawdata);
    CLIGetHexWithReturn(ctx, 11, rawdata, &rawdatalen);

    uint32_t fileid = 0x0000;
    bool fileidpresent = false;
    if (CLIGetUint32Hex(ctx, 13, 0x0000, &fileid, &fileidpresent, 2, "ISO file ID must have 2 bytes length")) {
        CLIParserFree(ctx);
        return PM3_EINVARG;
    }

    uint8_t dfname[250] = {0};
    int dfnamelen = 16;
    CLIGetStrWithReturn(ctx, 14, dfname, &dfnamelen);

    uint32_t ks1 = 0x0f;
    if (CLIGetUint32Hex(ctx, 15, 0x0f, &ks1, NULL, 1, "Key settings 1 must have 1 byte length")) {
        CLIParserFree(ctx);
        return PM3_EINVARG;
    }

    uint32_t ks2 = 0x0e;
    bool ks2present = false;
    if (CLIGetUint32Hex(ctx, 16, 0x0e, &ks2, &ks2present, 1, "Key settings 2 must have 1 byte length")) {
        CLIParserFree(ctx);
        return PM3_EINVARG;
    }

    int dstalgo = T_DES;
    if (CLIGetOptionList(arg_get_str(ctx, 17), DesfireAlgoOpts, &dstalgo)) {
        CLIParserFree(ctx);
        return PM3_ESOFT;
    }

    int keycount = arg_get_int_def(ctx, 18, 0x0e);

    SetAPDULogging(APDULogging);
    CLIParserFree(ctx);

    if (rawdatalen == 0 && appid == 0x000000) {
        PrintAndLogEx(ERR, "Creating the root aid (0x000000) is " _RED_("forbidden"));
        return PM3_ESOFT;
    }

    if (rawdatalen == 0 && (fileidpresent || (ks2 & 0x20) != 0) &&  fileid == 0x0000) {
        PrintAndLogEx(ERR, "Creating the application with ISO file ID 0x0000 is " _RED_("forbidden"));
        return PM3_ESOFT;
    }

    if (keycount > 0x0e || keycount < 1) {
        PrintAndLogEx(ERR, "Key count must be in the range 1..14");
        return PM3_ESOFT;
    }

    if (dfnamelen > 16) {
        PrintAndLogEx(ERR, "DF name must be a maximum of 16 bytes in length");
        return PM3_EINVARG;
    }

    res = DesfireSelectAndAuthenticate(&dctx, securechann, 0x000000, verbose);
    if (res != PM3_SUCCESS) {
        DropField();
        return res;
    }

    uint8_t data[250] = {0};
    size_t datalen = 0;
    if (rawdatalen > 0) {
        memcpy(data, rawdata, rawdatalen);
        datalen = rawdatalen;
    } else {
        DesfireAIDUintToByte(appid, &data[0]);
        data[3] = ks1 & 0xff;
        data[4] = ks2 & 0xff;

        if (!ks2present) {
            if (keycount > 0) {
                data[4] &= 0xf0;
                data[4] |= keycount & 0x0f;
            }
            uint8_t kt = DesfireKeyAlgoToType(dstalgo);
            data[4] &= 0x3f;
            data[4] |= (kt & 0x03) << 6;
        }

        datalen = 5;
        if (fileidpresent || (data[4] & 0x20) != 0) {
            Uint2byteToMemBe(&data[5], fileid);
            data[4] |= 0x20; // set bit FileID in the ks2
            memcpy(&data[7], dfname, dfnamelen);
            datalen = 7 + dfnamelen;
        }
    }

    if (verbose) {
        PrintAndLogEx(INFO, "---------------------------");
        PrintAndLogEx(INFO, _CYAN_("Creating Application using:"));
        PrintAndLogEx(INFO, "AID          0x%02X%02X%02X", data[2], data[1], data[0]);
        PrintAndLogEx(INFO, "Key Set 1    0x%02X", data[3]);
        PrintAndLogEx(INFO, "Key Set 2    0x%02X", data[4]);
        PrintAndLogEx(INFO, "ISO file ID  %s", (data[4] & 0x20) ? "enabled" : "disabled");
        if ((data[4] & 0x20)) {
            PrintAndLogEx(INFO, "FID           0x%04x", MemBeToUint2byte(&data[5]));
            PrintAndLogEx(INFO, "DF Name[%02zu]  %s\n", strnlen((char *)&data[7], 16), (char *)&data[7]);
        }
        PrintKeySettings(data[3], data[4], true, true);
        PrintAndLogEx(INFO, "---------------------------");
    }

    res = DesfireCreateApplication(&dctx, data, datalen);
    if (res != PM3_SUCCESS) {
        PrintAndLogEx(ERR, "Desfire CreateApplication command " _RED_("error") ". Result: %d", res);
        DropField();
        return PM3_ESOFT;
    }

    PrintAndLogEx(SUCCESS, "Desfire application %06x successfully " _GREEN_("created"), appid);

    DropField();
    return PM3_SUCCESS;
}

static int CmdHF14ADesDeleteApp(const char *Cmd) {
    CLIParserContext *ctx;
    CLIParserInit(&ctx, "hf mfdes deleteapp",
                  "Delete application by its 3-byte AID. Master key needs to be provided. ",
                  "hf mfdes deleteapp --aid 123456 -> execute with default factory setup");

    void *argtable[] = {
        arg_param_begin,
        arg_lit0("a",  "apdu",    "show APDU requests and responses"),
        arg_lit0("v",  "verbose", "show technical data"),
        arg_int0("n",  "keyno",   "<keyno>", "Key number"),
        arg_str0("t",  "algo",    "<DES/2TDEA/3TDEA/AES>",  "Crypt algo: DES, 2TDEA, 3TDEA, AES"),
        arg_str0("k",  "key",     "<Key>",   "Key for authenticate (HEX 8(DES), 16(2TDEA or AES) or 24(3TDEA) bytes)"),
        arg_str0("f",  "kdf",     "<none/AN10922/gallagher>",   "Key Derivation Function (KDF): None, AN10922, Gallagher"),
        arg_str0("i",  "kdfi",    "<kdfi>",  "KDF input (HEX 1-31 bytes)"),
        arg_str0("m",  "cmode",   "<plain/mac/encrypt>", "Communicaton mode: plain/mac/encrypt"),
        arg_str0("c",  "ccset",   "<native/niso/iso>", "Communicaton command set: native/niso/iso"),
        arg_str0("s",  "schann",  "<d40/ev1/ev2>", "Secure channel: d40/ev1/ev2"),
        arg_str0(NULL, "aid",     "<app id hex>", "Application ID of delegated application (3 hex bytes, big endian)"),
        arg_param_end
    };
    CLIExecWithReturn(ctx, Cmd, argtable, false);

    bool APDULogging = arg_get_lit(ctx, 1);
    bool verbose = arg_get_lit(ctx, 2);

    DesfireContext dctx;
    int securechann = defaultSecureChannel;
    uint32_t appid = 0x000000;
    int res = CmdDesGetSessionParameters(ctx, &dctx, 3, 4, 5, 6, 7, 8, 9, 10, 11, &securechann, DCMMACed, &appid);
    if (res) {
        CLIParserFree(ctx);
        return res;
    }

    SetAPDULogging(APDULogging);
    CLIParserFree(ctx);

    if (appid == 0x000000) {
        PrintAndLogEx(WARNING, "Deleting the root aid (0x000000) is " _RED_("forbidden"));
        return PM3_ESOFT;
    }

    res = DesfireSelectAndAuthenticate(&dctx, securechann, appid, verbose);
    if (res != PM3_SUCCESS) {
        DropField();
        return res;
    }

    res = DesfireDeleteApplication(&dctx, appid);
    if (res != PM3_SUCCESS) {
        PrintAndLogEx(ERR, "Desfire DeleteApplication command " _RED_("error") ". Result: %d", res);
        DropField();
        return PM3_ESOFT;
    }

    PrintAndLogEx(SUCCESS, "Desfire application %06x " _GREEN_("deleted"), appid);

    DropField();
    return PM3_SUCCESS;
}

static int CmdHF14ADesGetUID(const char *Cmd) {
    CLIParserContext *ctx;
    CLIParserInit(&ctx, "hf mfdes getuid",
                  "Get UID from card. Get the real UID if the random UID bit is on and get the same UID as in anticollision if not. Master key needs to be provided. ",
                  "hf mfdes getuid -> execute with default factory setup");

    void *argtable[] = {
        arg_param_begin,
        arg_lit0("a",  "apdu",    "show APDU requests and responses"),
        arg_lit0("v",  "verbose", "show technical data"),
        arg_int0("n",  "keyno",   "<keyno>", "Key number"),
        arg_str0("t",  "algo",    "<DES/2TDEA/3TDEA/AES>",  "Crypt algo: DES, 2TDEA, 3TDEA, AES"),
        arg_str0("k",  "key",     "<Key>",   "Key for authenticate (HEX 8(DES), 16(2TDEA or AES) or 24(3TDEA) bytes)"),
        arg_str0("f",  "kdf",     "<none/AN10922/gallagher>",   "Key Derivation Function (KDF): None, AN10922, Gallagher"),
        arg_str0("i",  "kdfi",    "<kdfi>",  "KDF input (HEX 1-31 bytes)"),
        arg_str0("m",  "cmode",   "<plain/mac/encrypt>", "Communicaton mode: plain/mac/encrypt"),
        arg_str0("c",  "ccset",   "<native/niso/iso>", "Communicaton command set: native/niso/iso"),
        arg_str0("s",  "schann",  "<d40/ev1/ev2>", "Secure channel: d40/ev1/ev2"),
        arg_param_end
    };
    CLIExecWithReturn(ctx, Cmd, argtable, true);

    bool APDULogging = arg_get_lit(ctx, 1);
    bool verbose = arg_get_lit(ctx, 2);

    DesfireContext dctx;
    int securechann = defaultSecureChannel;
    int res = CmdDesGetSessionParameters(ctx, &dctx, 3, 4, 5, 6, 7, 8, 9, 10, 0, &securechann, DCMEncrypted, NULL);
    if (res) {
        CLIParserFree(ctx);
        return res;
    }

    SetAPDULogging(APDULogging);
    CLIParserFree(ctx);

    res = DesfireSelectAndAuthenticate(&dctx, securechann, 0x000000, verbose);
    if (res != PM3_SUCCESS) {
        DropField();
        return res;
    }

    uint8_t buf[APDU_RES_LEN] = {0};
    size_t buflen = 0;

    res = DesfireGetUID(&dctx, buf, &buflen);
    if (res != PM3_SUCCESS) {
        PrintAndLogEx(ERR, "Desfire GetUID command " _RED_("error") ". Result: %d", res);
        DropField();
        return PM3_ESOFT;
    }

    if (verbose)
        PrintAndLogEx(SUCCESS, "received data[%zu]: %s", buflen, sprint_hex(buf, buflen));

    if (buflen > 0) {
        if (buf[0] != 0) {
            PrintAndLogEx(SUCCESS, "Desfire UID[%zu]: " _GREEN_("%s"), buflen, sprint_hex(buf, buflen));
        } else {
            if (buf[1] == 0x04) {
                PrintAndLogEx(SUCCESS, "Desfire UID4: " _GREEN_("%s"), sprint_hex(&buf[2], 4));
            } else if (buf[1] == 0x0a) {
                PrintAndLogEx(SUCCESS, "Desfire UID10: " _GREEN_("%s"), sprint_hex(&buf[2], 10));
            } else {
                PrintAndLogEx(WARNING, "Card returned wrong uid length: %d (0x%02x)", buf[1], buf[1]);
            }
        }
    } else {
        PrintAndLogEx(WARNING, "Card returned no data");
    }

    DropField();
    return PM3_SUCCESS;
}

static int CmdHF14ADesFormatPICC(const char *Cmd) {
    CLIParserContext *ctx;
    CLIParserInit(&ctx, "hf mfdes formatpicc",
                  "Format card. Can be done only if enabled in the configuration. Master key needs to be provided. ",
                  "hf mfdes formatpicc -> execute with default factory setup");

    void *argtable[] = {
        arg_param_begin,
        arg_lit0("a",  "apdu",    "show APDU requests and responses"),
        arg_lit0("v",  "verbose", "show technical data"),
        arg_int0("n",  "keyno",   "<keyno>", "Key number"),
        arg_str0("t",  "algo",    "<DES/2TDEA/3TDEA/AES>",  "Crypt algo: DES, 2TDEA, 3TDEA, AES"),
        arg_str0("k",  "key",     "<Key>",   "Key for authenticate (HEX 8(DES), 16(2TDEA or AES) or 24(3TDEA) bytes)"),
        arg_str0("f",  "kdf",     "<none/AN10922/gallagher>",   "Key Derivation Function (KDF): None, AN10922, Gallagher"),
        arg_str0("i",  "kdfi",    "<kdfi>",  "KDF input (HEX 1-31 bytes)"),
        arg_str0("m",  "cmode",   "<plain/mac/encrypt>", "Communicaton mode: plain/mac/encrypt"),
        arg_str0("c",  "ccset",   "<native/niso/iso>", "Communicaton command set: native/niso/iso"),
        arg_str0("s",  "schann",  "<d40/ev1/ev2>", "Secure channel: d40/ev1/ev2"),
        arg_str0(NULL, "aid",     "<app id hex>", "Application ID of delegated application (3 hex bytes, big endian)"),
        arg_param_end
    };
    CLIExecWithReturn(ctx, Cmd, argtable, true);

    bool APDULogging = arg_get_lit(ctx, 1);
    bool verbose = arg_get_lit(ctx, 2);

    DesfireContext dctx;
    int securechann = defaultSecureChannel;
    uint32_t appid = 0x000000;
    int res = CmdDesGetSessionParameters(ctx, &dctx, 3, 4, 5, 6, 7, 8, 9, 10, 11, &securechann, DCMMACed, &appid);
    if (res) {
        CLIParserFree(ctx);
        return res;
    }

    SetAPDULogging(APDULogging);
    CLIParserFree(ctx);

    res = DesfireSelectAndAuthenticate(&dctx, securechann, appid, verbose);
    if (res != PM3_SUCCESS) {
        DropField();
        return res;
    }

    res = DesfireFormatPICC(&dctx);
    if (res != PM3_SUCCESS) {
        PrintAndLogEx(ERR, "Desfire FormatPICC command " _RED_("error") ". Result: %d", res);
        DropField();
        return PM3_ESOFT;
    }

    PrintAndLogEx(SUCCESS, "Desfire format: " _GREEN_("done"));

    DropField();
    return PM3_SUCCESS;
}

static int CmdHF14ADesGetFreeMem(const char *Cmd) {
    CLIParserContext *ctx;
    CLIParserInit(&ctx, "hf mfdes getfreemem",
                  "Get card's free memory. Can be done with ot without authentication. Master key may be provided.",
                  "hf mfdes getfreemem -> execute with default factory setup");

    void *argtable[] = {
        arg_param_begin,
        arg_lit0("a",  "apdu",    "show APDU requests and responses"),
        arg_lit0("v",  "verbose", "show technical data"),
        arg_int0("n",  "keyno",   "<keyno>", "Key number"),
        arg_str0("t",  "algo",    "<DES/2TDEA/3TDEA/AES>",  "Crypt algo: DES, 2TDEA, 3TDEA, AES"),
        arg_str0("k",  "key",     "<Key>",   "Key for authenticate (HEX 8(DES), 16(2TDEA or AES) or 24(3TDEA) bytes)"),
        arg_str0("f",  "kdf",     "<none/AN10922/gallagher>",   "Key Derivation Function (KDF): None, AN10922, Gallagher"),
        arg_str0("i",  "kdfi",    "<kdfi>",  "KDF input (HEX 1-31 bytes)"),
        arg_str0("m",  "cmode",   "<plain/mac/encrypt>", "Communicaton mode: plain/mac/encrypt"),
        arg_str0("c",  "ccset",   "<native/niso/iso>", "Communicaton command set: native/niso/iso"),
        arg_str0("s",  "schann",  "<d40/ev1/ev2>", "Secure channel: d40/ev1/ev2"),
        arg_lit0(NULL, "no-auth", "execute without authentication"),
        arg_param_end
    };
    CLIExecWithReturn(ctx, Cmd, argtable, true);

    bool APDULogging = arg_get_lit(ctx, 1);
    bool verbose = arg_get_lit(ctx, 2);

    bool noauth = arg_get_lit(ctx, 11);

    DesfireContext dctx;
    int securechann = defaultSecureChannel;
    int res = CmdDesGetSessionParameters(ctx, &dctx, 3, 4, 5, 6, 7, 8, 9, 10, 0, &securechann, (noauth) ? DCMPlain : DCMMACed, NULL);
    if (res) {
        CLIParserFree(ctx);
        return res;
    }

    SetAPDULogging(APDULogging);
    CLIParserFree(ctx);

    res = DesfireSelectAndAuthenticateEx(&dctx, securechann, 0x000000, noauth, verbose);
    if (res != PM3_SUCCESS) {
        DropField();
        return res;
    }

    uint32_t freemem = 0;

    res = DesfireGetFreeMem(&dctx, &freemem);
    if (res != PM3_SUCCESS) {
        PrintAndLogEx(ERR, "Desfire GetFreeMem command " _RED_("error") ". Result: %d", res);
        DropField();
        return PM3_ESOFT;
    }

    PrintAndLogEx(SUCCESS, "Free memory [0x%06x] %d bytes", freemem, freemem);

    DropField();
    return PM3_SUCCESS;
}

static int CmdHF14ADesChKeySettings(const char *Cmd) {
    CLIParserContext *ctx;
    CLIParserInit(&ctx, "hf mfdes chkeysettings",
                  "Change key settings for card level or application level. WARNING: card level changes may block the card!",
                  "hf mfdes chkeysettings -d 0f -> set picc key settings with default key/channel setup\n"\
                  "hf mfdes chkeysettings --aid 123456 -d 0f -> set app 123456 key settings with default key/channel setup");

    void *argtable[] = {
        arg_param_begin,
        arg_lit0("a",  "apdu",    "show APDU requests and responses"),
        arg_lit0("v",  "verbose", "show technical data"),
        arg_int0("n",  "keyno",   "<keyno>", "Key number"),
        arg_str0("t",  "algo",    "<DES/2TDEA/3TDEA/AES>",  "Crypt algo: DES, 2TDEA, 3TDEA, AES"),
        arg_str0("k",  "key",     "<Key>",   "Key for authenticate (HEX 8(DES), 16(2TDEA or AES) or 24(3TDEA) bytes)"),
        arg_str0("f",  "kdf",     "<none/AN10922/gallagher>",   "Key Derivation Function (KDF): None, AN10922, Gallagher"),
        arg_str0("i",  "kdfi",    "<kdfi>",  "KDF input (HEX 1-31 bytes)"),
        arg_str0("m",  "cmode",   "<plain/mac/encrypt>", "Communicaton mode: plain/mac/encrypt"),
        arg_str0("c",  "ccset",   "<native/niso/iso>", "Communicaton command set: native/niso/iso"),
        arg_str0("s",  "schann",  "<d40/ev1/ev2>", "Secure channel: d40/ev1/ev2"),
        arg_str0(NULL, "aid",     "<app id hex>", "Application ID (3 hex bytes, big endian)"),
        arg_str0("d",  "data",    "<key settings HEX>", "Key settings (HEX 1 byte)"),
        arg_param_end
    };
    CLIExecWithReturn(ctx, Cmd, argtable, false);

    bool APDULogging = arg_get_lit(ctx, 1);
    bool verbose = arg_get_lit(ctx, 2);

    DesfireContext dctx;
    int securechann = defaultSecureChannel;
    uint32_t appid = 0x000000;
    int res = CmdDesGetSessionParameters(ctx, &dctx, 3, 4, 5, 6, 7, 8, 9, 10, 11, &securechann, DCMEncrypted, &appid);
    if (res) {
        CLIParserFree(ctx);
        return res;
    }

    uint32_t ksett32 = 0;
    if (CLIGetUint32Hex(ctx, 12, 0x0f, &ksett32, NULL, 1, "Key settings must have 1 byte length")) {
        CLIParserFree(ctx);
        return PM3_EINVARG;
    }

    SetAPDULogging(APDULogging);
    CLIParserFree(ctx);

    if (verbose) {
        PrintAndLogEx(SUCCESS, "\nNew key settings:");
        PrintKeySettings(ksett32, 0, (appid != 0x000000), false);
    }

    res = DesfireSelectAndAuthenticate(&dctx, securechann, appid, verbose);
    if (res != PM3_SUCCESS) {
        DropField();
        return res;
    }

    uint8_t keysett = ksett32 & 0xff;
    res = DesfireChangeKeySettings(&dctx, &keysett, 1);
    if (res != PM3_SUCCESS) {
        PrintAndLogEx(ERR, "Desfire ChangeKeySettings command " _RED_("error") ". Result: %d", res);
        DropField();
        return PM3_ESOFT;
    }

    PrintAndLogEx(INFO, "Key settings " _GREEN_("changed"));

    DropField();
    return PM3_SUCCESS;
}

static int CmdHF14ADesGetKeyVersions(const char *Cmd) {
    CLIParserContext *ctx;
    CLIParserInit(&ctx, "hf mfdes getkeyversions",
                  "Get key versions for card level or application level.",
                  "--keynum parameter: App level: key number. PICC level: 00..0d - keys count, 21..23 vc keys, default 0x00.\n"\
                  "hf mfdes getkeyversions --keynum 00 -> get picc master key version with default key/channel setup\n"\
                  "hf mfdes getkeyversions --aid 123456 --keynum 0d -> get app 123456 all key versions with default key/channel setup");

    void *argtable[] = {
        arg_param_begin,
        arg_lit0("a",  "apdu",    "show APDU requests and responses"),
        arg_lit0("v",  "verbose", "show technical data"),
        arg_int0("n",  "keyno",   "<keyno>", "Key number for authentication"),
        arg_str0("t",  "algo",    "<DES/2TDEA/3TDEA/AES>",  "Crypt algo: DES, 2TDEA, 3TDEA, AES"),
        arg_str0("k",  "key",     "<Key>",   "Key for authenticate (HEX 8(DES), 16(2TDEA or AES) or 24(3TDEA) bytes)"),
        arg_str0("f",  "kdf",     "<none/AN10922/gallagher>",   "Key Derivation Function (KDF): None, AN10922, Gallagher"),
        arg_str0("i",  "kdfi",    "<kdfi>",  "KDF input (HEX 1-31 bytes)"),
        arg_str0("m",  "cmode",   "<plain/mac/encrypt>", "Communicaton mode: plain/mac/encrypt"),
        arg_str0("c",  "ccset",   "<native/niso/iso>", "Communicaton command set: native/niso/iso"),
        arg_str0("s",  "schann",  "<d40/ev1/ev2>", "Secure channel: d40/ev1/ev2"),
        arg_str0(NULL, "aid",     "<app id hex>", "Application ID (3 hex bytes, big endian)"),
        arg_str0(NULL, "keynum",  "<key number HEX>", "Key number/count (HEX 1 byte). Default 0x00."),
        arg_str0(NULL, "keyset",  "<keyset num HEX>", "Keyset number (HEX 1 byte)"),
        arg_param_end
    };
    CLIExecWithReturn(ctx, Cmd, argtable, true);

    bool APDULogging = arg_get_lit(ctx, 1);
    bool verbose = arg_get_lit(ctx, 2);

    DesfireContext dctx;
    int securechann = defaultSecureChannel;
    uint32_t appid = 0x000000;
    int res = CmdDesGetSessionParameters(ctx, &dctx, 3, 4, 5, 6, 7, 8, 9, 10, 11, &securechann, DCMMACed, &appid);
    if (res) {
        CLIParserFree(ctx);
        return res;
    }

    uint32_t keynum32 = 0x00;
    if (CLIGetUint32Hex(ctx, 12, 0x00, &keynum32, NULL, 1, "Key number must have 1 byte length")) {
        CLIParserFree(ctx);
        return PM3_EINVARG;
    }

    uint32_t keysetnum32 = 0x00;
    bool keysetpresent = false;
    if (CLIGetUint32Hex(ctx, 13, 0x00, &keysetnum32, &keysetpresent, 1, "Keyset number must have 1 byte length")) {
        CLIParserFree(ctx);
        return PM3_EINVARG;
    }

    if (keysetpresent && appid == 0x000000) {
        PrintAndLogEx(WARNING, "Keyset only at Application level");
        keysetpresent = false;
    }

    SetAPDULogging(APDULogging);
    CLIParserFree(ctx);

    res = DesfireSelectAndAuthenticate(&dctx, securechann, appid, verbose);
    if (res != PM3_SUCCESS) {
        DropField();
        return res;
    }

    uint8_t buf[APDU_RES_LEN] = {0};
    size_t buflen = 0;

    uint8_t data[2] = {0};
    data[0] = keynum32 & 0xff;
    if (keysetpresent) {
        data[0] |= 0x40;
        data[1] = keysetnum32 & 0xff;
    }

    res = DesfireGetKeyVersion(&dctx, data, (keysetpresent) ? 2 : 1, buf, &buflen);
    if (res != PM3_SUCCESS) {
        PrintAndLogEx(ERR, "Desfire GetKeyVersion command " _RED_("error") ". Result: %d", res);
        DropField();
        return PM3_ESOFT;
    }

    if (verbose)
        PrintAndLogEx(INFO, "GetKeyVersion[%zu]: %s", buflen, sprint_hex(buf, buflen));

    if (buflen > 0) {
        PrintAndLogEx(INFO, "----------------------- " _CYAN_("Key Versions") " -----------------------");
        for (int i = 0; i < buflen; i++)
            PrintAndLogEx(INFO, "Key 0x%02x version 0x%02x", i, buf[i]);
    } else {
        PrintAndLogEx(INFO, "No key versions returned.");
    }

    DropField();
    return PM3_SUCCESS;
}

static int CmdHF14ADesGetKeySettings(const char *Cmd) {
    CLIParserContext *ctx;
    CLIParserInit(&ctx, "hf mfdes getkeysettings",
                  "Get key settings for card level or application level.",
                  "hf mfdes getkeysettings  -> get picc key settings with default key/channel setup\n"\
                  "hf mfdes getkeysettings --aid 123456 -> get app 123456 key settings with default key/channel setup");

    void *argtable[] = {
        arg_param_begin,
        arg_lit0("a",  "apdu",    "show APDU requests and responses"),
        arg_lit0("v",  "verbose", "show technical data"),
        arg_int0("n",  "keyno",   "<keyno>", "Key number"),
        arg_str0("t",  "algo",    "<DES/2TDEA/3TDEA/AES>",  "Crypt algo: DES, 2TDEA, 3TDEA, AES"),
        arg_str0("k",  "key",     "<Key>",   "Key for authenticate (HEX 8(DES), 16(2TDEA or AES) or 24(3TDEA) bytes)"),
        arg_str0("f",  "kdf",     "<none/AN10922/gallagher>",   "Key Derivation Function (KDF): None, AN10922, Gallagher"),
        arg_str0("i",  "kdfi",    "<kdfi>",  "KDF input (HEX 1-31 bytes)"),
        arg_str0("m",  "cmode",   "<plain/mac/encrypt>", "Communicaton mode: plain/mac/encrypt"),
        arg_str0("c",  "ccset",   "<native/niso/iso>", "Communicaton command set: native/niso/iso"),
        arg_str0("s",  "schann",  "<d40/ev1/ev2>", "Secure channel: d40/ev1/ev2"),
        arg_str0(NULL, "aid",     "<app id hex>", "Application ID (3 hex bytes, big endian)"),
        arg_param_end
    };
    CLIExecWithReturn(ctx, Cmd, argtable, true);

    bool APDULogging = arg_get_lit(ctx, 1);
    bool verbose = arg_get_lit(ctx, 2);

    DesfireContext dctx;
    int securechann = defaultSecureChannel;
    uint32_t appid = 0x000000;
    int res = CmdDesGetSessionParameters(ctx, &dctx, 3, 4, 5, 6, 7, 8, 9, 10, 11, &securechann, DCMMACed, &appid);
    if (res) {
        CLIParserFree(ctx);
        return res;
    }

    SetAPDULogging(APDULogging);
    CLIParserFree(ctx);

    res = DesfireSelectAndAuthenticate(&dctx, securechann, appid, verbose);
    if (res != PM3_SUCCESS) {
        DropField();
        return res;
    }

    uint8_t buf[APDU_RES_LEN] = {0};
    size_t buflen = 0;

    res = DesfireGetKeySettings(&dctx, buf, &buflen);
    if (res != PM3_SUCCESS) {
        PrintAndLogEx(ERR, "Desfire GetKeySettings command " _RED_("error") ". Result: %d", res);
        DropField();
        return PM3_ESOFT;
    }

    if (verbose)
        PrintAndLogEx(INFO, "GetKeySettings[%zu]: %s", buflen, sprint_hex(buf, buflen));

    if (buflen < 2) {
        PrintAndLogEx(ERR, "Command GetKeySettings returned wrong length: %zu", buflen);
        DropField();
        return PM3_ESOFT;
    }

    PrintAndLogEx(INFO, "----------------------- " _CYAN_("Key settings") " -----------------------");
    PrintKeySettings(buf[0], buf[1], (appid != 0x000000), true);
    if (buflen > 2)
        PrintAndLogEx(INFO, "ak ver: %d", buf[2]);
    if (buflen > 3)
        PrintAndLogEx(INFO, "num keysets: %d", buf[3]);
    if (buflen > 4)
        PrintAndLogEx(INFO, "max keysize: %d", buf[4]);
    if (buflen > 5)
        PrintAndLogEx(INFO, "app key settings: 0x%02x", buf[5]);

    DropField();
    return PM3_SUCCESS;
}

static int CmdHF14ADesGetAIDs(const char *Cmd) {
    CLIParserContext *ctx;
    CLIParserInit(&ctx, "hf mfdes getaids",
                  "Get Application IDs list from card. Master key needs to be provided or flag --no-auth set.",
                  "hf mfdes getaids -n 0 -t des -k 0000000000000000 -f none -> execute with default factory setup");

    void *argtable[] = {
        arg_param_begin,
        arg_lit0("a",  "apdu",    "show APDU requests and responses"),
        arg_lit0("v",  "verbose", "show technical data"),
        arg_int0("n",  "keyno",   "<keyno>", "Key number"),
        arg_str0("t",  "algo",    "<DES/2TDEA/3TDEA/AES>",  "Crypt algo: DES, 2TDEA, 3TDEA, AES"),
        arg_str0("k",  "key",     "<Key>",   "Key for authenticate (HEX 8(DES), 16(2TDEA or AES) or 24(3TDEA) bytes)"),
        arg_str0("f",  "kdf",     "<none/AN10922/gallagher>",   "Key Derivation Function (KDF): None, AN10922, Gallagher"),
        arg_str0("i",  "kdfi",    "<kdfi>",  "KDF input (HEX 1-31 bytes)"),
        arg_str0("m",  "cmode",   "<plain/mac/encrypt>", "Communicaton mode: plain/mac/encrypt"),
        arg_str0("c",  "ccset",   "<native/niso/iso>", "Communicaton command set: native/niso/iso"),
        arg_str0("s",  "schann",  "<d40/ev1/ev2>", "Secure channel: d40/ev1/ev2"),
        arg_lit0(NULL, "no-auth", "execute without authentication"),
        arg_param_end
    };
    CLIExecWithReturn(ctx, Cmd, argtable, true);

    bool APDULogging = arg_get_lit(ctx, 1);
    bool verbose = arg_get_lit(ctx, 2);
    bool noauth = arg_get_lit(ctx, 11);

    DesfireContext dctx;
    int securechann = defaultSecureChannel;
    int res = CmdDesGetSessionParameters(ctx, &dctx, 3, 4, 5, 6, 7, 8, 9, 10, 0, &securechann, DCMMACed, NULL);
    if (res) {
        CLIParserFree(ctx);
        return res;
    }

    SetAPDULogging(APDULogging);
    CLIParserFree(ctx);

    res = DesfireSelectAndAuthenticateEx(&dctx, securechann, 0x000000, noauth, verbose);
    if (res != PM3_SUCCESS) {
        DropField();
        return res;
    }

    uint8_t buf[APDU_RES_LEN] = {0};
    size_t buflen = 0;

    res = DesfireGetAIDList(&dctx, buf, &buflen);
    if (res != PM3_SUCCESS) {
        PrintAndLogEx(ERR, "Desfire GetAIDList command " _RED_("error") ". Result: %d", res);
        DropField();
        return PM3_ESOFT;
    }

    if (buflen >= 3) {
        PrintAndLogEx(INFO, "---- " _CYAN_("AID list") " ----");
        for (int i = 0; i < buflen; i += 3)
            PrintAndLogEx(INFO, "AID: %06x", DesfireAIDByteToUint(&buf[i]));
    } else {
        PrintAndLogEx(INFO, "There is no applications on the card");
    }

    DropField();
    return PM3_SUCCESS;
}

static int CmdHF14ADesGetAppNames(const char *Cmd) {
    CLIParserContext *ctx;
    CLIParserInit(&ctx, "hf mfdes getappnames",
                  "Get Application IDs, ISO IDs and DF names from card. Master key needs to be provided or flag --no-auth set.",
                  "hf mfdes getappnames -n 0 -t des -k 0000000000000000 -f none -> execute with default factory setup");

    void *argtable[] = {
        arg_param_begin,
        arg_lit0("a",  "apdu",    "show APDU requests and responses"),
        arg_lit0("v",  "verbose", "show technical data"),
        arg_int0("n",  "keyno",   "<keyno>", "Key number"),
        arg_str0("t",  "algo",    "<DES/2TDEA/3TDEA/AES>",  "Crypt algo: DES, 2TDEA, 3TDEA, AES"),
        arg_str0("k",  "key",     "<Key>",   "Key for authenticate (HEX 8(DES), 16(2TDEA or AES) or 24(3TDEA) bytes)"),
        arg_str0("f",  "kdf",     "<none/AN10922/gallagher>",   "Key Derivation Function (KDF): None, AN10922, Gallagher"),
        arg_str0("i",  "kdfi",    "<kdfi>",  "KDF input (HEX 1-31 bytes)"),
        arg_str0("m",  "cmode",   "<plain/mac/encrypt>", "Communicaton mode: plain/mac/encrypt"),
        arg_str0("c",  "ccset",   "<native/niso/iso>", "Communicaton command set: native/niso/iso"),
        arg_str0("s",  "schann",  "<d40/ev1/ev2>", "Secure channel: d40/ev1/ev2"),
        arg_lit0(NULL, "no-auth", "execute without authentication"),
        arg_param_end
    };
    CLIExecWithReturn(ctx, Cmd, argtable, true);

    bool APDULogging = arg_get_lit(ctx, 1);
    bool verbose = arg_get_lit(ctx, 2);
    bool noauth = arg_get_lit(ctx, 11);

    DesfireContext dctx;
    int securechann = defaultSecureChannel;
    int res = CmdDesGetSessionParameters(ctx, &dctx, 3, 4, 5, 6, 7, 8, 9, 10, 0, &securechann, DCMMACed, NULL);
    if (res) {
        CLIParserFree(ctx);
        return res;
    }

    SetAPDULogging(APDULogging);
    CLIParserFree(ctx);

    res = DesfireSelectAndAuthenticateEx(&dctx, securechann, 0x000000, noauth, verbose);
    if (res != PM3_SUCCESS) {
        DropField();
        return res;
    }

    uint8_t buf[APDU_RES_LEN] = {0};
    size_t buflen = 0;

    // result bytes: 3, 2, 1-16. total record size = 24
    res = DesfireGetDFList(&dctx, buf, &buflen);
    if (res != PM3_SUCCESS) {
        PrintAndLogEx(ERR, "Desfire GetDFList command " _RED_("error") ". Result: %d", res);
        DropField();
        return PM3_ESOFT;
    }

    if (buflen > 0) {
        PrintAndLogEx(INFO, "----------------------- " _CYAN_("File list") " -----------------------");
        for (int i = 0; i < buflen; i++)
            PrintAndLogEx(INFO, "AID: %06x ISO file id: %02x%02x ISO DF name[%zu]: %s",
                          DesfireAIDByteToUint(&buf[i * 24 + 1]),
                          buf[i * 24 + 1 + 3], buf[i * 24 + 1 + 4],
                          strlen((char *)&buf[i * 24 + 1 + 5]),
                          &buf[i * 24 + 1 + 5]);
    } else {
        PrintAndLogEx(INFO, "There is no applications on the card");
    }

    DropField();
    return PM3_SUCCESS;
}

static int CmdHF14ADesGetFileIDs(const char *Cmd) {
    CLIParserContext *ctx;
    CLIParserInit(&ctx, "hf mfdes getfileids",
                  "Get File IDs list from card. Master key needs to be provided or flag --no-auth set.",
                  "hf mfdes getfileids --aid 123456 -> execute with defaults from `default` command\n"
                  "hf mfdes getfileids -n 0 -t des -k 0000000000000000 -f none --aid 123456 -> execute with default factory setup");

    void *argtable[] = {
        arg_param_begin,
        arg_lit0("a",  "apdu",    "show APDU requests and responses"),
        arg_lit0("v",  "verbose", "show technical data"),
        arg_int0("n",  "keyno",   "<keyno>", "Key number"),
        arg_str0("t",  "algo",    "<DES/2TDEA/3TDEA/AES>",  "Crypt algo: DES, 2TDEA, 3TDEA, AES"),
        arg_str0("k",  "key",     "<Key>",   "Key for authenticate (HEX 8(DES), 16(2TDEA or AES) or 24(3TDEA) bytes)"),
        arg_str0("f",  "kdf",     "<none/AN10922/gallagher>",   "Key Derivation Function (KDF): None, AN10922, Gallagher"),
        arg_str0("i",  "kdfi",    "<kdfi>",  "KDF input (HEX 1-31 bytes)"),
        arg_str0("m",  "cmode",   "<plain/mac/encrypt>", "Communicaton mode: plain/mac/encrypt"),
        arg_str0("c",  "ccset",   "<native/niso/iso>", "Communicaton command set: native/niso/iso"),
        arg_str0("s",  "schann",  "<d40/ev1/ev2>", "Secure channel: d40/ev1/ev2"),
        arg_str0(NULL, "aid",     "<app id hex>", "Application ID (3 hex bytes, big endian)"),
        arg_lit0(NULL, "no-auth", "execute without authentication"),
        arg_param_end
    };
    CLIExecWithReturn(ctx, Cmd, argtable, false);

    bool APDULogging = arg_get_lit(ctx, 1);
    bool verbose = arg_get_lit(ctx, 2);
    bool noauth = arg_get_lit(ctx, 12);

    DesfireContext dctx;
    int securechann = defaultSecureChannel;
    uint32_t appid = 0x000000;
    int res = CmdDesGetSessionParameters(ctx, &dctx, 3, 4, 5, 6, 7, 8, 9, 10, 11, &securechann, DCMMACed, &appid);
    if (res) {
        CLIParserFree(ctx);
        return res;
    }

    SetAPDULogging(APDULogging);
    CLIParserFree(ctx);

    res = DesfireSelectAndAuthenticateEx(&dctx, securechann, appid, noauth, verbose);
    if (res != PM3_SUCCESS) {
        DropField();
        return res;
    }

    uint8_t buf[APDU_RES_LEN] = {0};
    size_t buflen = 0;

    res = DesfireGetFileIDList(&dctx, buf, &buflen);
    if (res != PM3_SUCCESS) {
        PrintAndLogEx(ERR, "Desfire GetFileIDList command " _RED_("error") ". Result: %d", res);
        DropField();
        return PM3_ESOFT;
    }

    if (buflen > 0) {
        PrintAndLogEx(INFO, "---- " _CYAN_("File ID list") " ----");
        for (int i = 0; i < buflen; i++)
            PrintAndLogEx(INFO, "File ID: %02x", buf[i]);
    } else {
        PrintAndLogEx(INFO, "There is no files in the application %06x", appid);
    }

    DropField();
    return PM3_SUCCESS;
}

static int CmdHF14ADesGetFileISOIDs(const char *Cmd) {
    CLIParserContext *ctx;
    CLIParserInit(&ctx, "hf mfdes getfileisoids",
                  "Get File IDs list from card. Master key needs to be provided or flag --no-auth set.",
                  "hf mfdes getfileisoids --aid 123456 -> execute with defaults from `default` command\n"
                  "hf mfdes getfileisoids -n 0 -t des -k 0000000000000000 -f none --aid 123456 -> execute with default factory setup");

    void *argtable[] = {
        arg_param_begin,
        arg_lit0("a",  "apdu",    "show APDU requests and responses"),
        arg_lit0("v",  "verbose", "show technical data"),
        arg_int0("n",  "keyno",   "<keyno>", "Key number"),
        arg_str0("t",  "algo",    "<DES/2TDEA/3TDEA/AES>",  "Crypt algo: DES, 2TDEA, 3TDEA, AES"),
        arg_str0("k",  "key",     "<Key>",   "Key for authenticate (HEX 8(DES), 16(2TDEA or AES) or 24(3TDEA) bytes)"),
        arg_str0("f",  "kdf",     "<none/AN10922/gallagher>",   "Key Derivation Function (KDF): None, AN10922, Gallagher"),
        arg_str0("i",  "kdfi",    "<kdfi>",  "KDF input (HEX 1-31 bytes)"),
        arg_str0("m",  "cmode",   "<plain/mac/encrypt>", "Communicaton mode: plain/mac/encrypt"),
        arg_str0("c",  "ccset",   "<native/niso/iso>", "Communicaton command set: native/niso/iso"),
        arg_str0("s",  "schann",  "<d40/ev1/ev2>", "Secure channel: d40/ev1/ev2"),
        arg_str0(NULL, "aid",     "<app id hex>", "Application ID (3 hex bytes, big endian)"),
        arg_lit0(NULL, "no-auth", "execute without authentication"),
        arg_param_end
    };
    CLIExecWithReturn(ctx, Cmd, argtable, false);

    bool APDULogging = arg_get_lit(ctx, 1);
    bool verbose = arg_get_lit(ctx, 2);
    bool noauth = arg_get_lit(ctx, 12);

    DesfireContext dctx;
    int securechann = defaultSecureChannel;
    uint32_t appid = 0x000000;
    int res = CmdDesGetSessionParameters(ctx, &dctx, 3, 4, 5, 6, 7, 8, 9, 10, 11, &securechann, DCMMACed, &appid);
    if (res) {
        CLIParserFree(ctx);
        return res;
    }

    SetAPDULogging(APDULogging);
    CLIParserFree(ctx);

    res = DesfireSelectAndAuthenticateEx(&dctx, securechann, appid, noauth, verbose);
    if (res != PM3_SUCCESS) {
        DropField();
        return res;
    }

    uint8_t buf[APDU_RES_LEN] = {0};
    size_t buflen = 0;

    res = DesfireGetFileISOIDList(&dctx, buf, &buflen);
    if (res != PM3_SUCCESS) {
        PrintAndLogEx(ERR, "Desfire GetFileISOIDList command " _RED_("error") ". Result: %d", res);
        DropField();
        return PM3_ESOFT;
    }

    if (buflen > 1) {
        PrintAndLogEx(INFO, "---- " _CYAN_("File ISO ID list") " ----");
        for (int i = 0; i < buflen; i += 2)
            PrintAndLogEx(INFO, "File ID: %02x%02x", buf[i], buf[i + 1]);
    } else {
        PrintAndLogEx(INFO, "There is no files in the application %06x", appid);
    }

    DropField();
    return PM3_SUCCESS;
}

static int CmdHF14ADesGetFileSettings(const char *Cmd) {
    CLIParserContext *ctx;
    CLIParserInit(&ctx, "hf mfdes getfilesettings",
                  "Get File Settings from file from application. Master key needs to be provided or flag --no-auth set (depend on cards settings).",
                  "hf mfdes getfilesettings --aid 123456 --fid 01 -> execute with defaults from `default` command\n"
                  "hf mfdes getfilesettings -n 0 -t des -k 0000000000000000 -f none --aid 123456 --fid 01 -> execute with default factory setup");

    void *argtable[] = {
        arg_param_begin,
        arg_lit0("a",  "apdu",    "show APDU requests and responses"),
        arg_lit0("v",  "verbose", "show technical data"),
        arg_int0("n",  "keyno",   "<keyno>", "Key number"),
        arg_str0("t",  "algo",    "<DES/2TDEA/3TDEA/AES>",  "Crypt algo: DES, 2TDEA, 3TDEA, AES"),
        arg_str0("k",  "key",     "<Key>",   "Key for authenticate (HEX 8(DES), 16(2TDEA or AES) or 24(3TDEA) bytes)"),
        arg_str0("f",  "kdf",     "<none/AN10922/gallagher>",   "Key Derivation Function (KDF): None, AN10922, Gallagher"),
        arg_str0("i",  "kdfi",    "<kdfi>",  "KDF input (HEX 1-31 bytes)"),
        arg_str0("m",  "cmode",   "<plain/mac/encrypt>", "Communicaton mode: plain/mac/encrypt"),
        arg_str0("c",  "ccset",   "<native/niso/iso>", "Communicaton command set: native/niso/iso"),
        arg_str0("s",  "schann",  "<d40/ev1/ev2>", "Secure channel: d40/ev1/ev2"),
        arg_str0(NULL, "aid",     "<app id hex>", "Application ID (3 hex bytes, big endian)"),
        arg_str0(NULL, "fid",     "<file id hex>", "File ID (1 hex byte). default: 1"),
        arg_lit0(NULL, "no-auth", "execute without authentication"),
        arg_param_end
    };
    CLIExecWithReturn(ctx, Cmd, argtable, false);

    bool APDULogging = arg_get_lit(ctx, 1);
    bool verbose = arg_get_lit(ctx, 2);
    bool noauth = arg_get_lit(ctx, 13);

    DesfireContext dctx;
    int securechann = defaultSecureChannel;
    uint32_t appid = 0x000000;
    int res = CmdDesGetSessionParameters(ctx, &dctx, 3, 4, 5, 6, 7, 8, 9, 10, 11, &securechann, DCMMACed, &appid);
    if (res) {
        CLIParserFree(ctx);
        return res;
    }

    uint32_t fileid = 1;
    if (CLIGetUint32Hex(ctx, 12, 1, &fileid, NULL, 1, "File ID must have 1 byte length")) {
        CLIParserFree(ctx);
        return PM3_EINVARG;
    }

    SetAPDULogging(APDULogging);
    CLIParserFree(ctx);

    res = DesfireSelectAndAuthenticateEx(&dctx, securechann, appid, noauth, verbose);
    if (res != PM3_SUCCESS) {
        DropField();
        return res;
    }

    uint8_t buf[APDU_RES_LEN] = {0};
    size_t buflen = 0;

    res = DesfireGetFileSettings(&dctx, fileid, buf, &buflen);
    if (res != PM3_SUCCESS) {
        PrintAndLogEx(ERR, "Desfire GetFileSettings command " _RED_("error") ". Result: %d", res);
        DropField();
        return PM3_ESOFT;
    }

    if (verbose)
        PrintAndLogEx(INFO, "app %06x file %02x settings[%zu]: %s", appid, fileid, buflen, sprint_hex(buf, buflen));

    DesfirePrintFileSettings(buf, buflen);

    DropField();
    return PM3_SUCCESS;
}

static int DesfireCreateFileParameters(
    CLIParserContext *ctx,

    uint8_t pfileid, uint8_t pisofileid,
    uint8_t amodeid,
    uint8_t frightsid,
    uint8_t r_modeid, uint8_t w_modeid, uint8_t rw_modeid, uint8_t ch_modeid,

    uint8_t *data,
    size_t *datalen
) {
    *datalen = 0;

    uint32_t fileid = 1;
    if (pfileid) {
        if (CLIGetUint32Hex(ctx, pfileid, 1, &fileid, NULL, 1, "File ID must have 1 byte length"))
            return PM3_EINVARG;
    }

    uint32_t isofileid = 0;
    if (pisofileid) {
        if (CLIGetUint32Hex(ctx, pisofileid, 0, &isofileid, NULL, 2, "ISO file ID must have 2 bytes length"))
            return PM3_EINVARG;
    }

    data[0] = fileid;
    *datalen = 1;

    if (isofileid > 0) {
        data[1] = (isofileid >> 8) & 0xff;
        data[2] = isofileid & 0xff;
        *datalen += 2;
    }

    uint8_t *settings = &data[*datalen];

    // file access mode
    int cmode = DCMNone;
    if (amodeid) {
        if (CLIGetOptionList(arg_get_str(ctx, amodeid), DesfireCommunicationModeOpts, &cmode)) {
            return PM3_ESOFT;
        }

        if (cmode == DCMPlain)
            settings[0] = 0x00;
        if (cmode == DCMMACed)
            settings[0] = 0x01;
        if (cmode == DCMEncrypted)
            settings[0] = 0x03;
        (*datalen)++;
    }

    // file rights
    uint32_t frights = 0xeeee;
    bool userawfrights = false;
    if (frightsid) {
        if (CLIGetUint32Hex(ctx, frightsid, 0xeeee, &frights, &userawfrights, 2, "File rights must have 2 bytes length")) {
            CLIParserFree(ctx);
            return PM3_EINVARG;
        }
    }
    settings[1] = frights & 0xff;
    settings[2] = (frights >> 8) & 0xff;

    if (userawfrights == false) {
        int r_mode = 0x0e;
        if (r_modeid) {
            if (CLIGetOptionList(arg_get_str(ctx, r_modeid), DesfireFileAccessModeOpts, &r_mode))
                return PM3_ESOFT;
        }

        int w_mode = 0x0e;
        if (w_modeid) {
            if (CLIGetOptionList(arg_get_str(ctx, w_modeid), DesfireFileAccessModeOpts, &w_mode))
                return PM3_ESOFT;
        }

        int rw_mode = 0x0e;
        if (rw_modeid) {
            if (CLIGetOptionList(arg_get_str(ctx, rw_modeid), DesfireFileAccessModeOpts, &rw_mode))
                return PM3_ESOFT;
        }

        int ch_mode = 0x0e;
        if (ch_modeid) {
            if (CLIGetOptionList(arg_get_str(ctx, ch_modeid), DesfireFileAccessModeOpts, &ch_mode))
                return PM3_ESOFT;
        }

        DesfireEncodeFileAcessMode(&settings[1], r_mode, w_mode, rw_mode, ch_mode) ;
    }
    *datalen += 2;

    return PM3_SUCCESS;
}

static int CmdHF14ADesChFileSettings(const char *Cmd) {
    CLIParserContext *ctx;
    CLIParserInit(&ctx, "hf mfdes chfilesettings",
                  "Get File Settings from file from application. Master key needs to be provided or flag --no-auth set (depend on cards settings).",
                  "hf mfdes chfilesettings --aid 123456 --fid 01 --amode plain --rrights free --wrights free --rwrights free --chrights key0 -> change file settings app=123456, file=01 with defaults from `default` command\n"
                  "hf mfdes chfilesettings -n 0 -t des -k 0000000000000000 -f none --aid 123456 --fid 01 --rawdata 00EEEE -> execute with default factory setup\n"
                  "hf mfdes chfilesettings --aid 123456 --fid 01 --rawdata 810000021f112f22 -> change file settings with additional rights for keys 1 and 2");

    void *argtable[] = {
        arg_param_begin,
        arg_lit0("a",  "apdu",    "show APDU requests and responses"),
        arg_lit0("v",  "verbose", "show technical data"),
        arg_int0("n",  "keyno",   "<keyno>", "Key number"),
        arg_str0("t",  "algo",    "<DES/2TDEA/3TDEA/AES>",  "Crypt algo: DES, 2TDEA, 3TDEA, AES"),
        arg_str0("k",  "key",     "<Key>",   "Key for authenticate (HEX 8(DES), 16(2TDEA or AES) or 24(3TDEA) bytes)"),
        arg_str0("f",  "kdf",     "<none/AN10922/gallagher>",   "Key Derivation Function (KDF): None, AN10922, Gallagher"),
        arg_str0("i",  "kdfi",    "<kdfi>",  "KDF input (HEX 1-31 bytes)"),
        arg_str0("m",  "cmode",   "<plain/mac/encrypt>", "Communicaton mode: plain/mac/encrypt"),
        arg_str0("c",  "ccset",   "<native/niso/iso>", "Communicaton command set: native/niso/iso"),
        arg_str0("s",  "schann",  "<d40/ev1/ev2>", "Secure channel: d40/ev1/ev2"),
        arg_str0(NULL, "aid",     "<app id hex>", "Application ID (3 hex bytes, big endian)"),
        arg_str0(NULL, "fid",     "<file id hex>", "File ID (1 hex byte)"),
        arg_str0(NULL, "rawdata", "<file settings HEX>", "File settings (HEX > 5 bytes). Have priority over the other settings."),
        arg_str0(NULL, "amode",   "<plain/mac/encrypt>", "File access mode: plain/mac/encrypt"),
        arg_str0(NULL, "rawrights", "<access rights HEX>", "Access rights for file (HEX 2 byte) R/W/RW/Chg, 0x0 - 0xD Key, 0xE Free, 0xF Denied"),
        arg_str0(NULL, "rrights", "<key0/../key13/free/deny>", "Read file access mode: the specified key, free, deny"),
        arg_str0(NULL, "wrights", "<key0/../key13/free/deny>", "Write file access mode: the specified key, free, deny"),
        arg_str0(NULL, "rwrights", "<key0/../key13/free/deny>", "Read/Write file access mode: the specified key, free, deny"),
        arg_str0(NULL, "chrights", "<key0/../key13/free/deny>", "Change file settings access mode: the specified key, free, deny"),
        arg_lit0(NULL, "no-auth", "execute without authentication"),
        arg_param_end
    };
    CLIExecWithReturn(ctx, Cmd, argtable, false);

    bool APDULogging = arg_get_lit(ctx, 1);
    bool verbose = arg_get_lit(ctx, 2);
    bool noauth = arg_get_lit(ctx, 20);

    DesfireContext dctx;
    int securechann = defaultSecureChannel;
    uint32_t appid = 0x000000;
    int res = CmdDesGetSessionParameters(ctx, &dctx, 3, 4, 5, 6, 7, 8, 9, 10, 11, &securechann, DCMEncrypted, &appid);
    if (res) {
        CLIParserFree(ctx);
        return res;
    }

    uint8_t data[250] = {0};
    uint8_t *settings = &data[1];
    size_t datalen = 0;

    res = DesfireCreateFileParameters(ctx, 12, 0, 14, 15, 16, 17, 18, 19, data, &datalen);
    if (res) {
        CLIParserFree(ctx);
        return res;
    }

    uint8_t sdata[250] = {0};
    int sdatalen = sizeof(sdata);
    CLIGetHexWithReturn(ctx, 13, sdata, &sdatalen);
    if (res) {
        CLIParserFree(ctx);
        return PM3_EINVARG;
    }

    if (sdatalen > 18) {
        PrintAndLogEx(ERR, "File settings length must be less than 18 instead of %d.", sdatalen);
        CLIParserFree(ctx);
        return PM3_EINVARG;
    }

    // rawdata have priority over all the rest methods
    if (sdatalen > 0) {
        memcpy(settings, sdata, sdatalen);
        datalen = 1 + sdatalen;
    }

    SetAPDULogging(APDULogging);
    CLIParserFree(ctx);

    uint8_t fileid = data[0];

    res = DesfireSelectAndAuthenticateEx(&dctx, securechann, appid, noauth, verbose);
    if (res != PM3_SUCCESS) {
        DropField();
        return res;
    }

    uint8_t buf[APDU_RES_LEN] = {0};
    size_t buflen = 0;

    // check current file settings
    DesfireCommunicationMode commMode = dctx.commMode;
    DesfireSetCommMode(&dctx, DCMPlain);
    res = DesfireGetFileSettings(&dctx, fileid, buf, &buflen);
    if (res == PM3_SUCCESS && buflen > 5) {
        uint8_t chright = 0;
        DesfireDecodeFileAcessMode(&buf[2], NULL, NULL, NULL, &chright) ;
        if (verbose)
            PrintAndLogEx(INFO, "Current access right for change file settings: %s", GetDesfireAccessRightStr(chright));

        if (chright == 0x0f)
            PrintAndLogEx(WARNING, "Change file settings disabled");

        if (chright == 0x0e && (!(commMode == DCMPlain || commMode == DCMMACed || noauth)))
            PrintAndLogEx(WARNING, "File settings have free access for change. Change command must be sent via plain communications mode or without authentication (--no-auth option)");

        if (chright < 0x0e && dctx.keyNum != chright)
            PrintAndLogEx(WARNING, "File settings must be changed with auth key=0x%02x but current auth with key 0x%02x", chright, dctx.keyNum);

        if (chright < 0x0e && commMode != DCMEncrypted)
            PrintAndLogEx(WARNING, "File settings must be changed via encryted (full) communication mode");
    }
    DesfireSetCommMode(&dctx, commMode);

    // print the new file settings
    if (verbose)
        PrintAndLogEx(INFO, "app %06x file %02x settings[%zu]: %s", appid, fileid, datalen - 1, sprint_hex(settings, datalen - 1));

    DesfirePrintSetFileSettings(settings, datalen - 1);

    // set file settings
    data[0] = fileid;
    res = DesfireChangeFileSettings(&dctx, data, datalen);
    if (res != PM3_SUCCESS) {
        PrintAndLogEx(ERR, "Desfire ChangeFileSettings command " _RED_("error") ". Result: %d", res);
        DropField();
        return PM3_ESOFT;
    }

    PrintAndLogEx(SUCCESS, "File settings changed " _GREEN_("successfully"));

    DropField();
    return PM3_SUCCESS;
}

static int CmdHF14ADesCreateFile(const char *Cmd) {
    CLIParserContext *ctx;
    CLIParserInit(&ctx, "hf mfdes createfile",
                  "Create Standard/Backup file in the application. Application master key needs to be provided or flag --no-auth set (depend on application settings).",
                  "--rawtype/--rawdata have priority over the other settings. and with these parameters you can create any file. file id comes from parameters, all the rest data must be in the --rawdata parameter\n"
                  "--rawrights have priority over the separate rights settings.\n"
                  "Key/mode/etc of the authentication depends on application settings\n"
                  "hf mfdes createfile --aid 123456 --fid 01 --rawtype 01 --rawdata 000100EEEE000100 -> create file via sending rawdata to the card. Can be used to create any type of file. Authentication with defaults from `default` command\n"
                  "hf mfdes createfile --aid 123456 --fid 01 --amode plain --rrights free --wrights free --rwrights free --chrights key0 -> create file app=123456, file=01 and mentioned rights with defaults from `default` command\n"
                  "hf mfdes createfile -n 0 -t des -k 0000000000000000 -f none --aid 123456 --fid 01 --rawtype 00 --rawdata 00EEEE000100 -> execute with default factory setup");

    void *argtable[] = {
        arg_param_begin,
        arg_lit0("a",  "apdu",    "show APDU requests and responses"),
        arg_lit0("v",  "verbose", "show technical data"),
        arg_int0("n",  "keyno",   "<keyno>", "Key number"),
        arg_str0("t",  "algo",    "<DES/2TDEA/3TDEA/AES>",  "Crypt algo: DES, 2TDEA, 3TDEA, AES"),
        arg_str0("k",  "key",     "<Key>",   "Key for authenticate (HEX 8(DES), 16(2TDEA or AES) or 24(3TDEA) bytes)"),
        arg_str0("f",  "kdf",     "<none/AN10922/gallagher>",   "Key Derivation Function (KDF): None, AN10922, Gallagher"),
        arg_str0("i",  "kdfi",    "<kdfi>",  "KDF input (HEX 1-31 bytes)"),
        arg_str0("m",  "cmode",   "<plain/mac/encrypt>", "Communicaton mode: plain/mac/encrypt"),
        arg_str0("c",  "ccset",   "<native/niso/iso>", "Communicaton command set: native/niso/iso"),
        arg_str0("s",  "schann",  "<d40/ev1/ev2>", "Secure channel: d40/ev1/ev2"),
        arg_str0(NULL, "aid",     "<app id hex>", "Application ID (3 hex bytes, big endian)"),
        arg_str0(NULL, "fid",     "<file id hex>", "File ID (1 hex byte)"),
        arg_str0(NULL, "isofid",  "<iso file id hex>", "ISO File ID (2 hex bytes)"),
        arg_str0(NULL, "rawtype", "<file type HEX 1b>", "Raw file type (HEX 1 byte)"),
        arg_str0(NULL, "rawdata", "<file settings HEX>", "Raw file settings (HEX > 5 bytes)"),
        arg_str0(NULL, "amode",   "<plain/mac/encrypt>", "File access mode: plain/mac/encrypt"),
        arg_str0(NULL, "rawrights", "<access rights HEX>", "Access rights for file (HEX 2 byte) R/W/RW/Chg, 0x0 - 0xD Key, 0xE Free, 0xF Denied"),
        arg_str0(NULL, "rrights", "<key0/../key13/free/deny>", "Read file access mode: the specified key, free, deny"),
        arg_str0(NULL, "wrights", "<key0/../key13/free/deny>", "Write file access mode: the specified key, free, deny"),
        arg_str0(NULL, "rwrights", "<key0/../key13/free/deny>", "Read/Write file access mode: the specified key, free, deny"),
        arg_str0(NULL, "chrights", "<key0/../key13/free/deny>", "Change file settings access mode: the specified key, free, deny"),
        arg_lit0(NULL, "no-auth", "execute without authentication"),
        arg_str0(NULL, "size", "<hex>", "File size (3 hex bytes, big endian)"),
        arg_lit0(NULL, "backup", "Create backupfile instead of standard file"),
        arg_param_end
    };
    CLIExecWithReturn(ctx, Cmd, argtable, false);

    bool APDULogging = arg_get_lit(ctx, 1);
    bool verbose = arg_get_lit(ctx, 2);
    bool noauth = arg_get_lit(ctx, 22);
    bool backup = arg_get_lit(ctx, 24);
    uint8_t filetype = (backup) ? 0x01 : 0x00; // backup / standard data file

    DesfireContext dctx;
    int securechann = defaultSecureChannel;
    uint32_t appid = 0x000000;
    int res = CmdDesGetSessionParameters(ctx, &dctx, 3, 4, 5, 6, 7, 8, 9, 10, 11, &securechann, DCMMACed, &appid);
    if (res) {
        CLIParserFree(ctx);
        return res;
    }

    if (appid == 0x000000) {
        PrintAndLogEx(ERR, "Can't create files at card level.");
        CLIParserFree(ctx);
        return PM3_EINVARG;
    }

    uint8_t data[250] = {0};
    size_t datalen = 0;

    res = DesfireCreateFileParameters(ctx, 12, 13, 16, 17, 18, 19, 20, 21, data, &datalen);
    if (res) {
        CLIParserFree(ctx);
        return res;
    }

    uint32_t rawftype = 0x00;
    bool useraw = false;
    if (CLIGetUint32Hex(ctx, 14, 0x00, &rawftype, &useraw, 1, "Raw file type must have 1 byte length")) {
        CLIParserFree(ctx);
        return PM3_EINVARG;
    }

    uint8_t sdata[250] = {0};
    int sdatalen = sizeof(sdata);
    CLIGetHexWithReturn(ctx, 15, sdata, &sdatalen);
    if (sdatalen > 20) {
        PrintAndLogEx(ERR, "Rawdata length must be less than 20 bytes instead of %d.", sdatalen);
        CLIParserFree(ctx);
        return PM3_EINVARG;
    }

    if (useraw && sdatalen > 0) {
        filetype = rawftype;
        memcpy(&data[1], sdata, sdatalen);
        datalen = 1 + sdatalen;
    } else {
        useraw = false;
    }

    if (useraw == false) {
        uint32_t filesize = 0;
        if (CLIGetUint32Hex(ctx, 23, 0, &filesize, NULL, 3, "File size must have 3 bytes length")) {
            CLIParserFree(ctx);
            return PM3_EINVARG;
        }

        if (filesize == 0) {
            PrintAndLogEx(ERR, "File size must be greater than 0");
            CLIParserFree(ctx);
            return PM3_EINVARG;
        }

        Uint3byteToMemLe(&data[datalen], filesize);
        datalen += 3;
    }

    SetAPDULogging(APDULogging);
    CLIParserFree(ctx);

    res = DesfireSelectAndAuthenticateEx(&dctx, securechann, appid, noauth, verbose);
    if (res != PM3_SUCCESS) {
        DropField();
        return res;
    }

    if (verbose)
        PrintAndLogEx(INFO, "App: %06x. File num: 0x%02x type: 0x%02x data[%zu]: %s", appid, data[0], filetype, datalen, sprint_hex(data, datalen));
    DesfirePrintCreateFileSettings(filetype, data, datalen);


    res = DesfireCreateFile(&dctx, filetype, data, datalen, useraw == false);  // check length only if we nont use raw mode
    if (res != PM3_SUCCESS) {
        PrintAndLogEx(ERR, "Desfire CreateFile command " _RED_("error") ". Result: %d", res);
        DropField();
        return PM3_ESOFT;
    }

    PrintAndLogEx(SUCCESS, "%s file %02x in the app %06x created " _GREEN_("successfully"), GetDesfireFileType(filetype), data[0], appid);

    DropField();
    return PM3_SUCCESS;
}

static int CmdHF14ADesCreateValueFile(const char *Cmd) {
    CLIParserContext *ctx;
    CLIParserInit(&ctx, "hf mfdes createvaluefile",
                  "Create Value file in the application. Application master key needs to be provided or flag --no-auth set (depend on application settings).",
                  "--rawrights have priority over the separate rights settings.\n"
                  "Key/mode/etc of the authentication depends on application settings\n"
                  "hf mfdes createvaluefile --aid 123456 --fid 01 --lower 00000010 --upper 00010000 --value 00000100 -> create file with parameters. Rights from default. Authentication with defaults from `default` command\n"
                  "hf mfdes createvaluefile --aid 123456 --fid 01 --amode plain --rrights free --wrights free --rwrights free --chrights key0 -> create file app=123456, file=01 and mentioned rights with defaults from `default` command\n"
                  "hf mfdes createvaluefile -n 0 -t des -k 0000000000000000 -f none --aid 123456 --fid 01 -> execute with default factory setup");

    void *argtable[] = {
        arg_param_begin,
        arg_lit0("a",  "apdu",    "show APDU requests and responses"),
        arg_lit0("v",  "verbose", "show technical data"),
        arg_int0("n",  "keyno",   "<keyno>", "Key number"),
        arg_str0("t",  "algo",    "<DES/2TDEA/3TDEA/AES>",  "Crypt algo: DES, 2TDEA, 3TDEA, AES"),
        arg_str0("k",  "key",     "<Key>",   "Key for authenticate (HEX 8(DES), 16(2TDEA or AES) or 24(3TDEA) bytes)"),
        arg_str0("f",  "kdf",     "<none/AN10922/gallagher>",   "Key Derivation Function (KDF): None, AN10922, Gallagher"),
        arg_str0("i",  "kdfi",    "<kdfi>",  "KDF input (HEX 1-31 bytes)"),
        arg_str0("m",  "cmode",   "<plain/mac/encrypt>", "Communicaton mode: plain/mac/encrypt"),
        arg_str0("c",  "ccset",   "<native/niso/iso>", "Communicaton command set: native/niso/iso"),
        arg_str0("s",  "schann",  "<d40/ev1/ev2>", "Secure channel: d40/ev1/ev2"),
        arg_str0(NULL, "aid",     "<app id hex>", "Application ID (3 hex bytes, big endian)"),
        arg_str0(NULL, "fid",     "<file id hex>", "File ID (1 hex byte)"),
        arg_str0(NULL, "amode",   "<plain/mac/encrypt>", "File access mode: plain/mac/encrypt"),
        arg_str0(NULL, "rawrights", "<access rights HEX>", "Access rights for file (HEX 2 byte) R/W/RW/Chg, 0x0 - 0xD Key, 0xE Free, 0xF Denied"),
        arg_str0(NULL, "rrights", "<key0/../key13/free/deny>", "Read file access mode: the specified key, free, deny"),
        arg_str0(NULL, "wrights", "<key0/../key13/free/deny>", "Write file access mode: the specified key, free, deny"),
        arg_str0(NULL, "rwrights", "<key0/../key13/free/deny>", "Read/Write file access mode: the specified key, free, deny"),
        arg_str0(NULL, "chrights", "<key0/../key13/free/deny>", "Change file settings access mode: the specified key, free, deny"),
        arg_lit0(NULL, "no-auth", "execute without authentication"),
        arg_str0(NULL, "lower",   "<hex>", "Lower limit (4 hex bytes, big endian)"),
        arg_str0(NULL, "upper",   "<hex>", "Upper limit (4 hex bytes, big endian)"),
        arg_str0(NULL, "value",   "<hex>", "Value (4 hex bytes, big endian)"),
        arg_int0(NULL, "lcredit", "<dec>", "Limited Credit enabled (Bit 0 = Limited Credit, 1 = FreeValue)"),
        arg_param_end
    };
    CLIExecWithReturn(ctx, Cmd, argtable, false);

    bool APDULogging = arg_get_lit(ctx, 1);
    bool verbose = arg_get_lit(ctx, 2);
    bool noauth = arg_get_lit(ctx, 19);

    uint8_t filetype = 0x02; // value file

    DesfireContext dctx;
    int securechann = defaultSecureChannel;
    uint32_t appid = 0x000000;
    int res = CmdDesGetSessionParameters(ctx, &dctx, 3, 4, 5, 6, 7, 8, 9, 10, 11, &securechann, DCMMACed, &appid);
    if (res) {
        CLIParserFree(ctx);
        return res;
    }

    if (appid == 0x000000) {
        PrintAndLogEx(ERR, "Can't create files at card level.");
        CLIParserFree(ctx);
        return PM3_EINVARG;
    }

    uint8_t data[250] = {0};
    size_t datalen = 0;

    res = DesfireCreateFileParameters(ctx, 12, 0, 13, 14, 15, 16, 17, 18, data, &datalen);
    if (res) {
        CLIParserFree(ctx);
        return res;
    }

    uint32_t lowerlimit = 0;
    if (CLIGetUint32Hex(ctx, 20, 0, &lowerlimit, NULL, 4, "Lower limit value must have 4 bytes length")) {
        CLIParserFree(ctx);
        return PM3_EINVARG;
    }

    uint32_t upperlimit = 0;
    if (CLIGetUint32Hex(ctx, 21, 0, &upperlimit, NULL, 4, "Upper limit value must have 4 bytes length")) {
        CLIParserFree(ctx);
        return PM3_EINVARG;
    }

    uint32_t value = 0;
    if (CLIGetUint32Hex(ctx, 22, 0, &value, NULL, 4, "Value must have 4 bytes length")) {
        CLIParserFree(ctx);
        return PM3_EINVARG;
    }

    uint32_t lcredit = arg_get_int_def(ctx, 23, 0);

    SetAPDULogging(APDULogging);
    CLIParserFree(ctx);


    Uint4byteToMemLe(&data[datalen], lowerlimit);
    datalen += 4;
    Uint4byteToMemLe(&data[datalen], upperlimit);
    datalen += 4;
    Uint4byteToMemLe(&data[datalen], value);
    datalen += 4;
    data[datalen] = lcredit;
    datalen++;

    res = DesfireSelectAndAuthenticateEx(&dctx, securechann, appid, noauth, verbose);
    if (res != PM3_SUCCESS) {
        DropField();
        return res;
    }

    if (verbose)
        PrintAndLogEx(INFO, "App: %06x. File num: 0x%02x type: 0x%02x data[%zu]: %s", appid, data[0], filetype, datalen, sprint_hex(data, datalen));
    DesfirePrintCreateFileSettings(filetype, data, datalen);


    res = DesfireCreateFile(&dctx, filetype, data, datalen, true);
    if (res != PM3_SUCCESS) {
        PrintAndLogEx(ERR, "Desfire CreateFile command " _RED_("error") ". Result: %d", res);
        DropField();
        return PM3_ESOFT;
    }

    PrintAndLogEx(SUCCESS, "Value file %02x in the app %06x created " _GREEN_("successfully"), data[0], appid);

    DropField();
    return PM3_SUCCESS;
}

static int CmdHF14ADesCreateRecordFile(const char *Cmd) {
    CLIParserContext *ctx;
    CLIParserInit(&ctx, "hf mfdes createrecordfile",
                  "Create Linear/Cyclic Record file in the application. Application master key needs to be provided or flag --no-auth set (depend on application settings).",
                  "--rawrights have priority over the separate rights settings.\n"
                  "Key/mode/etc of the authentication depends on application settings\n"
                  "hf mfdes createrecordfile --aid 123456 --fid 01 --size 000010 --maxrecord 000010 --cyclic -> create cyclic record file with parameters. Rights from default. Authentication with defaults from `default` command\n"
                  "hf mfdes createrecordfile --aid 123456 --fid 01 --amode plain --rrights free --wrights free --rwrights free --chrights key0 --size 000010 --maxrecord 000010 -> create linear record file app=123456, file=01 and mentioned rights with defaults from `default` command\n"
                  "hf mfdes createrecordfile -n 0 -t des -k 0000000000000000 -f none --aid 123456 --fid 01 --size 000010 --maxrecord 000010 -> execute with default factory setup");

    void *argtable[] = {
        arg_param_begin,
        arg_lit0("a",  "apdu",    "show APDU requests and responses"),
        arg_lit0("v",  "verbose", "show technical data"),
        arg_int0("n",  "keyno",   "<keyno>", "Key number"),
        arg_str0("t",  "algo",    "<DES/2TDEA/3TDEA/AES>",  "Crypt algo: DES, 2TDEA, 3TDEA, AES"),
        arg_str0("k",  "key",     "<Key>",   "Key for authenticate (HEX 8(DES), 16(2TDEA or AES) or 24(3TDEA) bytes)"),
        arg_str0("f",  "kdf",     "<none/AN10922/gallagher>",   "Key Derivation Function (KDF): None, AN10922, Gallagher"),
        arg_str0("i",  "kdfi",    "<kdfi>",  "KDF input (HEX 1-31 bytes)"),
        arg_str0("m",  "cmode",   "<plain/mac/encrypt>", "Communicaton mode: plain/mac/encrypt"),
        arg_str0("c",  "ccset",   "<native/niso/iso>", "Communicaton command set: native/niso/iso"),
        arg_str0("s",  "schann",  "<d40/ev1/ev2>", "Secure channel: d40/ev1/ev2"),
        arg_str0(NULL, "aid",     "<app id hex>", "Application ID (3 hex bytes, big endian)"),
        arg_str0(NULL, "fid",     "<file id hex>", "File ID (1 hex byte)"),
        arg_str0(NULL, "isofid",  "<iso file id hex>", "ISO File ID (2 hex bytes)"),
        arg_str0(NULL, "amode",   "<plain/mac/encrypt>", "File access mode: plain/mac/encrypt"),
        arg_str0(NULL, "rawrights", "<access rights HEX>", "Access rights for file (HEX 2 byte) R/W/RW/Chg, 0x0 - 0xD Key, 0xE Free, 0xF Denied"),
        arg_str0(NULL, "rrights", "<key0/../key13/free/deny>", "Read file access mode: the specified key, free, deny"),
        arg_str0(NULL, "wrights", "<key0/../key13/free/deny>", "Write file access mode: the specified key, free, deny"),
        arg_str0(NULL, "rwrights", "<key0/../key13/free/deny>", "Read/Write file access mode: the specified key, free, deny"),
        arg_str0(NULL, "chrights", "<key0/../key13/free/deny>", "Change file settings access mode: the specified key, free, deny"),
        arg_lit0(NULL, "no-auth", "execute without authentication"),
        arg_str0(NULL, "size",    "<hex>", "Record size (3 hex bytes, big endian, 000001 to FFFFFF)"),
        arg_str0(NULL, "maxrecord", "<hex>", "Max. Number of Records (3 hex bytes, big endian)"),
        arg_lit0(NULL, "cyclic", "Create cyclic record file instead of linear record file"),
        arg_param_end
    };
    CLIExecWithReturn(ctx, Cmd, argtable, false);

    bool APDULogging = arg_get_lit(ctx, 1);
    bool verbose = arg_get_lit(ctx, 2);
    bool noauth = arg_get_lit(ctx, 20);

    bool cyclic = arg_get_lit(ctx, 23);
    uint8_t filetype = (cyclic) ? 0x04 : 0x03; // linear(03) / cyclic(04) record file

    DesfireContext dctx;
    int securechann = defaultSecureChannel;
    uint32_t appid = 0x000000;
    int res = CmdDesGetSessionParameters(ctx, &dctx, 3, 4, 5, 6, 7, 8, 9, 10, 11, &securechann, DCMMACed, &appid);
    if (res) {
        CLIParserFree(ctx);
        return res;
    }

    if (appid == 0x000000) {
        PrintAndLogEx(ERR, "Can't create files at card level.");
        CLIParserFree(ctx);
        return PM3_EINVARG;
    }

    uint8_t data[250] = {0};
    size_t datalen = 0;

    res = DesfireCreateFileParameters(ctx, 12, 13, 14, 15, 16, 17, 18, 19, data, &datalen);
    if (res) {
        CLIParserFree(ctx);
        return res;
    }

    uint32_t size = 0;
    if (CLIGetUint32Hex(ctx, 21, 0, &size, NULL, 3, "Record size must have 3 bytes length")) {
        CLIParserFree(ctx);
        return PM3_EINVARG;
    }

    uint32_t maxrecord = 0;
    if (CLIGetUint32Hex(ctx, 22, 0, &maxrecord, NULL, 3, "Max number of records must have 3 bytes length")) {
        CLIParserFree(ctx);
        return PM3_EINVARG;
    }

    SetAPDULogging(APDULogging);
    CLIParserFree(ctx);


    Uint3byteToMemLe(&data[datalen], size);
    datalen += 3;
    Uint3byteToMemLe(&data[datalen], maxrecord);
    datalen += 3;

    res = DesfireSelectAndAuthenticateEx(&dctx, securechann, appid, noauth, verbose);
    if (res != PM3_SUCCESS) {
        DropField();
        return res;
    }

    if (verbose)
        PrintAndLogEx(INFO, "App: %06x. File num: 0x%02x type: 0x%02x data[%zu]: %s", appid, data[0], filetype, datalen, sprint_hex(data, datalen));
    DesfirePrintCreateFileSettings(filetype, data, datalen);


    res = DesfireCreateFile(&dctx, filetype, data, datalen, true);
    if (res != PM3_SUCCESS) {
        PrintAndLogEx(ERR, "Desfire CreateFile command " _RED_("error") ". Result: %d", res);
        DropField();
        return PM3_ESOFT;
    }

    PrintAndLogEx(SUCCESS, "%s file %02x in the app %06x created " _GREEN_("successfully"), GetDesfireFileType(filetype), data[0], appid);

    DropField();
    return PM3_SUCCESS;
}

static int CmdHF14ADesCreateTrMACFile(const char *Cmd) {
    CLIParserContext *ctx;
    CLIParserInit(&ctx, "hf mfdes createmacfile",
                  "Create Transaction MAC file in the application. Application master key needs to be provided or flag --no-auth set (depend on application settings).",
                  "--rawrights have priority over the separate rights settings.\n"
                  "Key/mode/etc of the authentication depends on application settings\n"
                  "hf mfdes createmacfile --aid 123456 --fid 01 --mackey --rawrights 1F30 00112233445566778899aabbccddeeff --mackeyver 01 -> create transaction mac file with parameters. Rights from default. Authentication with defaults from `default` command\n"
                  "hf mfdes createmacfile --aid 123456 --fid 01 --amode plain --rrights free --wrights deny --rwrights free --chrights key0 --mackey 00112233445566778899aabbccddeeff -> create file app=123456, file=01, with key, and mentioned rights with defaults from `default` command\n"
                  "hf mfdes createmacfile -n 0 -t des -k 0000000000000000 -f none --aid 123456 --fid 01 -> execute with default factory setup. key and keyver == 0x00..00");

    void *argtable[] = {
        arg_param_begin,
        arg_lit0("a",  "apdu",      "show APDU requests and responses"),
        arg_lit0("v",  "verbose",   "show technical data"),
        arg_int0("n",  "keyno",     "<keyno>", "Key number"),
        arg_str0("t",  "algo",      "<DES/2TDEA/3TDEA/AES>",  "Crypt algo: DES, 2TDEA, 3TDEA, AES"),
        arg_str0("k",  "key",       "<Key>",   "Key for authenticate (HEX 8(DES), 16(2TDEA or AES) or 24(3TDEA) bytes)"),
        arg_str0("f",  "kdf",       "<none/AN10922/gallagher>",   "Key Derivation Function (KDF): None, AN10922, Gallagher"),
        arg_str0("i",  "kdfi",      "<kdfi>",  "KDF input (HEX 1-31 bytes)"),
        arg_str0("m",  "cmode",     "<plain/mac/encrypt>", "Communicaton mode: plain/mac/encrypt"),
        arg_str0("c",  "ccset",     "<native/niso/iso>", "Communicaton command set: native/niso/iso"),
        arg_str0("s",  "schann",    "<d40/ev1/ev2>", "Secure channel: d40/ev1/ev2"),
        arg_str0(NULL, "aid",       "<app id hex>", "Application ID (3 hex bytes, big endian)"),
        arg_str0(NULL, "fid",       "<file id hex>", "File ID (1 hex byte)"),
        arg_str0(NULL, "amode",     "<plain/mac/encrypt>", "File access mode: plain/mac/encrypt"),
        arg_str0(NULL, "rawrights", "<access rights HEX>", "Access rights for file (HEX 2 byte) R/W/RW/Chg, 0x0 - 0xD Key, 0xE Free, 0xF Denied"),
        arg_str0(NULL, "rrights",   "<key0/../key13/free/deny>", "Read file access mode: the specified key, free, deny"),
        arg_str0(NULL, "wrights",   "<key0/../key13/free/deny>", "Write file access mode: the specified key, free, deny"),
        arg_str0(NULL, "rwrights",  "<key0/../key13/free/deny>", "Read/Write file access mode: the specified key, free, deny"),
        arg_str0(NULL, "chrights",  "<key0/../key13/free/deny>", "Change file settings access mode: the specified key, free, deny"),
        arg_lit0(NULL, "no-auth",   "execute without authentication"),
        arg_str0(NULL, "mackey",    "<hex>", "AES-128 key for MAC (16 hex bytes, big endian). Default 0x00..00"),
        arg_str0(NULL, "mackeyver", "<ver hex 1b>", "AES key version for MAC (1 hex byte). Default 0x00"),
        arg_param_end
    };
    CLIExecWithReturn(ctx, Cmd, argtable, false);

    bool APDULogging = arg_get_lit(ctx, 1);
    bool verbose = arg_get_lit(ctx, 2);
    bool noauth = arg_get_lit(ctx, 19);

    uint8_t filetype = 0x05; // transaction mac file

    DesfireContext dctx;
    int securechann = defaultSecureChannel;
    uint32_t appid = 0x000000;
    int res = CmdDesGetSessionParameters(ctx, &dctx, 3, 4, 5, 6, 7, 8, 9, 10, 11, &securechann, DCMEncrypted, &appid);
    if (res) {
        CLIParserFree(ctx);
        return res;
    }

    if (appid == 0x000000) {
        PrintAndLogEx(ERR, "Can't create files at card level.");
        CLIParserFree(ctx);
        return PM3_EINVARG;
    }

    uint8_t data[250] = {0};
    size_t datalen = 0;

    res = DesfireCreateFileParameters(ctx, 12, 0, 13, 14, 15, 16, 17, 18, data, &datalen);
    if (res) {
        CLIParserFree(ctx);
        return res;
    }

    uint8_t sdata[250] = {0};
    int sdatalen = sizeof(sdata);
    CLIGetHexWithReturn(ctx, 20, sdata, &sdatalen);
    if (sdatalen != 0 && sdatalen != 16) {
        PrintAndLogEx(ERR, "AES-128 key must be 16 bytes instead of %d.", sdatalen);
        CLIParserFree(ctx);
        return PM3_EINVARG;
    }

    uint32_t keyver = 0x00;
    res = arg_get_u32_hexstr_def_nlen(ctx, 21, 0x00, &keyver, 1, true);
    if (res == 2) {
        PrintAndLogEx(ERR, "Key version must be 1 byte length");
        CLIParserFree(ctx);
        return PM3_EINVARG;
    }

    SetAPDULogging(APDULogging);
    CLIParserFree(ctx);

    data[datalen] = 0x02; // AES key
    datalen++;
    if (sdatalen > 0)
        memcpy(&data[datalen], sdata, sdatalen);
    datalen += 16;
    data[datalen] = keyver & 0xff;
    datalen++;

    res = DesfireSelectAndAuthenticateEx(&dctx, securechann, appid, noauth, verbose);
    if (res != PM3_SUCCESS) {
        DropField();
        return res;
    }

    if (verbose)
        PrintAndLogEx(INFO, "App: %06x. File num: 0x%02x type: 0x%02x data[%zu]: %s", appid, data[0], filetype, datalen, sprint_hex(data, datalen));
    DesfirePrintCreateFileSettings(filetype, data, datalen);


    res = DesfireCreateFile(&dctx, filetype, data, datalen, true);
    if (res != PM3_SUCCESS) {
        PrintAndLogEx(ERR, "Desfire CreateFile command " _RED_("error") ". Result: %d", res);
        DropField();
        return PM3_ESOFT;
    }

    PrintAndLogEx(SUCCESS, "%s file %02x in the app %06x created " _GREEN_("successfully"), GetDesfireFileType(filetype), data[0], appid);

    DropField();
    return PM3_SUCCESS;
}

static int CmdHF14ADesDeleteFile(const char *Cmd) {
    CLIParserContext *ctx;
    CLIParserInit(&ctx, "hf mfdes deletefile",
                  "Delete file from application. Master key needs to be provided or flag --no-auth set (depend on cards settings).",
                  "hf mfdes deletefile --aid 123456 --fid 01 -> delete file for: app=123456, file=01 with defaults from `default` command");

    void *argtable[] = {
        arg_param_begin,
        arg_lit0("a",  "apdu",    "show APDU requests and responses"),
        arg_lit0("v",  "verbose", "show technical data"),
        arg_int0("n",  "keyno",   "<keyno>", "Key number"),
        arg_str0("t",  "algo",    "<DES/2TDEA/3TDEA/AES>",  "Crypt algo: DES, 2TDEA, 3TDEA, AES"),
        arg_str0("k",  "key",     "<Key>",   "Key for authenticate (HEX 8(DES), 16(2TDEA or AES) or 24(3TDEA) bytes)"),
        arg_str0("f",  "kdf",     "<none/AN10922/gallagher>",   "Key Derivation Function (KDF): None, AN10922, Gallagher"),
        arg_str0("i",  "kdfi",    "<kdfi>",  "KDF input (HEX 1-31 bytes)"),
        arg_str0("m",  "cmode",   "<plain/mac/encrypt>", "Communicaton mode: plain/mac/encrypt"),
        arg_str0("c",  "ccset",   "<native/niso/iso>", "Communicaton command set: native/niso/iso"),
        arg_str0("s",  "schann",  "<d40/ev1/ev2>", "Secure channel: d40/ev1/ev2"),
        arg_str0(NULL, "aid",     "<app id hex>", "Application ID (3 hex bytes, big endian)"),
        arg_str0(NULL, "fid",     "<file id hex>", "File ID (1 hex byte)"),
        arg_lit0(NULL, "no-auth", "execute without authentication"),
        arg_param_end
    };
    CLIExecWithReturn(ctx, Cmd, argtable, false);

    bool APDULogging = arg_get_lit(ctx, 1);
    bool verbose = arg_get_lit(ctx, 2);
    bool noauth = arg_get_lit(ctx, 13);

    DesfireContext dctx;
    int securechann = defaultSecureChannel;
    uint32_t appid = 0x000000;
    int res = CmdDesGetSessionParameters(ctx, &dctx, 3, 4, 5, 6, 7, 8, 9, 10, 11, &securechann, DCMMACed, &appid);
    if (res) {
        CLIParserFree(ctx);
        return res;
    }

    uint32_t fnum = 1;
    if (CLIGetUint32Hex(ctx, 12, 1, &fnum, NULL, 1, "File ID must have 1 byte length")) {
        CLIParserFree(ctx);
        return PM3_EINVARG;
    }

    SetAPDULogging(APDULogging);
    CLIParserFree(ctx);

    if (fnum > 0x1F) {
        PrintAndLogEx(ERR, "File number range is invalid (exp 0 - 31), got %d", fnum);
        return PM3_EINVARG;
    }

    res = DesfireSelectAndAuthenticateEx(&dctx, securechann, appid, noauth, verbose);
    if (res != PM3_SUCCESS) {
        DropField();
        return res;
    }

    res = DesfireDeleteFile(&dctx, fnum);
    if (res != PM3_SUCCESS) {
        PrintAndLogEx(ERR, "Desfire DeleteFile command " _RED_("error") ". Result: %d", res);
        DropField();
        return PM3_ESOFT;
    }

    PrintAndLogEx(SUCCESS, "File %02x in the app %06x deleted " _GREEN_("successfully"), fnum, appid);

    DropField();
    return PM3_SUCCESS;
}

static int CmdHF14ADesValueOperations(const char *Cmd) {
    CLIParserContext *ctx;
    CLIParserInit(&ctx, "hf mfdes value",
                  "Get File Settings from file from application. Master key needs to be provided or flag --no-auth set (depend on cards settings).",
                  "hf mfdes value --aid 123456 --fid 01  -> get value app=123456, file=01 with defaults from `default` command\n"
                  "hf mfdes value --aid 123456 --fid 01 --op credit -d 00000001 -> credit value app=123456, file=01 with defaults from `default` command\n"
                  "hf mfdes value -n 0 -t des -k 0000000000000000 -f none --aid 123456 --fid 01 -> get value with default factory setup");

    void *argtable[] = {
        arg_param_begin,
        arg_lit0("a",  "apdu",    "show APDU requests and responses"),
        arg_lit0("v",  "verbose", "show technical data"),
        arg_int0("n",  "keyno",   "<keyno>", "Key number"),
        arg_str0("t",  "algo",    "<DES/2TDEA/3TDEA/AES>",  "Crypt algo: DES, 2TDEA, 3TDEA, AES"),
        arg_str0("k",  "key",     "<Key>",   "Key for authenticate (HEX 8(DES), 16(2TDEA or AES) or 24(3TDEA) bytes)"),
        arg_str0("f",  "kdf",     "<none/AN10922/gallagher>",   "Key Derivation Function (KDF): None, AN10922, Gallagher"),
        arg_str0("i",  "kdfi",    "<kdfi>",  "KDF input (HEX 1-31 bytes)"),
        arg_str0("m",  "cmode",   "<plain/mac/encrypt>", "Communicaton mode: plain/mac/encrypt"),
        arg_str0("c",  "ccset",   "<native/niso/iso>", "Communicaton command set: native/niso/iso"),
        arg_str0("s",  "schann",  "<d40/ev1/ev2>", "Secure channel: d40/ev1/ev2"),
        arg_str0(NULL, "aid",     "<app id hex>", "Application ID (3 hex bytes, big endian)"),
        arg_str0(NULL, "fid",     "<file id hex>", "File ID (1 hex byte)"),
        arg_str0("o",  "op",      "<get/credit/limcredit/debit/clear>", "Operation: get(default)/credit/limcredit(limited credit)/debit/clear. Operation clear: get-getopt-debit to min value"),
        arg_str0("d",  "data",    "<value HEX>", "Value for operation (HEX 4 bytes)"),
        arg_lit0(NULL, "no-auth", "execute without authentication"),
        arg_param_end
    };
    CLIExecWithReturn(ctx, Cmd, argtable, false);

    bool APDULogging = arg_get_lit(ctx, 1);
    bool verbose = arg_get_lit(ctx, 2);
    bool noauth = arg_get_lit(ctx, 15);

    DesfireContext dctx;
    int securechann = defaultSecureChannel;
    uint32_t appid = 0x000000;
    int res = CmdDesGetSessionParameters(ctx, &dctx, 3, 4, 5, 6, 7, 8, 9, 10, 11, &securechann, DCMMACed, &appid);
    if (res) {
        CLIParserFree(ctx);
        return res;
    }

    uint32_t fileid = 1;
    if (CLIGetUint32Hex(ctx, 12, 1, &fileid, NULL, 1, "File ID must have 1 byte length")) {
        CLIParserFree(ctx);
        return PM3_EINVARG;
    }

    int op = MFDES_GET_VALUE;
    if (CLIGetOptionList(arg_get_str(ctx, 13), DesfireValueFileOperOpts, &op)) {
        CLIParserFree(ctx);
        return PM3_ESOFT;
    }

    uint32_t value = 0;
    if (CLIGetUint32Hex(ctx, 14, 0, &value, NULL, 4, "Value must have 4 byte length")) {
        CLIParserFree(ctx);
        return PM3_EINVARG;
    }

    SetAPDULogging(APDULogging);
    CLIParserFree(ctx);

    res = DesfireSelectAndAuthenticateEx(&dctx, securechann, appid, noauth, verbose);
    if (res != PM3_SUCCESS) {
        DropField();
        return res;
    }

    if (verbose)
        PrintAndLogEx(INFO, "app %06x file %02x operation: %s value: 0x%08x", appid, fileid, CLIGetOptionListStr(DesfireValueFileOperOpts, op), value);

    if (op != 0xff) {
        res = DesfireValueFileOperations(&dctx, fileid, op, &value);
        if (res != PM3_SUCCESS) {
            PrintAndLogEx(ERR, "Desfire ValueFileOperations (0x%02x) command " _RED_("error") ". Result: %d", op, res);
            DropField();
            return PM3_ESOFT;
        }

        if (op == MFDES_GET_VALUE) {
            PrintAndLogEx(SUCCESS, "Value: " _GREEN_("%d (0x%08x)"), value, value);
        } else {
            res = DesfireCommitTransaction(&dctx, false, 0);
            if (res != PM3_SUCCESS) {
                PrintAndLogEx(ERR, "Desfire CommitTransaction command " _RED_("error") ". Result: %d", res);
                DropField();
                return PM3_ESOFT;
            }

            PrintAndLogEx(SUCCESS, "Value changed " _GREEN_("successfully"));
        }
    } else {
        res = DesfireValueFileOperations(&dctx, fileid, MFDES_GET_VALUE, &value);
        if (res != PM3_SUCCESS) {
            PrintAndLogEx(ERR, "Desfire GetValue command " _RED_("error") ". Result: %d", res);
            DropField();
            return PM3_ESOFT;
        }
        if (verbose)
            PrintAndLogEx(INFO, "current value: 0x%08x", value);

        uint8_t buf[250] = {0};
        size_t buflen = 0;

        res = DesfireGetFileSettings(&dctx, fileid, buf, &buflen);
        if (res != PM3_SUCCESS) {
            PrintAndLogEx(ERR, "Desfire GetFileSettings command " _RED_("error") ". Result: %d", res);
            DropField();
            return PM3_ESOFT;
        }

        if (verbose)
            PrintAndLogEx(INFO, "file settings[%zu]: %s", buflen, sprint_hex(buf, buflen));

        if (buflen < 8 || buf[0] != 0x02) {
            PrintAndLogEx(ERR, "Desfire GetFileSettings command returns " _RED_("wrong") " data");
            DropField();
            return PM3_ESOFT;
        }

        uint32_t minvalue = MemLeToUint4byte(&buf[4]);
        uint32_t delta = (value > minvalue) ? value - minvalue : 0;
        if (verbose) {
            PrintAndLogEx(INFO, "minimum value: 0x%08x", minvalue);
            PrintAndLogEx(INFO, "delta value  : 0x%08x", delta);
        }

        if (delta > 0) {
            res = DesfireValueFileOperations(&dctx, fileid, MFDES_DEBIT, &delta);
            if (res != PM3_SUCCESS) {
                PrintAndLogEx(ERR, "Desfire Debit operation " _RED_("error") ". Result: %d", res);
                DropField();
                return PM3_ESOFT;
            }

            if (verbose)
                PrintAndLogEx(INFO, "Value debited");

            res = DesfireCommitTransaction(&dctx, false, 0);
            if (res != PM3_SUCCESS) {
                PrintAndLogEx(ERR, "Desfire CommitTransaction command " _RED_("error") ". Result: %d", res);
                DropField();
                return PM3_ESOFT;
            }

            if (verbose)
                PrintAndLogEx(INFO, "Transaction commited");
        } else {
            if (verbose)
                PrintAndLogEx(INFO, "Nothing to clear. Vallue allready in the minimum level.");
        }

        PrintAndLogEx(SUCCESS, "Value cleared " _GREEN_("successfully"));
    }

    DropField();
    return PM3_SUCCESS;
}

static int CmdHF14ADesClearRecordFile(const char *Cmd) {
    CLIParserContext *ctx;
    CLIParserInit(&ctx, "hf mfdes clearrecfile",
                  "Clear record file. Master key needs to be provided or flag --no-auth set (depend on cards settings).",
                  "hf mfdes clearrecfile --aid 123456 --fid 01 -> clear record file for: app=123456, file=01 with defaults from `default` command");

    void *argtable[] = {
        arg_param_begin,
        arg_lit0("a",  "apdu",    "show APDU requests and responses"),
        arg_lit0("v",  "verbose", "show technical data"),
        arg_int0("n",  "keyno",   "<keyno>", "Key number"),
        arg_str0("t",  "algo",    "<DES/2TDEA/3TDEA/AES>",  "Crypt algo: DES, 2TDEA, 3TDEA, AES"),
        arg_str0("k",  "key",     "<Key>",   "Key for authenticate (HEX 8(DES), 16(2TDEA or AES) or 24(3TDEA) bytes)"),
        arg_str0("f",  "kdf",     "<none/AN10922/gallagher>",   "Key Derivation Function (KDF): None, AN10922, Gallagher"),
        arg_str0("i",  "kdfi",    "<kdfi>",  "KDF input (HEX 1-31 bytes)"),
        arg_str0("m",  "cmode",   "<plain/mac/encrypt>", "Communicaton mode: plain/mac/encrypt"),
        arg_str0("c",  "ccset",   "<native/niso/iso>", "Communicaton command set: native/niso/iso"),
        arg_str0("s",  "schann",  "<d40/ev1/ev2>", "Secure channel: d40/ev1/ev2"),
        arg_str0(NULL, "aid",     "<app id hex>", "Application ID (3 hex bytes, big endian)"),
        arg_str0(NULL, "fid",     "<file id hex>", "File ID for clearing (1 hex byte)"),
        arg_lit0(NULL, "no-auth", "execute without authentication"),
        arg_param_end
    };
    CLIExecWithReturn(ctx, Cmd, argtable, false);

    bool APDULogging = arg_get_lit(ctx, 1);
    bool verbose = arg_get_lit(ctx, 2);
    bool noauth = arg_get_lit(ctx, 13);

    DesfireContext dctx;
    int securechann = defaultSecureChannel;
    uint32_t appid = 0x000000;
    int res = CmdDesGetSessionParameters(ctx, &dctx, 3, 4, 5, 6, 7, 8, 9, 10, 11, &securechann, DCMMACed, &appid);
    if (res) {
        CLIParserFree(ctx);
        return res;
    }

    uint32_t fnum = 1;
    if (CLIGetUint32Hex(ctx, 12, 1, &fnum, NULL, 1, "File ID must have 1 byte length")) {
        CLIParserFree(ctx);
        return PM3_EINVARG;
    }

    SetAPDULogging(APDULogging);
    CLIParserFree(ctx);

    if (fnum > 0x1F) {
        PrintAndLogEx(ERR, "File number range is invalid (exp 0 - 31), got %d", fnum);
        return PM3_EINVARG;
    }

    res = DesfireSelectAndAuthenticateEx(&dctx, securechann, appid, noauth, verbose);
    if (res != PM3_SUCCESS) {
        DropField();
        return res;
    }

    res = DesfireClearRecordFile(&dctx, fnum);
    if (res != PM3_SUCCESS) {
        PrintAndLogEx(ERR, "Desfire ClearRecordFile command " _RED_("error") ". Result: %d", res);
        DropField();
        return PM3_ESOFT;
    }

    PrintAndLogEx(SUCCESS, "File %02x in the app %06x cleared " _GREEN_("successfully"), fnum, appid);

    DropField();
    return PM3_SUCCESS;
}

static int DesfileReadISOFileAndPrint(DesfireContext *dctx, bool select_current_file, uint8_t fnum, uint16_t fisoid, int filetype, uint32_t offset, uint32_t length, bool noauth, bool verbose) {

    if (filetype == RFTAuto) {
        PrintAndLogEx(ERR, "ISO mode needs to specify file type");
        return PM3_EINVARG;
    }

    if (filetype == RFTValue) {
        PrintAndLogEx(ERR, "ISO mode can't read Value file type");
        return PM3_EINVARG;
    }

    if (filetype == RFTMAC) {
        PrintAndLogEx(ERR, "ISO mode can't read Transaction MAC file type");
        return PM3_EINVARG;
    }

    if (select_current_file)
        PrintAndLogEx(INFO, "------------------------------- " _CYAN_("File ISO %04x data") " -------------------------------", fisoid);
    else
        PrintAndLogEx(INFO, "---------------------------- " _CYAN_("File ISO short %02x data") " ----------------------------", fnum);

    uint8_t resp[2048] = {0};
    size_t resplen = 0;
    int res = 0;

    if (filetype == RFTData) {
        res = DesfireISOReadBinary(dctx, !select_current_file, (select_current_file) ? 0x00 : fnum, offset, length, resp, &resplen);
        if (res != PM3_SUCCESS) {
            PrintAndLogEx(ERR, "Desfire ISOReadBinary command " _RED_("error") ". Result: %d", res);
            DropField();
            return PM3_ESOFT;
        }

        if (resplen > 0) {
            if (select_current_file)
                PrintAndLogEx(SUCCESS, "Read %zu bytes from file 0x%04x offset %u", resplen, fisoid, offset);
            else
                PrintAndLogEx(SUCCESS, "Read %zu bytes from file 0x%02x offset %u", resplen, fnum, offset);
            print_buffer_with_offset(resp, resplen, offset, true);
        } else {
            if (select_current_file)
                PrintAndLogEx(SUCCESS, "Read operation returned no data from file %04x", fisoid);
            else
                PrintAndLogEx(SUCCESS, "Read operation returned no data from file %02x", fnum);
        }
    }

    if (filetype == RFTRecord) {
        size_t reclen = 0;
        res = DesfireISOReadRecords(dctx, offset, false, (select_current_file) ? 0x00 : fnum, 0, resp, &resplen);
        if (res != PM3_SUCCESS) {
            PrintAndLogEx(ERR, "Desfire ISOReadRecords (one record) command " _RED_("error") ". Result: %d", res);
            DropField();
            return PM3_ESOFT;
        }
        reclen = resplen;

        if (verbose)
            PrintAndLogEx(INFO, "Record length %zu", reclen);

        if (length != 1) {
            res = DesfireISOReadRecords(dctx, offset, true, (select_current_file) ? 0x00 : fnum, 0, resp, &resplen);
            if (res != PM3_SUCCESS) {
                PrintAndLogEx(ERR, "Desfire ISOReadRecords (one record) command " _RED_("error") ". Result: %d", res);
                DropField();
                return PM3_ESOFT;
            }
        }

        if (resplen > 0) {
            size_t reccount = resplen / reclen;
            if (select_current_file)
                PrintAndLogEx(SUCCESS, "Read %zu bytes from file 0x%04x from record %d record count %zu record length %zu", resplen, fisoid, offset, reccount, reclen);
            else
                PrintAndLogEx(SUCCESS, "Read %zu bytes from file 0x%02x from record %d record count %zu record length %zu", resplen, fnum, offset, reccount, reclen);
            if (reccount > 1)
                PrintAndLogEx(SUCCESS, "Lastest record at the bottom.");
            for (int i = 0; i < reccount; i++) {
                if (i != 0)
                    PrintAndLogEx(SUCCESS, "Record %zu", reccount - (i + offset + 1));
                print_buffer_with_offset(&resp[i * reclen], reclen, offset, (i == 0));
            }
        } else {
            if (select_current_file)
                PrintAndLogEx(SUCCESS, "Read operation returned no data from file %04x", fisoid);
            else
                PrintAndLogEx(SUCCESS, "Read operation returned no data from file %02x", fnum);
        }
    }

    return PM3_SUCCESS;
}

static int DesfileReadFileAndPrint(DesfireContext *dctx, uint8_t fnum, int filetype, uint32_t offset, uint32_t length, bool noauth, bool verbose) {
    int res = 0;
    // length of record for record file
    size_t reclen = 0;

    // get file settings
    if (filetype == RFTAuto) {
        FileSettingsS fsettings;

        DesfireCommunicationMode commMode = dctx->commMode;
        DesfireSetCommMode(dctx, DCMMACed);
        res = DesfireGetFileSettingsStruct(dctx, fnum, &fsettings);
        DesfireSetCommMode(dctx, commMode);

        if (res == PM3_SUCCESS) {
            switch (fsettings.fileType) {
                case 0x00:
                case 0x01: {
                    filetype = RFTData;
                    break;
                }
                case 0x02: {
                    filetype = RFTValue;
                    break;
                }
                case 0x03:
                case 0x04: {
                    filetype = RFTRecord;
                    reclen = fsettings.recordSize;
                    break;
                }
                case 0x05: {
                    filetype = RFTMAC;
                    break;
                }
                default: {
                    break;
                }
            }

            DesfireSetCommMode(dctx, fsettings.commMode);

            if (fsettings.fileCommMode != 0 && noauth)
                PrintAndLogEx(WARNING, "File needs communication mode `%s` but there is no authentication", CLIGetOptionListStr(DesfireCommunicationModeOpts, fsettings.commMode));

            if ((fsettings.rAccess < 0x0e && fsettings.rAccess != dctx->keyNum) || (fsettings.rwAccess < 0x0e && fsettings.rwAccess != dctx->keyNum))
                PrintAndLogEx(WARNING, "File needs to be authenticated with key 0x%02x or 0x%02x but current authentication key is 0x%02x", fsettings.rAccess, fsettings.rwAccess, dctx->keyNum);

            if (fsettings.rAccess == 0x0f && fsettings.rwAccess == 0x0f)
                PrintAndLogEx(WARNING, "File access denied. All read access rights is 0x0f.");

            if (verbose)
                PrintAndLogEx(INFO, "Got file type: %s. Option: %s. comm mode: %s",
                              GetDesfireFileType(fsettings.fileType),
                              CLIGetOptionListStr(DesfireReadFileTypeOpts, filetype),
                              CLIGetOptionListStr(DesfireCommunicationModeOpts, fsettings.commMode));
        } else {
            PrintAndLogEx(WARNING, "GetFileSettings error. Can't get file type.");
        }
    }

    PrintAndLogEx(INFO, "------------------------------- " _CYAN_("File %02x data") " -------------------------------", fnum);

    uint8_t resp[2048] = {0};
    size_t resplen = 0;

    if (filetype == RFTData) {
        res = DesfireReadFile(dctx, fnum, offset, length, resp, &resplen);
        if (res != PM3_SUCCESS) {
            PrintAndLogEx(ERR, "Desfire ReadFile command " _RED_("error") ". Result: %d", res);
            DropField();
            return PM3_ESOFT;
        }

        if (resplen > 0) {
            PrintAndLogEx(SUCCESS, "Read %zu bytes from file 0x%02x offset %u", resplen, fnum, offset);
            print_buffer_with_offset(resp, resplen, offset, true);
        } else {
            PrintAndLogEx(SUCCESS, "Read operation returned no data from file %d", fnum);
        }
    }

    if (filetype == RFTValue) {
        uint32_t value = 0;
        res = DesfireValueFileOperations(dctx, fnum, MFDES_GET_VALUE, &value);
        if (res != PM3_SUCCESS) {
            PrintAndLogEx(ERR, "Desfire GetValue operation " _RED_("error") ". Result: %d", res);
            DropField();
            return PM3_ESOFT;
        }
        PrintAndLogEx(SUCCESS, "Read file 0x%02x value: %d (0x%08x)", fnum, value, value);
    }

    if (filetype == RFTRecord) {
        resplen = 0;
        if (reclen == 0) {
            res = DesfireReadRecords(dctx, fnum, offset, 1, resp, &resplen);
            if (res != PM3_SUCCESS) {
                PrintAndLogEx(ERR, "Desfire ReadRecords (len=1) command " _RED_("error") ". Result: %d", res);
                DropField();
                return PM3_ESOFT;
            }
            reclen = resplen;
        }

        if (verbose)
            PrintAndLogEx(INFO, "Record length %zu", reclen);

        // if we got one record via the DesfireReadRecords before -- we not need to get it 2nd time
        if (length != 1 || resplen == 0) {
            res = DesfireReadRecords(dctx, fnum, offset, length, resp, &resplen);
            if (res != PM3_SUCCESS) {
                PrintAndLogEx(ERR, "Desfire ReadRecords command " _RED_("error") ". Result: %d", res);
                DropField();
                return PM3_ESOFT;
            }
        }

        if (resplen > 0) {
            size_t reccount = resplen / reclen;
            PrintAndLogEx(SUCCESS, "Read %zu bytes from file 0x%02x from record %d record count %zu record length %zu", resplen, fnum, offset, reccount, reclen);
            if (reccount > 1)
                PrintAndLogEx(SUCCESS, "Lastest record at the bottom.");
            for (int i = 0; i < reccount; i++) {
                if (i != 0)
                    PrintAndLogEx(SUCCESS, "Record %zu", reccount - (i + offset + 1));
                print_buffer_with_offset(&resp[i * reclen], reclen, offset, (i == 0));
            }
        } else {
            PrintAndLogEx(SUCCESS, "Read operation returned no data from file %d", fnum);
        }
    }

    if (filetype == RFTMAC) {
        res = DesfireReadFile(dctx, fnum, 0, 0, resp, &resplen);
        if (res != PM3_SUCCESS) {
            PrintAndLogEx(ERR, "Desfire ReadFile command " _RED_("error") ". Result: %d", res);
            DropField();
            return PM3_ESOFT;
        }

        if (resplen > 0) {
            if (resplen != 12) {
                PrintAndLogEx(WARNING, "Read wrong %zu bytes from file 0x%02x offset %u", resplen, fnum, offset);
                print_buffer_with_offset(resp, resplen, offset, true);
            } else {
                uint32_t cnt = MemLeToUint4byte(&resp[0]);
                PrintAndLogEx(SUCCESS, "Transaction counter: %d (0x%08x)", cnt, cnt);
                PrintAndLogEx(SUCCESS, "Transaction MAC    : %s", sprint_hex(&resp[4], 8));
            }
        } else {
            PrintAndLogEx(SUCCESS, "Read operation returned no data from file %d", fnum);
        }
    }

    return PM3_SUCCESS;
}

static int CmdHF14ADesReadData(const char *Cmd) {
    CLIParserContext *ctx;
    CLIParserInit(&ctx, "hf mfdes read",
                  "Read data from file. Key needs to be provided or flag --no-auth set (depend on file settings).",
                  "It reads file via all command sets. \n"
                  "For ISO command set it can be read by specifying full 2-byte iso id or 1-byte short iso id (first byte of the full iso id). ISO id lays in the data in BIG ENDIAN format.\n"
                  "ISO record commands: offset - record number (0-current, 1..ff-number, 1-lastest), length - if 0 - all records, if 1 - one\n"
                  "\n"
                  "hf mfdes read --aid 123456 --fid 01 -> read file: app=123456, file=01, offset=0, all the data. use default channel settings from `default` command\n"
                  "hf mfdes read --aid 123456 --fid 01 --type record --offset 000000 --length 000001 -> read one last record from record file. use default channel settings from `default` command\n"
                  "hf mfdes read --aid 123456 --fid 10 --type data -c iso -> read file via ISO channel: app=123456, short iso id=10, offset=0.\n"
                  "hf mfdes read --aid 123456 --fileisoid 1000 --type data -c iso -> read file via ISO channel: app=123456, iso id=1000, offset=0. Select via native ISO wrapper\n"
                  "hf mfdes read --appisoid 0102 --fileisoid 1000 --type data -c iso -> read file via ISO channel: app iso id=0102, iso id=1000, offset=0. Select via ISO commands\n"
                  "hf mfdes read --appisoid 0102 --fileisoid 1100 --type record -c iso --offset 000005 --length 000001 -> get one record (number 5) from file 1100 via iso commands\n"
                  "hf mfdes read --appisoid 0102 --fileisoid 1100 --type record -c iso --offset 000005 --length 000000 -> get all record (from 5 to 1) from file 1100 via iso commands");

    void *argtable[] = {
        arg_param_begin,
        arg_lit0("a",  "apdu",    "show APDU requests and responses"),
        arg_lit0("v",  "verbose", "show technical data"),
        arg_int0("n",  "keyno",   "<keyno>", "Key number"),
        arg_str0("t",  "algo",    "<DES/2TDEA/3TDEA/AES>",  "Crypt algo: DES, 2TDEA, 3TDEA, AES"),
        arg_str0("k",  "key",     "<Key>",   "Key for authenticate (HEX 8(DES), 16(2TDEA or AES) or 24(3TDEA) bytes)"),
        arg_str0("f",  "kdf",     "<none/AN10922/gallagher>",   "Key Derivation Function (KDF): None, AN10922, Gallagher"),
        arg_str0("i",  "kdfi",    "<kdfi>",  "KDF input (HEX 1-31 bytes)"),
        arg_str0("m",  "cmode",   "<plain/mac/encrypt>", "Communicaton mode: plain/mac/encrypt"),
        arg_str0("c",  "ccset",   "<native/niso/iso>", "Communicaton command set: native/niso/iso"),
        arg_str0("s",  "schann",  "<d40/ev1/ev2>", "Secure channel: d40/ev1/ev2"),
        arg_str0(NULL, "aid",     "<app id hex>", "Application ID (3 hex bytes, big endian)"),
        arg_str0(NULL, "fid",     "<file id hex>", "File ID (1 hex byte)"),
        arg_lit0(NULL, "no-auth", "execute without authentication"),
        arg_str0(NULL, "type",    "<auto/data/value/record/mac>", "File Type auto/data(Standard/Backup)/value/record(linear/cyclic)/mac). Auto - check file settings and then read. Default: auto"),
        arg_str0("o", "offset",   "<hex>", "File Offset (3 hex bytes, big endian). For records - record number (0 - lastest record). Default 0"),
        arg_str0("l", "length",   "<hex>", "Length to read (3 hex bytes, big endian -> 000000 = Read all data). For records - records count (0 - all). Default 0."),
        arg_str0(NULL, "appisoid", "<isoid hex>", "Application ISO ID (ISO DF ID) (2 hex bytes, big endian). Works only for ISO read commands."),
        arg_str0(NULL, "fileisoid", "<isoid hex>", "File ISO ID (ISO DF ID) (2 hex bytes, big endian). Works only for ISO read commands."),
        arg_param_end
    };
    CLIExecWithReturn(ctx, Cmd, argtable, false);

    bool APDULogging = arg_get_lit(ctx, 1);
    bool verbose = arg_get_lit(ctx, 2);
    bool noauth = arg_get_lit(ctx, 13);

    DesfireContext dctx;
    int securechann = defaultSecureChannel;
    uint32_t appid = 0x000000;
    int res = CmdDesGetSessionParameters(ctx, &dctx, 3, 4, 5, 6, 7, 8, 9, 10, 11, &securechann, DCMMACed, &appid);
    if (res) {
        CLIParserFree(ctx);
        return res;
    }

    uint32_t fnum = 1;
    if (CLIGetUint32Hex(ctx, 12, 1, &fnum, NULL, 1, "File ID must have 1 byte length")) {
        CLIParserFree(ctx);
        return PM3_EINVARG;
    }

    int op = RFTAuto;
    if (CLIGetOptionList(arg_get_str(ctx, 14), DesfireReadFileTypeOpts, &op)) {
        CLIParserFree(ctx);
        return PM3_ESOFT;
    }

    uint32_t offset = 0;
    if (CLIGetUint32Hex(ctx, 15, 0, &offset, NULL, 3, "Offset must have 3 byte length")) {
        CLIParserFree(ctx);
        return PM3_EINVARG;
    }

    uint32_t length = 0;
    if (CLIGetUint32Hex(ctx, 16, 0, &length, NULL, 3, "Length parameter must have 3 byte length")) {
        CLIParserFree(ctx);
        return PM3_EINVARG;
    }

    uint32_t appisoid = 0x0000;
    bool isoidpresent = false;
    if (CLIGetUint32Hex(ctx, 17, 0x0000, &appisoid, &isoidpresent, 2, "Application ISO ID (for EF) must have 2 bytes length")) {
        CLIParserFree(ctx);
        return PM3_EINVARG;
    }

    uint32_t fileisoid = 0x0000;
    bool fileisoidpresent = false;
    if (CLIGetUint32Hex(ctx, 18, 0x0000, &fileisoid, &fileisoidpresent, 2, "File ISO ID (for DF) must have 2 bytes length")) {
        CLIParserFree(ctx);
        return PM3_EINVARG;
    }

    SetAPDULogging(APDULogging);
    CLIParserFree(ctx);

    if (fnum > 0x1F) {
        PrintAndLogEx(ERR, "File number range is invalid (exp 0 - 31), got %d", fnum);
        return PM3_EINVARG;
    }

    if (!isoidpresent) {
        res = DesfireSelectAndAuthenticateEx(&dctx, securechann, appid, noauth, verbose);
        if (res != PM3_SUCCESS) {
            DropField();
            return res;
        }
    } else {
        res = DesfireSelectAndAuthenticateISO(&dctx, securechann, (appid != 0), appid, appisoid, fileisoid, noauth, verbose);
        if (res != PM3_SUCCESS) {
            DropField();
            return res;
        }
    }

    if (dctx.cmdSet != DCCISO)
        res = DesfileReadFileAndPrint(&dctx, fnum, op, offset, length, noauth, verbose);
    else
        res = DesfileReadISOFileAndPrint(&dctx, fileisoidpresent, fnum, fileisoid, op, offset, length, noauth, verbose);

    DropField();
    return res;
}

static int DesfileWriteISOFile(DesfireContext *dctx, bool select_current_file, uint8_t fnum, uint16_t fisoid, int filetype, uint32_t offset, uint8_t *data, uint32_t datalen, bool verbose) {

    if (filetype == RFTAuto) {
        PrintAndLogEx(ERR, "ISO mode needs to specify file type");
        return PM3_EINVARG;
    }

    if (filetype == RFTValue) {
        PrintAndLogEx(ERR, "ISO mode can't write Value file type");
        return PM3_EINVARG;
    }

    if (filetype == RFTMAC) {
        PrintAndLogEx(ERR, "ISO mode can't write Transaction MAC file type");
        return PM3_EINVARG;
    }

    if (dctx->commMode != DCMPlain) {
        PrintAndLogEx(ERR, "ISO mode can write only in plain mode");
        return PM3_EINVARG;
    }

    int res = 0;
    if (filetype == RFTData) {
        res = DesfireISOUpdateBinary(dctx, !select_current_file, (select_current_file) ? 0x00 : fnum, offset, data, datalen);
        if (res != PM3_SUCCESS) {
            PrintAndLogEx(ERR, "Desfire ISOUpdateBinary command " _RED_("error") ". Result: %d", res);
            return PM3_ESOFT;
        }

        if (select_current_file)
            PrintAndLogEx(INFO, "Write data file %04x " _GREEN_("success"), fisoid);
        else
            PrintAndLogEx(INFO, "Write data file %02x " _GREEN_("success"), fnum);
    }

    if (filetype == RFTRecord) {
        res = DesfireISOAppendRecord(dctx, (select_current_file) ? 0x00 : fnum, data, datalen);
        if (res != PM3_SUCCESS) {
            PrintAndLogEx(ERR, "Desfire WriteRecord command " _RED_("error") ". Result: %d", res);
            return PM3_ESOFT;
        }
        if (select_current_file)
            PrintAndLogEx(INFO, "Write record to file %04x " _GREEN_("success"), fisoid);
        else
            PrintAndLogEx(INFO, "Write record to file %02x " _GREEN_("success"), fnum);
    }

    return PM3_SUCCESS;
}

static int CmdHF14ADesWriteData(const char *Cmd) {
    CLIParserContext *ctx;
    CLIParserInit(&ctx, "hf mfdes write",
                  "Write data from file. Key needs to be provided or flag --no-auth set (depend on file settings).",
                  "hf mfdes write --aid 123456 --fid 01 -d 01020304 -> write file: app=123456, file=01, offset=0, get file type from card. use default channel settings from `default` command\n"
                  "hf mfdes write --aid 123456 --fid 01 --type data -d 01020304 --0ffset 000100 -> write data to std file with offset 0x100\n"
                  "hf mfdes write --aid 123456 --fid 01 --type data -d 01020304 --commit -> write data to backup file with commit\n"
                  "hf mfdes write --aid 123456 --fid 01 --type value -d 00000001 -> increment value file\n"
                  "hf mfdes write --aid 123456 --fid 01 --type value -d 00000001 --debit -> decrement value file\n"
                  "hf mfdes write --aid 123456 --fid 01 -d 01020304 -> write data to record file with `auto` type\n"
                  "hf mfdes write --aid 123456 --fid 01 --type record -d 01020304 -> write data to record file\n"
                  "hf mfdes write --aid 123456 --fid 01 --type record -d 01020304 --updaterec 0 -> update record in the record file. record 0 - lastest record.\n"
                  "hf mfdes write --aid 123456 --fid 01 --type record --offset 000000 -d 11223344 -> write record to record file. use default channel settings from `default` command\n"
                  "hf mfdes write --appisoid 1234 --fileisoid 1000 --type data -c iso -d 01020304 -> write data to std/backup file via iso commandset\n"
                  "hf mfdes write --appisoid 1234 --fileisoid 2000 --type record -c iso -d 01020304 -> aend record to record file via iso commandset");

    void *argtable[] = {
        arg_param_begin,
        arg_lit0("a",  "apdu",    "show APDU requests and responses"),
        arg_lit0("v",  "verbose", "show technical data"),
        arg_int0("n",  "keyno",   "<keyno>", "Key number"),
        arg_str0("t",  "algo",    "<DES/2TDEA/3TDEA/AES>",  "Crypt algo: DES, 2TDEA, 3TDEA, AES"),
        arg_str0("k",  "key",     "<Key>",   "Key for authenticate (HEX 8(DES), 16(2TDEA or AES) or 24(3TDEA) bytes)"),
        arg_str0("f",  "kdf",     "<none/AN10922/gallagher>",   "Key Derivation Function (KDF): None, AN10922, Gallagher"),
        arg_str0("i",  "kdfi",    "<kdfi>",  "KDF input (HEX 1-31 bytes)"),
        arg_str0("m",  "cmode",   "<plain/mac/encrypt>", "Communicaton mode: plain/mac/encrypt"),
        arg_str0("c",  "ccset",   "<native/niso/iso>", "Communicaton command set: native/niso/iso"),
        arg_str0("s",  "schann",  "<d40/ev1/ev2>", "Secure channel: d40/ev1/ev2"),
        arg_str0(NULL, "aid",     "<app id hex>", "Application ID (3 hex bytes, big endian)"),
        arg_str0(NULL, "fid",     "<file id hex>", "File ID (1 hex byte)"),
        arg_lit0(NULL, "no-auth", "execute without authentication"),
        arg_str0(NULL, "type",    "<auto/data/value/record/mac>", "File Type auto/data(Standard/Backup)/value/record(linear/cyclic)/mac). Auto - check file settings and then write. Default: auto"),
        arg_str0("o",  "offset",  "<hex>", "File Offset (3 hex bytes, big endian). For records - record number (0 - lastest record). Default 0"),
        arg_str0("d",  "data",    "<hex>", "data for write (data/record file), credit/debit(value file)"),
        arg_lit0(NULL, "debit",   "use for value file debit operation instead of credit"),
        arg_lit0(NULL, "commit",  "commit needs for backup file only. For the other file types and in the `auto` mode - command set it automatically."),
        arg_int0(NULL, "updaterec", "<record number dec>", "Record number for update record command. Updates record instead of write. Lastest record - 0"),
        arg_str0(NULL, "appisoid", "<isoid hex>", "Application ISO ID (ISO DF ID) (2 hex bytes, big endian). Works only for ISO read commands."),
        arg_str0(NULL, "fileisoid", "<isoid hex>", "File ISO ID (ISO DF ID) (2 hex bytes, big endian). Works only for ISO read commands."),
        arg_param_end
    };
    CLIExecWithReturn(ctx, Cmd, argtable, false);

    bool APDULogging = arg_get_lit(ctx, 1);
    bool verbose = arg_get_lit(ctx, 2);
    bool noauth = arg_get_lit(ctx, 13);

    DesfireContext dctx;
    int securechann = defaultSecureChannel;
    uint32_t appid = 0x000000;
    int res = CmdDesGetSessionParameters(ctx, &dctx, 3, 4, 5, 6, 7, 8, 9, 10, 11, &securechann, DCMPlain, &appid);
    if (res) {
        CLIParserFree(ctx);
        return res;
    }

    uint32_t fnum = 1;
    if (CLIGetUint32Hex(ctx, 12, 1, &fnum, NULL, 1, "File ID must have 1 byte length")) {
        CLIParserFree(ctx);
        return PM3_EINVARG;
    }

    int op = RFTAuto;
    if (CLIGetOptionList(arg_get_str(ctx, 14), DesfireReadFileTypeOpts, &op)) {
        CLIParserFree(ctx);
        return PM3_ESOFT;
    }

    uint32_t offset = 0;
    if (CLIGetUint32Hex(ctx, 15, 0, &offset, NULL, 3, "Offset must have 3 byte length")) {
        CLIParserFree(ctx);
        return PM3_EINVARG;
    }

    uint8_t data[1024] = {0};
    int datalen = sizeof(data);
    CLIGetHexWithReturn(ctx, 16, data, &datalen);
    if (datalen == 0) {
        PrintAndLogEx(ERR, "Data for write must be present.");
        CLIParserFree(ctx);
        return PM3_EINVARG;
    }

    bool debit = arg_get_lit(ctx, 17);
    bool commit = arg_get_lit(ctx, 18);

    int updaterecno = arg_get_int_def(ctx, 19, -1);

    uint32_t appisoid = 0x0000;
    bool isoidpresent = false;
    if (CLIGetUint32Hex(ctx, 20, 0x0000, &appisoid, &isoidpresent, 2, "Application ISO ID (for EF) must have 2 bytes length")) {
        CLIParserFree(ctx);
        return PM3_EINVARG;
    }

    uint32_t fileisoid = 0x0000;
    bool fileisoidpresent = false;
    if (CLIGetUint32Hex(ctx, 21, 0x0000, &fileisoid, &fileisoidpresent, 2, "File ISO ID (for DF) must have 2 bytes length")) {
        CLIParserFree(ctx);
        return PM3_EINVARG;
    }

    SetAPDULogging(APDULogging);
    CLIParserFree(ctx);

    if (fnum > 0x1F) {
        PrintAndLogEx(ERR, "File number range is invalid (exp 0 - 31), got %d", fnum);
        return PM3_EINVARG;
    }

    if (!isoidpresent) {
        res = DesfireSelectAndAuthenticateEx(&dctx, securechann, appid, noauth, verbose);
        if (res != PM3_SUCCESS) {
            DropField();
            return res;
        }
    } else {
        res = DesfireSelectAndAuthenticateISO(&dctx, securechann, (appid != 0), appid, appisoid, fileisoid, noauth, verbose);
        if (res != PM3_SUCCESS) {
            DropField();
            return res;
        }
    }

    // ISO command set
    if (dctx.cmdSet == DCCISO) {
        if (op == RFTRecord && updaterecno >= 0) {
            PrintAndLogEx(ERR, "ISO mode can't update record. Only append.");
            DropField();
            return PM3_EINVARG;
        }

        res = DesfileWriteISOFile(&dctx, fileisoidpresent, fnum, fileisoid, op, offset, data, datalen, verbose);
        DropField();
        return res;
    }

    // get file settings
    if (op == RFTAuto) {
        FileSettingsS fsettings;

        DesfireCommunicationMode commMode = dctx.commMode;
        DesfireSetCommMode(&dctx, DCMMACed);
        res = DesfireGetFileSettingsStruct(&dctx, fnum, &fsettings);
        DesfireSetCommMode(&dctx, commMode);

        if (res == PM3_SUCCESS) {
            switch (fsettings.fileType) {
                case 0x00:
                case 0x01: {
                    op = RFTData;
                    commit = (fsettings.fileType == 0x01);
                    break;
                }
                case 0x02: {
                    op = RFTValue;
                    commit = true;
                    break;
                }
                case 0x03:
                case 0x04: {
                    op = RFTRecord;
                    commit = true;
                    if (datalen > fsettings.recordSize)
                        PrintAndLogEx(WARNING, "Record size (%d) " _RED_("is less") " than data length (%d)", fsettings.recordSize, datalen);
                    break;
                }
                case 0x05: {
                    op = RFTMAC;
                    commit = false;
                    break;
                }
                default: {
                    break;
                }
            }

            DesfireSetCommMode(&dctx, fsettings.commMode);

            if (fsettings.fileCommMode != 0 && noauth)
                PrintAndLogEx(WARNING, "File needs communication mode `%s` but there is no authentication", CLIGetOptionListStr(DesfireCommunicationModeOpts, fsettings.commMode));

            if (verbose)
                PrintAndLogEx(INFO, "Got file type: %s. Option: %s. comm mode: %s",
                              GetDesfireFileType(fsettings.fileType),
                              CLIGetOptionListStr(DesfireReadFileTypeOpts, op),
                              CLIGetOptionListStr(DesfireCommunicationModeOpts, fsettings.commMode));
        } else {
            PrintAndLogEx(WARNING, "GetFileSettings error. Can't get file type.");
        }
    }

    if (op == RFTData) {
        res = DesfireWriteFile(&dctx, fnum, offset, datalen, data);
        if (res != PM3_SUCCESS) {
            PrintAndLogEx(ERR, "Desfire WriteFile command " _RED_("error") ". Result: %d", res);
            DropField();
            return PM3_ESOFT;
        }

        if (verbose)
            PrintAndLogEx(INFO, "Write data file %02x " _GREEN_("success"), fnum);
    }

    if (op == RFTValue) {
        if (datalen != 4) {
            PrintAndLogEx(ERR, "Value " _RED_("should be") " 4 byte length instead of %d", datalen);
            DropField();
            return PM3_EINVARG;
        }

        uint32_t value = MemBeToUint4byte(data);
        uint8_t vop = (debit) ? MFDES_DEBIT : MFDES_CREDIT;
        res = DesfireValueFileOperations(&dctx, fnum, vop, &value);
        if (res != PM3_SUCCESS) {
            PrintAndLogEx(ERR, "Desfire %s operation " _RED_("error") ". Result: %d", CLIGetOptionListStr(DesfireValueFileOperOpts, vop), res);
            DropField();
            return PM3_ESOFT;
        }

        if (verbose)
            PrintAndLogEx(INFO, "%s value file %02x (%s)  " _GREEN_("success"), (debit) ? "Debit" : "Credit", fnum, CLIGetOptionListStr(DesfireValueFileOperOpts, vop));
        commit = true;
    }

    if (op == RFTRecord) {
        if (updaterecno < 0) {
            res = DesfireWriteRecord(&dctx, fnum, offset, datalen, data);
            if (res != PM3_SUCCESS) {
                PrintAndLogEx(ERR, "Desfire WriteRecord command " _RED_("error") ". Result: %d", res);
                DropField();
                return PM3_ESOFT;
            }
            if (verbose)
                PrintAndLogEx(INFO, "Write record file %02x " _GREEN_("success"), fnum);
        } else {
            res = DesfireUpdateRecord(&dctx, fnum, updaterecno, offset, datalen, data);
            if (res != PM3_SUCCESS) {
                PrintAndLogEx(ERR, "Desfire UpdateRecord command " _RED_("error") ". Result: %d", res);
                DropField();
                return PM3_ESOFT;
            }
            if (verbose)
                PrintAndLogEx(INFO, "Update record %06x in the file %02x " _GREEN_("success"), updaterecno, fnum);
        }

        commit = true;
    }

    if (op == RFTMAC) {
        PrintAndLogEx(ERR, "Can't " _RED_("write") " to transaction MAC file");
        DropField();
        return PM3_EINVARG;
    }

    // commit phase
    if (commit) {
        res = DesfireCommitTransaction(&dctx, false, 0);
        if (res != PM3_SUCCESS) {
            PrintAndLogEx(ERR, "Desfire CommitTransaction command " _RED_("error") ". Result: %d", res);
            DropField();
            return PM3_ESOFT;
        }

        if (verbose)
            PrintAndLogEx(INFO, "Commit " _GREEN_("OK"));
    }

    PrintAndLogEx(INFO, "Write %s file %02x " _GREEN_("success"), CLIGetOptionListStr(DesfireReadFileTypeOpts, op), fnum);

    DropField();
    return PM3_SUCCESS;
}

static int CmdHF14ADesLsFiles(const char *Cmd) {
    CLIParserContext *ctx;
    CLIParserInit(&ctx, "hf mfdes lsfiles",
                  "Show file list. Master key needs to be provided or flag --no-auth set (depend on cards settings).",
                  "hf mfdes lsfiles --aid 123456 -> show file list for: app=123456 with defaults from `default` command");

    void *argtable[] = {
        arg_param_begin,
        arg_lit0("a",  "apdu",    "show APDU requests and responses"),
        arg_lit0("v",  "verbose", "show technical data"),
        arg_int0("n",  "keyno",   "<keyno>", "Key number"),
        arg_str0("t",  "algo",    "<DES/2TDEA/3TDEA/AES>",  "Crypt algo: DES, 2TDEA, 3TDEA, AES"),
        arg_str0("k",  "key",     "<Key>",   "Key for authenticate (HEX 8(DES), 16(2TDEA or AES) or 24(3TDEA) bytes)"),
        arg_str0("f",  "kdf",     "<none/AN10922/gallagher>",   "Key Derivation Function (KDF): None, AN10922, Gallagher"),
        arg_str0("i",  "kdfi",    "<kdfi>",  "KDF input (HEX 1-31 bytes)"),
        arg_str0("m",  "cmode",   "<plain/mac/encrypt>", "Communicaton mode: plain/mac/encrypt"),
        arg_str0("c",  "ccset",   "<native/niso/iso>", "Communicaton command set: native/niso/iso"),
        arg_str0("s",  "schann",  "<d40/ev1/ev2>", "Secure channel: d40/ev1/ev2"),
        arg_str0(NULL, "aid",     "<app id hex>", "Application ID (3 hex bytes, big endian)"),
        arg_lit0(NULL, "no-auth", "execute without authentication"),
        arg_param_end
    };
    CLIExecWithReturn(ctx, Cmd, argtable, false);

    bool APDULogging = arg_get_lit(ctx, 1);
    bool verbose = arg_get_lit(ctx, 2);
    bool noauth = arg_get_lit(ctx, 12);

    DesfireContext dctx;
    int securechann = defaultSecureChannel;
    uint32_t appid = 0x000000;
    int res = CmdDesGetSessionParameters(ctx, &dctx, 3, 4, 5, 6, 7, 8, 9, 10, 11, &securechann, DCMMACed, &appid);
    if (res) {
        CLIParserFree(ctx);
        return res;
    }

    SetAPDULogging(APDULogging);
    CLIParserFree(ctx);

    res = DesfireSelectAndAuthenticateEx(&dctx, securechann, appid, noauth, verbose);
    if (res != PM3_SUCCESS) {
        DropField();
        return res;
    }

    FileListS FileList = {0};
    size_t filescount = 0;
    bool isopresent = false;
    res = DesfireFillFileList(&dctx, FileList, &filescount, &isopresent);
    if (res != PM3_SUCCESS) {
        DropField();
        return res;
    }

    if (filescount == 0) {
        PrintAndLogEx(INFO, "There is no files in the application %06x", appid);
        DropField();
        return res;
    }

    PrintAndLogEx(INFO, "------------------------------------------ " _CYAN_("File list") " -----------------------------------------------------");
    for (int i = 0; i < filescount; i++)
        DesfirePrintFileSettingsTable((i == 0), FileList[i].fileNum, isopresent, FileList[i].fileISONum, &FileList[i].fileSettings);

    DropField();
    return PM3_SUCCESS;
}

static int CmdHF14ADesLsApp(const char *Cmd) {
    CLIParserContext *ctx;
    CLIParserInit(&ctx, "hf mfdes lsapp",
                  "Show application list. Master key needs to be provided or flag --no-auth set (depend on cards settings).",
                  "hf mfdes lsapp -> show application list with defaults from `default` command\n"
                  "hf mfdes lsapp --files -> show application list and show each file type/settings/etc for each application");

    void *argtable[] = {
        arg_param_begin,
        arg_lit0("a",  "apdu",    "show APDU requests and responses"),
        arg_lit0("v",  "verbose", "show technical data"),
        arg_int0("n",  "keyno",   "<keyno>", "Key number"),
        arg_str0("t",  "algo",    "<DES/2TDEA/3TDEA/AES>",  "Crypt algo: DES, 2TDEA, 3TDEA, AES"),
        arg_str0("k",  "key",     "<Key>",   "Key for authenticate (HEX 8(DES), 16(2TDEA or AES) or 24(3TDEA) bytes)"),
        arg_str0("f",  "kdf",     "<none/AN10922/gallagher>",   "Key Derivation Function (KDF): None, AN10922, Gallagher"),
        arg_str0("i",  "kdfi",    "<kdfi>",  "KDF input (HEX 1-31 bytes)"),
        arg_str0("m",  "cmode",   "<plain/mac/encrypt>", "Communicaton mode: plain/mac/encrypt"),
        arg_str0("c",  "ccset",   "<native/niso/iso>", "Communicaton command set: native/niso/iso"),
        arg_str0("s",  "schann",  "<d40/ev1/ev2>", "Secure channel: d40/ev1/ev2"),
        arg_lit0(NULL, "no-auth", "execute without authentication"),
        arg_lit0(NULL, "no-deep", "not to check authentication commands that avail for any application"),
        arg_lit0(NULL, "files",   "scan files and print file settings for each application"),
        arg_param_end
    };
    CLIExecWithReturn(ctx, Cmd, argtable, true);

    bool APDULogging = arg_get_lit(ctx, 1);
    bool verbose = arg_get_lit(ctx, 2);
    bool noauth = arg_get_lit(ctx, 11);
    bool nodeep = arg_get_lit(ctx, 12);
    bool scanfiles = arg_get_lit(ctx, 13);

    DesfireContext dctx;
    int securechann = defaultSecureChannel;
    int res = CmdDesGetSessionParameters(ctx, &dctx, 3, 4, 5, 6, 7, 8, 9, 10, 0, &securechann, (noauth) ? DCMPlain : DCMMACed, NULL);
    if (res) {
        CLIParserFree(ctx);
        return res;
    }

    SetAPDULogging(APDULogging);
    CLIParserFree(ctx);

    PrintAndLogEx(INPLACE, _YELLOW_("It may take up to 15 seconds. Processing...."));

    res = DesfireSelectAndAuthenticateEx(&dctx, securechann, 0x000000, noauth, verbose);
    if (res != PM3_SUCCESS) {
        DropField();
        return res;
    }

    PICCInfoS PICCInfo = {0};
    AppListS AppList = {0};
    DesfireFillAppList(&dctx, &PICCInfo, AppList, !nodeep, scanfiles);

    printf("\33[2K\r"); // clear current line before printing
    PrintAndLogEx(NORMAL, "");

    // print zone
    DesfirePrintPICCInfo(&dctx, &PICCInfo);
    DesfirePrintAppList(&dctx, &PICCInfo, AppList);

    DropField();
    return PM3_SUCCESS;
}

static int CmdHF14ADesDump(const char *Cmd) {
    CLIParserContext *ctx;
    CLIParserInit(&ctx, "hf mfdes dump",
                  "For each application show fil list and then file content. Key needs to be provided for authentication or flag --no-auth set (depend on cards settings).",
                  "hf mfdes dump --aid 123456 -> show file dump for: app=123456 with channel defaults from `default` command");

    void *argtable[] = {
        arg_param_begin,
        arg_lit0("a",  "apdu",    "show APDU requests and responses"),
        arg_lit0("v",  "verbose", "show technical data"),
        arg_int0("n",  "keyno",   "<keyno>", "Key number"),
        arg_str0("t",  "algo",    "<DES/2TDEA/3TDEA/AES>",  "Crypt algo: DES, 2TDEA, 3TDEA, AES"),
        arg_str0("k",  "key",     "<Key>",   "Key for authenticate (HEX 8(DES), 16(2TDEA or AES) or 24(3TDEA) bytes)"),
        arg_str0("f",  "kdf",     "<none/AN10922/gallagher>",   "Key Derivation Function (KDF): None, AN10922, Gallagher"),
        arg_str0("i",  "kdfi",    "<kdfi>",  "KDF input (HEX 1-31 bytes)"),
        arg_str0("m",  "cmode",   "<plain/mac/encrypt>", "Communicaton mode: plain/mac/encrypt"),
        arg_str0("c",  "ccset",   "<native/niso/iso>", "Communicaton command set: native/niso/iso"),
        arg_str0("s",  "schann",  "<d40/ev1/ev2>", "Secure channel: d40/ev1/ev2"),
        arg_str0(NULL, "aid",     "<app id hex>", "Application ID (3 hex bytes, big endian)"),
        arg_lit0(NULL, "no-auth", "execute without authentication"),
        arg_param_end
    };
    CLIExecWithReturn(ctx, Cmd, argtable, false);

    bool APDULogging = arg_get_lit(ctx, 1);
    bool verbose = arg_get_lit(ctx, 2);
    bool noauth = arg_get_lit(ctx, 12);

    DesfireContext dctx;
    int securechann = defaultSecureChannel;
    uint32_t appid = 0x000000;
    int res = CmdDesGetSessionParameters(ctx, &dctx, 3, 4, 5, 6, 7, 8, 9, 10, 11, &securechann, (noauth) ? DCMPlain : DCMMACed, &appid);
    if (res) {
        CLIParserFree(ctx);
        return res;
    }

    SetAPDULogging(APDULogging);
    CLIParserFree(ctx);

    res = DesfireSelectAndAuthenticateEx(&dctx, securechann, appid, noauth, verbose);
    if (res != PM3_SUCCESS) {
        DropField();
        return res;
    }

    FileListS FileList = {0};
    size_t filescount = 0;
    bool isopresent = false;
    res = DesfireFillFileList(&dctx, FileList, &filescount, &isopresent);
    if (res != PM3_SUCCESS) {
        DropField();
        return res;
    }

    PrintAndLogEx(NORMAL, "");
    PrintAndLogEx(SUCCESS, "Application " _CYAN_("%06x") " have " _GREEN_("%zu") " files", appid, filescount);

    DesfirePrintAIDFunctions(appid);

    if (filescount == 0) {
        PrintAndLogEx(INFO, "There is no files in the application %06x", appid);
        DropField();
        return res;
    }

    res = PM3_SUCCESS;
    for (int i = 0; i < filescount; i++) {
        if (res != PM3_SUCCESS) {
            DesfireSetCommMode(&dctx, DCMPlain);
            res = DesfireSelectAndAuthenticateEx(&dctx, securechann, appid, noauth, verbose);
            if (res != PM3_SUCCESS) {
                DropField();
                return res;
            }
        }

        PrintAndLogEx(NORMAL, "");
        PrintAndLogEx(INFO, "--------------------------------- " _CYAN_("File %02x") " ----------------------------------", FileList[i].fileNum);
        PrintAndLogEx(SUCCESS, "File ID         : " _GREEN_("%02x"), FileList[i].fileNum);
        if (isopresent) {
            if (FileList[i].fileISONum != 0)
                PrintAndLogEx(SUCCESS, "File ISO ID     : %04x", FileList[i].fileISONum);
            else
                PrintAndLogEx(SUCCESS, "File ISO ID     : " _YELLOW_("n/a"));
        }
        DesfirePrintFileSettingsExtended(&FileList[i].fileSettings);

        res = DesfileReadFileAndPrint(&dctx, FileList[i].fileNum, RFTAuto, 0, 0, noauth, verbose);
    }

    DropField();
    return PM3_SUCCESS;
}

static int CmdHF14ADesTest(const char *Cmd) {
    DesfireTest(true);
    return PM3_SUCCESS;
}

static command_t CommandTable[] = {
    {"help",             CmdHelp,                     AlwaysAvailable, "This help"},
    {"-----------",      CmdHelp,                     IfPm3Iso14443a,  "---------------------- " _CYAN_("general") " ----------------------"},
    {"info",             CmdHF14ADesInfo,             IfPm3Iso14443a,  "Tag information"},
    {"getuid",           CmdHF14ADesGetUID,           IfPm3Iso14443a,  "Get uid from card"},
    {"default",          CmdHF14ADesDefault,          IfPm3Iso14443a,  "Set defaults for all the commands"},
    {"auth",             CmdHF14ADesAuth,             IfPm3Iso14443a,  "MIFARE DesFire Authentication"},
    {"chk",              CmdHF14aDesChk,              IfPm3Iso14443a,  "[old]Check keys"},
    {"freemem",          CmdHF14ADesGetFreeMem,       IfPm3Iso14443a,  "Get free memory size"},
    {"setconfig",        CmdHF14ADesSetConfiguration, IfPm3Iso14443a,  "Set card configuration"},
    {"formatpicc",       CmdHF14ADesFormatPICC,       IfPm3Iso14443a,  "Format PICC"},
    {"list",             CmdHF14ADesList,             AlwaysAvailable, "List DESFire (ISO 14443A) history"},
//    {"ndefread",             CmdHF14aDesNDEFRead,             IfPm3Iso14443a,  "Prints NDEF records from card"},
//    {"mad",             CmdHF14aDesMAD,             IfPm3Iso14443a,  "Prints MAD records from card"},
    {"-----------",      CmdHelp,                     IfPm3Iso14443a,  "-------------------- " _CYAN_("Applications") " -------------------"},
    {"lsapp",            CmdHF14ADesLsApp,            IfPm3Iso14443a,  "Show all applications with files list"},
    {"getaids",          CmdHF14ADesGetAIDs,          IfPm3Iso14443a,  "Get Application IDs list"},
    {"getappnames",      CmdHF14ADesGetAppNames,      IfPm3Iso14443a,  "Get Applications list"},
    {"bruteaid",         CmdHF14ADesBruteApps,        IfPm3Iso14443a,  "Recover AIDs by bruteforce"},
    {"createapp",        CmdHF14ADesCreateApp,        IfPm3Iso14443a,  "Create Application"},
    {"deleteapp",        CmdHF14ADesDeleteApp,        IfPm3Iso14443a,  "Delete Application"},
    {"selectapp",        CmdHF14ADesSelectApp,        IfPm3Iso14443a,  "Select Application ID"},
    {"-----------",      CmdHelp,                     IfPm3Iso14443a,  "------------------------ " _CYAN_("Keys") " -----------------------"},
    {"changekey",        CmdHF14ADesChangeKey,        IfPm3Iso14443a,  "Change Key"},
    {"chkeysettings",    CmdHF14ADesChKeySettings,    IfPm3Iso14443a,  "Change Key Settings"},
    {"getkeysettings",   CmdHF14ADesGetKeySettings,   IfPm3Iso14443a,  "Get Key Settings"},
    {"getkeyversions",   CmdHF14ADesGetKeyVersions,   IfPm3Iso14443a,  "Get Key Versions"},
    {"-----------",      CmdHelp,                     IfPm3Iso14443a,  "----------------------- " _CYAN_("Files") " -----------------------"},
    {"getfileids",       CmdHF14ADesGetFileIDs,       IfPm3Iso14443a,  "Get File IDs list"},
    {"getfileisoids",    CmdHF14ADesGetFileISOIDs,    IfPm3Iso14443a,  "Get File ISO IDs list"},
    {"lsfiles",          CmdHF14ADesLsFiles,          IfPm3Iso14443a,  "Show all files list"},
    {"dump",             CmdHF14ADesDump,             IfPm3Iso14443a,  "Dump all files"},
    {"createfile",       CmdHF14ADesCreateFile,       IfPm3Iso14443a,  "Create Standard/Backup File"},
    {"createvaluefile",  CmdHF14ADesCreateValueFile,  IfPm3Iso14443a,  "Create Value File"},
    {"createrecordfile", CmdHF14ADesCreateRecordFile, IfPm3Iso14443a,  "Create Linear/Cyclic Record File"},
    {"createmacfile",    CmdHF14ADesCreateTrMACFile,  IfPm3Iso14443a,  "Create Transaction MAC File"},
    {"deletefile",       CmdHF14ADesDeleteFile,       IfPm3Iso14443a,  "Delete File"},
    {"getfilesettings",  CmdHF14ADesGetFileSettings,  IfPm3Iso14443a,  "Get file settings"},
    {"chfilesettings",   CmdHF14ADesChFileSettings,   IfPm3Iso14443a,  "Change file settings"},
    {"read",             CmdHF14ADesReadData,         IfPm3Iso14443a,  "Read data from standard/backup/record/value/mac file"},
    {"write",            CmdHF14ADesWriteData,        IfPm3Iso14443a,  "Write data to standard/backup/record/value file"},
    {"value",            CmdHF14ADesValueOperations,  IfPm3Iso14443a,  "Operations with value file (get/credit/limited credit/debit/clear)"},
    {"clearrecfile",     CmdHF14ADesClearRecordFile,  IfPm3Iso14443a,  "Clear record File"},
    {"-----------",      CmdHelp,                     IfPm3Iso14443a,  "----------------------- " _CYAN_("System") " -----------------------"},
    {"test",             CmdHF14ADesTest,             AlwaysAvailable, "Test crypto"},
    {NULL, NULL, NULL, NULL}
};

static int CmdHelp(const char *Cmd) {
    (void)Cmd; // Cmd is not used so far
    CmdsHelp(CommandTable);
    return PM3_SUCCESS;
}

int CmdHFMFDes(const char *Cmd) {
    clearCommandBuffer();
    return CmdsParse(CommandTable, Cmd);
}<|MERGE_RESOLUTION|>--- conflicted
+++ resolved
@@ -2334,15 +2334,12 @@
     bool selectmf = arg_get_lit(ctx, 13);
 
     uint32_t isoid = 0x0000;
-<<<<<<< HEAD
     bool isoidpresent = false;
     if (CLIGetUint32Hex(ctx, 13, 0x0000, &isoid, &isoidpresent, 2, "ISO ID for EF or DF must have 2 bytes length")) {
         CLIParserFree(ctx);
         return PM3_EINVARG;
     }
     
-    bool selectmf = arg_get_lit(ctx, 14);
-=======
     res = arg_get_u32_hexstr_def_nlen(ctx, 14, 0x0000, &isoid, 2, true);
     bool idsoidpresent = (res == 1);
     if (res == 2) {
@@ -2359,7 +2356,6 @@
         CLIParserFree(ctx);
         return PM3_EINVARG;
     }
->>>>>>> 081f275d
 
     SetAPDULogging(APDULogging);
     CLIParserFree(ctx);
