--- conflicted
+++ resolved
@@ -8137,16 +8137,10 @@
     {"gsave",       CmdHF14AGen4Save,       IfPm3Iso14443a,  "Save dump from card into file or emulator"},
     {"gsetblk",     CmdHF14AGen4SetBlk,     IfPm3Iso14443a,  "Write block to card"},
     {"gview",       CmdHF14AGen4View,       IfPm3Iso14443a,  "View card"},
-<<<<<<< HEAD
-    {"-----------", CmdHelp,                IfPm3Iso14443a,  "-------------------- " _CYAN_("magic gen4 GDM") " --------------------------"},
-    {"gdmconfig",   CmdHF14AGen4_GDM_ConfigBlk, IfPm3Iso14443a,  "Read config block from card"},
-    {"gdmsetblk",   CmdHF14AGen4_GDM_SetBlk, IfPm3Iso14443a,  "Write block to card"},
-=======
     {"-----------", CmdHelp,                IfPm3Iso14443a,  "-------------------- " _CYAN_("magic gen4 GDM") " --------------------------"},    
     {"gdmcfg",      CmdHF14AGen4_GDM_Cfg,   IfPm3Iso14443a,  "Read config block from card"},
     {"gdmsetcfg",   CmdHF14AGen4_GDM_SetCfg, IfPm3Iso14443a, "Write config block to card"},
     {"gdmsetblk",   CmdHF14AGen4_GDM_SetBlk, IfPm3Iso14443a, "Write block to card"},
->>>>>>> eaee8749
     {"-----------", CmdHelp,                IfPm3Iso14443a,  "----------------------- " _CYAN_("ndef") " -----------------------"},
 //    {"ice",         CmdHF14AMfice,          IfPm3Iso14443a,  "collect MIFARE Classic nonces to file"},
     {"ndefformat",  CmdHFMFNDEFFormat,      IfPm3Iso14443a,  "Format MIFARE Classic Tag as NFC Tag"},
