//-----------------------------------------------------------------------------
// Copyright (C) 2010 iZsh <izsh at fail0verflow.com>
//
// This code is licensed to you under the terms of the GNU GPL, version 2 or,
// at your option, any later version. See the LICENSE.txt file for the text of
// the license.
//-----------------------------------------------------------------------------
// Low frequency EM4x commands
//-----------------------------------------------------------------------------

#include "cmdlfem4x.h"
#include "cmdlfem4x50.h"

#include <stdio.h>
#include <string.h>
#include <inttypes.h>
#include <ctype.h>
#include <stdlib.h>

#include "fileutils.h"
#include "cmdparser.h"    // command_t
#include "comms.h"
#include "commonutil.h"
#include "common.h"
#include "util_posix.h"
#include "protocols.h"
#include "ui.h"
#include "proxgui.h"
#include "graph.h"
#include "cmddata.h"
#include "cmdlf.h"
#include "lfdemod.h"

static uint64_t g_em410xid = 0;

static int CmdHelp(const char *Cmd);

//////////////// 410x commands
static int usage_lf_em410x_demod(void) {
    PrintAndLogEx(NORMAL, "Usage:  lf em 410x_demod [h] [clock] <0|1> [maxError]");
    PrintAndLogEx(NORMAL, "Options:");
    PrintAndLogEx(NORMAL, "     h                   - this help");
    PrintAndLogEx(NORMAL, "     clock               -  set clock as integer, optional, if not set, autodetect.");
    PrintAndLogEx(NORMAL, "     <0|1>               - 0 normal output, 1 for invert output");
    PrintAndLogEx(NORMAL, "     maxerror            - set maximum allowed errors, default = 100.");
    PrintAndLogEx(NORMAL, "");
    PrintAndLogEx(NORMAL, "Examples:");
    PrintAndLogEx(NORMAL, _YELLOW_("           lf em 410x_demod") "        = demod an EM410x Tag ID from GraphBuffer");
    PrintAndLogEx(NORMAL, _YELLOW_("           lf em 410x_demod 32") "     = demod an EM410x Tag ID from GraphBuffer using a clock of RF/32");
    PrintAndLogEx(NORMAL, _YELLOW_("           lf em 410x_demod 32 1") "   = demod an EM410x Tag ID from GraphBuffer using a clock of RF/32 and inverting data");
    PrintAndLogEx(NORMAL, _YELLOW_("           lf em 410x_demod 1") "      = demod an EM410x Tag ID from GraphBuffer while inverting data");
    PrintAndLogEx(NORMAL, _YELLOW_("           lf em 410x_demod 64 1 0") " = demod an EM410x Tag ID from GraphBuffer using a clock of RF/64 and inverting data and allowing 0 demod errors");
    return PM3_SUCCESS;
}
static int usage_lf_em410x_watch(void) {
    PrintAndLogEx(NORMAL, "Enables IOProx compatible reader mode printing details of scanned tags.");
    PrintAndLogEx(NORMAL, "By default, values are printed and logged until the button is pressed or another USB command is issued.");
    PrintAndLogEx(NORMAL, "");
    PrintAndLogEx(NORMAL, "Usage:  lf em 410x_watch");
    PrintAndLogEx(NORMAL, "");
    PrintAndLogEx(NORMAL, "Examples:");
    PrintAndLogEx(NORMAL, _YELLOW_("        lf em 410x_watch"));
    return PM3_SUCCESS;
}

static int usage_lf_em410x_write(void) {
    PrintAndLogEx(NORMAL, "Writes EM410x ID to a T55x7 / T5555 (Q5) tag");
    PrintAndLogEx(NORMAL, "");
    PrintAndLogEx(NORMAL, "Usage:  lf em 410x_write [h] <id> <card> [clock]");
    PrintAndLogEx(NORMAL, "Options:");
    PrintAndLogEx(NORMAL, "       h         - this help");
    PrintAndLogEx(NORMAL, "       <id>      - ID number");
    PrintAndLogEx(NORMAL, "       <card>    - 0|1 T5555 (Q5) / T55x7");
    PrintAndLogEx(NORMAL, "       <clock>   - 16|32|40|64, optional, set R/F clock rate, defaults to 64");
    PrintAndLogEx(NORMAL, "Examples:");
    PrintAndLogEx(NORMAL, _YELLOW_("      lf em 410x_write 0F0368568B 1") "       = write ID to t55x7 card");
    return PM3_SUCCESS;
}
static int usage_lf_em410x_ws(void) {
    PrintAndLogEx(NORMAL, "Watch 'nd Spoof, activates reader, waits until a EM410x tag gets presented then it starts simulating the found UID");
    PrintAndLogEx(NORMAL, "");
    PrintAndLogEx(NORMAL, "Usage:  lf em 410x_spoof [h]");
    PrintAndLogEx(NORMAL, "Options:");
    PrintAndLogEx(NORMAL, "       h         - this help");
    PrintAndLogEx(NORMAL, "Examples:");
    PrintAndLogEx(NORMAL, _YELLOW_("      lf em 410x_spoof"));
    return PM3_SUCCESS;
}
static int usage_lf_em410x_sim(void) {
    PrintAndLogEx(NORMAL, "Simulating EM410x tag");
    PrintAndLogEx(NORMAL, "");
    PrintAndLogEx(NORMAL, "Usage:  lf em 410x_sim [h] <uid> <clock>");
    PrintAndLogEx(NORMAL, "Options:");
    PrintAndLogEx(NORMAL, "       h         - this help");
    PrintAndLogEx(NORMAL, "       uid       - uid (10 HEX symbols)");
    PrintAndLogEx(NORMAL, "       clock     - clock (32|64) (optional)");
    PrintAndLogEx(NORMAL, "Examples:");
    PrintAndLogEx(NORMAL, _YELLOW_("      lf em 410x_sim 0F0368568B"));
    PrintAndLogEx(NORMAL, _YELLOW_("      lf em 410x_sim 0F0368568B 32"));
    return PM3_SUCCESS;
}
static int usage_lf_em410x_brute(void) {
    PrintAndLogEx(NORMAL, "Bruteforcing by emulating EM410x tag");
    PrintAndLogEx(NORMAL, "");
    PrintAndLogEx(NORMAL, "Usage:  lf em 410x_brute [h] ids.txt [d 2000] [c clock]");
    PrintAndLogEx(NORMAL, "Options:");
    PrintAndLogEx(NORMAL, "       h             - this help");
    PrintAndLogEx(NORMAL, "       ids.txt       - file with UIDs in HEX format, one per line");
    PrintAndLogEx(NORMAL, "       d (2000)      - pause delay in milliseconds between UIDs simulation, default 1000 ms (optional)");
    PrintAndLogEx(NORMAL, "       c (32)        - clock (32|64), default 64 (optional)");
    PrintAndLogEx(NORMAL, "Examples:");
    PrintAndLogEx(NORMAL, _YELLOW_("      lf em 410x_brute ids.txt"));
    PrintAndLogEx(NORMAL, _YELLOW_("      lf em 410x_brute ids.txt c 32"));
    PrintAndLogEx(NORMAL, _YELLOW_( "      lf em 410x_brute ids.txt d 3000"));
    PrintAndLogEx(NORMAL, _YELLOW_("      lf em 410x_brute ids.txt d 3000 c 32"));
    return PM3_SUCCESS;
}

//////////////// 4205 / 4305 commands
static int usage_lf_em4x05_dump(void) {
    PrintAndLogEx(NORMAL, "Dump EM4x05/EM4x69.  Tag must be on antenna. ");
    PrintAndLogEx(NORMAL, "");
    PrintAndLogEx(NORMAL, "Usage:  lf em 4x05_dump [h] [f <filename prefix>] <pwd>");
    PrintAndLogEx(NORMAL, "Options:");
    PrintAndLogEx(NORMAL, "       h                     - this help");
    PrintAndLogEx(NORMAL, "       f <filename prefix>   - overide filename prefix (optional).  Default is based on UID");
    PrintAndLogEx(NORMAL, "       pwd                   - password (hex) (optional)");
    PrintAndLogEx(NORMAL, "Examples:");
    PrintAndLogEx(NORMAL, "      lf em 4x05_dump");
    PrintAndLogEx(NORMAL, "      lf em 4x05_dump 11223344");
    PrintAndLogEx(NORMAL, "      lf em 4x50_dump f card1 11223344");
    return PM3_SUCCESS;
}
static int usage_lf_em4x05_wipe(void) {
    PrintAndLogEx(NORMAL, "Wipe EM4x05/EM4x69.  Tag must be on antenna. ");
    PrintAndLogEx(NORMAL, "");
    PrintAndLogEx(NORMAL, "Usage:  lf em 4x05_wipe [h] <pwd>");
    PrintAndLogEx(NORMAL, "Options:");
    PrintAndLogEx(NORMAL, "       h     - this help");
    PrintAndLogEx(NORMAL, "       c     - chip type : 0 em4205");
    PrintAndLogEx(NORMAL, "                           1 em4305 (default)");
    PrintAndLogEx(NORMAL, "       pwd   - password (hex) (optional)");
    PrintAndLogEx(NORMAL, "Examples:");
    PrintAndLogEx(NORMAL, "      lf em 4x05_wipe");
    PrintAndLogEx(NORMAL, "      lf em 4x05_wipe 11223344");
    return PM3_SUCCESS;
}
static int usage_lf_em4x05_read(void) {
    PrintAndLogEx(NORMAL, "Read EM4x05/EM4x69.  Tag must be on antenna. ");
    PrintAndLogEx(NORMAL, "");
    PrintAndLogEx(NORMAL, "Usage:  lf em 4x05_read [h] <address> <pwd>");
    PrintAndLogEx(NORMAL, "Options:");
    PrintAndLogEx(NORMAL, "       h         - this help");
    PrintAndLogEx(NORMAL, "       address   - memory address to read. (0-15)");
    PrintAndLogEx(NORMAL, "       pwd       - password (hex) (optional)");
    PrintAndLogEx(NORMAL, "Examples:");
    PrintAndLogEx(NORMAL, "      lf em 4x05_read 1");
    PrintAndLogEx(NORMAL, "      lf em 4x05_read 1 11223344");
    return PM3_SUCCESS;
}
static int usage_lf_em4x05_write(void) {
    PrintAndLogEx(NORMAL, "Write EM4x05/4x69.  Tag must be on antenna. ");
    PrintAndLogEx(NORMAL, "");
    PrintAndLogEx(NORMAL, "Usage:  lf em 4x05_write [h] <address> <data> <pwd>");
    PrintAndLogEx(NORMAL, "Options:");
    PrintAndLogEx(NORMAL, "       h         - this help");
    PrintAndLogEx(NORMAL, "       address   - memory address to write to. (0-15)");
    PrintAndLogEx(NORMAL, "       data      - data to write (hex)");
    PrintAndLogEx(NORMAL, "       pwd       - password (hex) (optional)");
    PrintAndLogEx(NORMAL, "Examples:");
    PrintAndLogEx(NORMAL, "      lf em 4x05_write 1 deadc0de");
    PrintAndLogEx(NORMAL, "      lf em 4x05_write 1 deadc0de 11223344");
    return PM3_SUCCESS;
}
static int usage_lf_em4x05_info(void) {
    PrintAndLogEx(NORMAL, "Tag information EM4205/4305/4469//4569 tags.  Tag must be on antenna.");
    PrintAndLogEx(NORMAL, "");
    PrintAndLogEx(NORMAL, "Usage:  lf em 4x05_info [h] <pwd>");
    PrintAndLogEx(NORMAL, "Options:");
    PrintAndLogEx(NORMAL, "       h         - this help");
    PrintAndLogEx(NORMAL, "       pwd       - password (hex) (optional)");
    PrintAndLogEx(NORMAL, "Examples:");
    PrintAndLogEx(NORMAL, "      lf em 4x05_info");
    PrintAndLogEx(NORMAL, "      lf em 4x05_info deadc0de");
    return PM3_SUCCESS;
}

/* Read the ID of an EM410x tag.
 * Format:
 *   1111 1111 1           <-- standard non-repeatable header
 *   XXXX [row parity bit] <-- 10 rows of 5 bits for our 40 bit tag ID
 *   ....
 *   CCCC                  <-- each bit here is parity for the 10 bits above in corresponding column
 *   0                     <-- stop bit, end of tag
 */

// Construct the graph for emulating an EM410X tag
static void ConstructEM410xEmulGraph(const char *uid, const  uint8_t clock) {

    int i, j, binary[4], parity[4];
    uint32_t n;
    /* clear our graph */
    ClearGraph(true);

    /* write 16 zero bit sledge */
    for (i = 0; i < 20; i++)
        AppendGraph(false, clock, 0);

    /* write 9 start bits */
    for (i = 0; i < 9; i++)
        AppendGraph(false, clock, 1);

    /* for each hex char */
    parity[0] = parity[1] = parity[2] = parity[3] = 0;
    for (i = 0; i < 10; i++) {
        /* read each hex char */
        sscanf(&uid[i], "%1x", &n);
        for (j = 3; j >= 0; j--, n /= 2)
            binary[j] = n % 2;

        /* append each bit */
        AppendGraph(false, clock, binary[0]);
        AppendGraph(false, clock, binary[1]);
        AppendGraph(false, clock, binary[2]);
        AppendGraph(false, clock, binary[3]);

        /* append parity bit */
        AppendGraph(false, clock, binary[0] ^ binary[1] ^ binary[2] ^ binary[3]);

        /* keep track of column parity */
        parity[0] ^= binary[0];
        parity[1] ^= binary[1];
        parity[2] ^= binary[2];
        parity[3] ^= binary[3];
    }

    /* parity columns */
    AppendGraph(false, clock, parity[0]);
    AppendGraph(false, clock, parity[1]);
    AppendGraph(false, clock, parity[2]);
    AppendGraph(false, clock, parity[3]);

    /* stop bit */
    AppendGraph(true, clock, 0);
}

//by marshmellow
//print 64 bit EM410x ID in multiple formats
void printEM410x(uint32_t hi, uint64_t id) {

    if (!id && !hi) return;

    PrintAndLogEx(SUCCESS, "EM410x%s pattern found", (hi) ? " XL" : "");

    uint64_t n = 1;
    uint64_t id2lo = 0;
    uint8_t m, i;
    for (m = 5; m > 0; m--) {
        for (i = 0; i < 8; i++) {
            id2lo = (id2lo << 1LL) | ((id & (n << (i + ((m - 1) * 8)))) >> (i + ((m - 1) * 8)));
        }
    }

    if (hi) {
        //output 88 bit em id
        PrintAndLogEx(NORMAL, "\nEM TAG ID      : "_YELLOW_("%06X%016" PRIX64), hi, id);
    } else {
        //output 40 bit em id
        PrintAndLogEx(NORMAL, "\nEM TAG ID      : "_YELLOW_("%010" PRIX64), id);
        PrintAndLogEx(NORMAL, "\nPossible de-scramble patterns\n");
        PrintAndLogEx(NORMAL, "Unique TAG ID  : %010" PRIX64, id2lo);
        PrintAndLogEx(NORMAL, "HoneyWell IdentKey {");
        PrintAndLogEx(NORMAL, "DEZ 8          : %08" PRIu64, id & 0xFFFFFF);
        PrintAndLogEx(NORMAL, "DEZ 10         : %010" PRIu64, id & 0xFFFFFFFF);
        PrintAndLogEx(NORMAL, "DEZ 5.5        : %05" PRIu64 ".%05" PRIu64, (id >> 16LL) & 0xFFFF, (id & 0xFFFF));
        PrintAndLogEx(NORMAL, "DEZ 3.5A       : %03" PRIu64 ".%05" PRIu64, (id >> 32ll), (id & 0xFFFF));
        PrintAndLogEx(NORMAL, "DEZ 3.5B       : %03" PRIu64 ".%05" PRIu64, (id & 0xFF000000) >> 24, (id & 0xFFFF));
        PrintAndLogEx(NORMAL, "DEZ 3.5C       : %03" PRIu64 ".%05" PRIu64, (id & 0xFF0000) >> 16, (id & 0xFFFF));
        PrintAndLogEx(NORMAL, "DEZ 14/IK2     : %014" PRIu64, id);
        PrintAndLogEx(NORMAL, "DEZ 15/IK3     : %015" PRIu64, id2lo);
        PrintAndLogEx(NORMAL, "DEZ 20/ZK      : %02" PRIu64 "%02" PRIu64 "%02" PRIu64 "%02" PRIu64 "%02" PRIu64 "%02" PRIu64 "%02" PRIu64 "%02" PRIu64 "%02" PRIu64 "%02" PRIu64,
                      (id2lo & 0xf000000000) >> 36,
                      (id2lo & 0x0f00000000) >> 32,
                      (id2lo & 0x00f0000000) >> 28,
                      (id2lo & 0x000f000000) >> 24,
                      (id2lo & 0x0000f00000) >> 20,
                      (id2lo & 0x00000f0000) >> 16,
                      (id2lo & 0x000000f000) >> 12,
                      (id2lo & 0x0000000f00) >> 8,
                      (id2lo & 0x00000000f0) >> 4,
                      (id2lo & 0x000000000f)
                     );
        uint64_t paxton = (((id >> 32) << 24) | (id & 0xffffff))  + 0x143e00;
        PrintAndLogEx(NORMAL, "}\nOther          : %05" PRIu64 "_%03" PRIu64 "_%08" PRIu64, (id & 0xFFFF), ((id >> 16LL) & 0xFF), (id & 0xFFFFFF));
        PrintAndLogEx(NORMAL, "Pattern Paxton : %" PRIu64 " [0x%" PRIX64 "]", paxton, paxton);

        uint32_t p1id = (id & 0xFFFFFF);
        uint8_t arr[32] = {0x00};
        int j = 23;
        for (int k = 0 ; k < 24; ++k, --j) {
            arr[k] = (p1id >> k) & 1;
        }

        uint32_t p1  = 0;

        p1 |= arr[23] << 21;
        p1 |= arr[22] << 23;
        p1 |= arr[21] << 20;
        p1 |= arr[20] << 22;

        p1 |= arr[19] << 18;
        p1 |= arr[18] << 16;
        p1 |= arr[17] << 19;
        p1 |= arr[16] << 17;

        p1 |= arr[15] << 13;
        p1 |= arr[14] << 15;
        p1 |= arr[13] << 12;
        p1 |= arr[12] << 14;

        p1 |= arr[11] << 6;
        p1 |= arr[10] << 2;
        p1 |= arr[9]  << 7;
        p1 |= arr[8]  << 1;

        p1 |= arr[7]  << 0;
        p1 |= arr[6]  << 8;
        p1 |= arr[5]  << 11;
        p1 |= arr[4]  << 3;

        p1 |= arr[3]  << 10;
        p1 |= arr[2]  << 4;
        p1 |= arr[1]  << 5;
        p1 |= arr[0]  << 9;
        PrintAndLogEx(NORMAL, "Pattern 1      : %d [0x%X]", p1, p1);

        uint16_t sebury1 = id & 0xFFFF;
        uint8_t  sebury2 = (id >> 16) & 0x7F;
        uint32_t sebury3 = id & 0x7FFFFF;
        PrintAndLogEx(NORMAL, "Pattern Sebury : %d %d %d  [0x%X 0x%X 0x%X]", sebury1, sebury2, sebury3, sebury1, sebury2, sebury3);
    }
}
/* Read the ID of an EM410x tag.
 * Format:
 *   1111 1111 1           <-- standard non-repeatable header
 *   XXXX [row parity bit] <-- 10 rows of 5 bits for our 40 bit tag ID
 *   ....
 *   CCCC                  <-- each bit here is parity for the 10 bits above in corresponding column
 *   0                     <-- stop bit, end of tag
 */
int AskEm410xDecode(bool verbose, uint32_t *hi, uint64_t *lo) {
    size_t idx = 0;
    uint8_t bits[512] = {0};
    size_t size = sizeof(bits);
    if (!getDemodBuff(bits, &size)) {
        PrintAndLogEx(DEBUG, "DEBUG: Error - Em410x problem during copy from ASK demod");
        return PM3_ESOFT;
    }

    int ans = Em410xDecode(bits, &size, &idx, hi, lo);
    if (ans < 0) {

        if (ans == -2)
            PrintAndLogEx(DEBUG, "DEBUG: Error - Em410x not enough samples after demod");
        else if (ans == -4)
            PrintAndLogEx(DEBUG, "DEBUG: Error - Em410x preamble not found");
        else if (ans == -5)
            PrintAndLogEx(DEBUG, "DEBUG: Error - Em410x Size not correct: %zu", size);
        else if (ans == -6)
            PrintAndLogEx(DEBUG, "DEBUG: Error - Em410x parity failed");

        return PM3_ESOFT;
    }
    if (!lo && !hi) {
        PrintAndLogEx(DEBUG, "DEBUG: Error - Em410x decoded to all zeros");
        return PM3_ESOFT;
    }

    //set GraphBuffer for clone or sim command
    setDemodBuff(DemodBuffer, (size == 40) ? 64 : 128, idx + 1);
    setClockGrid(g_DemodClock, g_DemodStartIdx + ((idx + 1)*g_DemodClock));

    PrintAndLogEx(DEBUG, "DEBUG: Em410x idx: %zu, Len: %zu, Printing Demod Buffer:", idx, size);
    if (g_debugMode)
        printDemodBuff();

    if (verbose)
        printEM410x(*hi, *lo);

    return PM3_SUCCESS;
}

int AskEm410xDemod(const char *Cmd, uint32_t *hi, uint64_t *lo, bool verbose) {
    bool st = true;

    // em410x simulation etc uses 0/1 as signal data. This must be converted in order to demod it back again
    if (isGraphBitstream()) {
        convertGraphFromBitstream();
    }

    if (ASKDemod_ext(Cmd, false, false, 1, &st) != PM3_SUCCESS)
        return PM3_ESOFT;
    return AskEm410xDecode(verbose, hi, lo);
}

// this read loops on device side.
// uses the demod in lfops.c
static int CmdEM410xWatch(const char *Cmd) {
    uint8_t c = tolower(param_getchar(Cmd, 0));
    if (c == 'h') return usage_lf_em410x_watch();
    
    PrintAndLogEx(SUCCESS, "Watching for EM410x cards - place tag on antenna");
    PrintAndLogEx(INFO, "Press pm3-button to stop reading cards");
    clearCommandBuffer();
    SendCommandNG(CMD_LF_EM410X_WATCH, NULL, 0);
    PacketResponseNG resp;
    WaitForResponse(CMD_LF_EM410X_WATCH, &resp);
    PrintAndLogEx(INFO, "Done");
    return resp.status;
}

//by marshmellow
//takes 3 arguments - clock, invert and maxErr as integers
//attempts to demodulate ask while decoding manchester
//prints binary found and saves in graphbuffer for further commands
static int CmdEM410xDemod(const char *Cmd) {
    char cmdp = tolower(param_getchar(Cmd, 0));
    if (strlen(Cmd) > 10 || cmdp == 'h') return usage_lf_em410x_demod();

    uint32_t hi = 0;
    uint64_t lo = 0;

    if (AskEm410xDemod(Cmd, &hi, &lo, true) != PM3_SUCCESS)
        return PM3_ESOFT;

    g_em410xid = lo;
    return PM3_SUCCESS;
}

// this read is the "normal" read,  which download lf signal and tries to demod here.
static int CmdEM410xRead(const char *Cmd) {
    lf_read(false, 12288);
    return CmdEM410xDemod(Cmd);
}

// emulate an EM410X tag
static int CmdEM410xSim(const char *Cmd) {
    char cmdp = tolower(param_getchar(Cmd, 0));
    if (cmdp == 'h') return usage_lf_em410x_sim();

    uint8_t uid[5] = {0x00};

    /* clock is 64 in EM410x tags */
    uint8_t clk = 64;

    if (param_gethex(Cmd, 0, uid, 10)) {
        PrintAndLogEx(FAILED, "UID must include 10 HEX symbols");
        return PM3_EINVARG;
    }

    param_getdec(Cmd, 1, &clk);

    PrintAndLogEx(SUCCESS, "Starting simulating UID "_YELLOW_("%02X%02X%02X%02X%02X")" clock: "_YELLOW_("%d"), uid[0], uid[1], uid[2], uid[3], uid[4], clk);
    PrintAndLogEx(SUCCESS, "Press pm3-button to abort simulation");

    ConstructEM410xEmulGraph(Cmd, clk);

    CmdLFSim("0"); //240 start_gap.
    return PM3_SUCCESS;
}

static int CmdEM410xBrute(const char *Cmd) {
    char filename[FILE_PATH_SIZE] = {0};
    FILE *f = NULL;
    char buf[11];
    uint32_t uidcnt = 0;
    uint8_t stUidBlock = 20;
    uint8_t *uidBlock = NULL, *p = NULL;
    uint8_t uid[5] = {0x00};
    /* clock is 64 in EM410x tags */
    uint8_t clock1 = 64;
    /* default pause time: 1 second */
    uint32_t delay = 1000;

    char cmdp = tolower(param_getchar(Cmd, 0));
    if (cmdp == 'h') return usage_lf_em410x_brute();

    cmdp = tolower(param_getchar(Cmd, 1));
    if (cmdp == 'd') {
        delay = param_get32ex(Cmd, 2, 1000, 10);
        param_getdec(Cmd, 4, &clock1);
    } else if (cmdp == 'c') {
        param_getdec(Cmd, 2, &clock1);
        delay = param_get32ex(Cmd, 4, 1000, 10);
    }

    int filelen = param_getstr(Cmd, 0, filename, FILE_PATH_SIZE);
    if (filelen == 0) {
        PrintAndLogEx(ERR, "Error: Please specify a filename");
        return PM3_EINVARG;
    }

    if ((f = fopen(filename, "r")) == NULL) {
        PrintAndLogEx(ERR, "Error: Could not open UIDs file ["_YELLOW_("%s")"]", filename);
        return PM3_EFILE;
    }

    uidBlock = calloc(stUidBlock, 5);
    if (uidBlock == NULL) {
        fclose(f);
        return PM3_ESOFT;
    }

    while (fgets(buf, sizeof(buf), f)) {
        if (strlen(buf) < 10 || buf[9] == '\n') continue;
        while (fgetc(f) != '\n' && !feof(f));  //goto next line

        //The line start with # is comment, skip
        if (buf[0] == '#') continue;

        if (param_gethex(buf, 0, uid, 10)) {
            PrintAndLogEx(FAILED, "UIDs must include 10 HEX symbols");
            free(uidBlock);
            fclose(f);
            return PM3_ESOFT;
        }

        buf[10] = 0;

        if (stUidBlock - uidcnt < 2) {
            p = realloc(uidBlock, 5 * (stUidBlock += 10));
            if (!p) {
                PrintAndLogEx(WARNING, "Cannot allocate memory for UIDs");
                free(uidBlock);
                fclose(f);
                return PM3_ESOFT;
            }
            uidBlock = p;
        }
        memset(uidBlock + 5 * uidcnt, 0, 5);
        num_to_bytes(strtoll(buf, NULL, 16), 5, uidBlock + 5 * uidcnt);
        uidcnt++;
        memset(buf, 0, sizeof(buf));
    }

    fclose(f);

    if (uidcnt == 0) {
        PrintAndLogEx(FAILED, "No UIDs found in file");
        free(uidBlock);
        return PM3_ESOFT;
    }

    PrintAndLogEx(SUCCESS, "Loaded "_YELLOW_("%d")" UIDs from "_YELLOW_("%s")", pause delay:"_YELLOW_("%d")" ms", uidcnt, filename, delay);

    // loop
    for (uint32_t c = 0; c < uidcnt; ++c) {
        char testuid[11];
        testuid[10] = 0;

        if (kbd_enter_pressed()) {
            PrintAndLogEx(WARNING, "\nAborted via keyboard!\n");
            free(uidBlock);
            return PM3_EOPABORTED;
        }

        sprintf(testuid, "%010" PRIX64, bytes_to_num(uidBlock + 5 * c, 5));
        PrintAndLogEx(NORMAL, "Bruteforce %d / %d: simulating UID  %s, clock %d", c + 1, uidcnt, testuid, clock1);

        ConstructEM410xEmulGraph(testuid, clock1);

        CmdLFSim("0"); //240 start_gap.

        msleep(delay);
    }

    free(uidBlock);
    return PM3_SUCCESS;
}

//currently only supports manchester modulations
static int CmdEM410xWatchnSpoof(const char *Cmd) {

    char cmdp = tolower(param_getchar(Cmd, 0));
    if (cmdp == 'h') return usage_lf_em410x_ws();

    // loops if the captured ID was in XL-format.
    CmdEM410xWatch(Cmd);
    PrintAndLogEx(SUCCESS, "# Replaying captured ID: "_YELLOW_("%010" PRIx64), g_em410xid);
    CmdLFaskSim("");
    return PM3_SUCCESS;
}

static int CmdEM410xWrite(const char *Cmd) {
    char cmdp = tolower(param_getchar(Cmd, 0));
    if (cmdp == 0x00 || cmdp == 'h') return usage_lf_em410x_write();

    uint64_t id = param_get64ex(Cmd, 0, -1, 16);
    uint8_t card = param_get8ex(Cmd, 1, 0xFF, 10);
    uint8_t clock1 = param_get8ex(Cmd, 2, 0, 10);

    // Check ID
    if (id == 0xFFFFFFFFFFFFFFFF) {
        PrintAndLogEx(ERR, "error, ID is required\n");
        usage_lf_em410x_write();
        return PM3_EINVARG;
    }
    if (id >= 0x10000000000) {
        PrintAndLogEx(ERR, "error, given EM410x ID is longer than 40 bits\n");
        usage_lf_em410x_write();
        return PM3_EINVARG;
    }

    // Check Card
    if (card > 1) {
        PrintAndLogEx(FAILED, "error, bad card type selected\n");
        usage_lf_em410x_write();
        return PM3_EINVARG;
    }

    // Check Clock
    if (clock1 == 0)
        clock1 = 64;

    // Allowed clock rates: 16, 32, 40 and 64
    if ((clock1 != 16) && (clock1 != 32) && (clock1 != 64) && (clock1 != 40)) {
        PrintAndLogEx(FAILED, "error, clock rate" _RED_("%d")" not valid", clock1);
        PrintAndLogEx(INFO, "supported clock rates: " _YELLOW_("16, 32, 40, 60") "\n");
        usage_lf_em410x_write();
        return PM3_EINVARG;
    }

    if (card == 1) {
        PrintAndLogEx(SUCCESS, "Writing %s tag with UID 0x%010" PRIx64 " (clock rate: %d)", _GREEN_("T55x7"), id, clock1);
        // NOTE: We really should pass the clock in as a separate argument, but to
        //   provide for backwards-compatibility for older firmware, and to avoid
        //   having to add another argument to CMD_LF_EM410X_WRITE, we just store
        //   the clock rate in bits 8-15 of the card value
    } else if (card == 0) {
        PrintAndLogEx(SUCCESS, "Writing %s tag with UID 0x%010" PRIx64 "(clock rate: %d)", _GREEN_("T5555"), id, clock1);
    }
    
    struct {
        uint8_t card;
        uint8_t clock;
        uint32_t high;
        uint32_t low;
    } PACKED params;

    params.card = card;
    params.clock = clock1;
    params.high = (uint32_t)(id >> 32);
    params.low = (uint32_t)id;

    clearCommandBuffer();
    SendCommandNG(CMD_LF_EM410X_WRITE, (uint8_t *)&params, sizeof(params));

    PacketResponseNG resp;
    WaitForResponse(CMD_LF_EM410X_WRITE, &resp);
    switch(resp.status) {
        case PM3_SUCCESS: {
            PrintAndLogEx(SUCCESS, "Done");
            PrintAndLogEx(HINT, "Hint: try " _YELLOW_("`lf em 410x_read`") " to verify");
            break;
        }
        default: {
            PrintAndLogEx(WARNING, "Something went wrong");
            break;
        }
    }
    return resp.status;
}

//**************** Start of EM4x50 Code ************************

// even parity COLUMN
static bool EM_ColParityTest(uint8_t *bs, size_t size, uint8_t rows, uint8_t cols, uint8_t pType) {
    if (rows * cols > size) return false;
    uint8_t colP = 0;

    for (uint8_t c = 0; c < cols - 1; c++) {
        for (uint8_t r = 0; r < rows; r++) {
            colP ^= bs[(r * cols) + c];
        }
        if (colP != pType) return false;
        colP = 0;
    }
    return true;
}

#define EM_PREAMBLE_LEN 6
// download samples from device and copy to Graphbuffer
static bool downloadSamplesEM(void) {

    // 8 bit preamble + 32 bit word response (max clock (128) * 40bits = 5120 samples)
    uint8_t got[6000];
    if (!GetFromDevice(BIG_BUF, got, sizeof(got), 0, NULL, 0, NULL, 2500, false)) {
        PrintAndLogEx(WARNING, "command execution time out");
        return false;
    }

    setGraphBuf(got, sizeof(got));
    // set signal properties low/high/mean/amplitude and is_noise detection
    computeSignalProperties(got, sizeof(got));
    RepaintGraphWindow();
    if (getSignalProperties()->isnoise) {
        PrintAndLogEx(DEBUG, "No tag found - signal looks like noise");
        return false;
    }
    return true;
}

// em_demod
static bool doPreambleSearch(size_t *startIdx) {

    // sanity check
    if (DemodBufferLen < EM_PREAMBLE_LEN) {
        PrintAndLogEx(DEBUG, "DEBUG: Error - EM4305 demodbuffer too small");
        return false;
    }

    // set size to 20 to only test first 14 positions for the preamble
    size_t size = (20 > DemodBufferLen) ? DemodBufferLen : 20;
    *startIdx = 0;
    // skip first two 0 bits as they might have been missed in the demod
    uint8_t preamble[EM_PREAMBLE_LEN] = {0, 0, 1, 0, 1, 0};

    if (!preambleSearchEx(DemodBuffer, preamble, EM_PREAMBLE_LEN, &size, startIdx, true)) {
        PrintAndLogEx(DEBUG, "DEBUG: Error - EM4305 preamble not found :: %zu", *startIdx);
        return false;
    }
    return true;
}

static bool detectFSK(void) {
    // detect fsk clock
    if (GetFskClock("", false) == 0) {
        PrintAndLogEx(DEBUG, "DEBUG: Error - EM: FSK clock failed");
        return false;
    }
    // demod
    int ans = FSKrawDemod("0 0", false);
    if (ans != PM3_SUCCESS) {
        PrintAndLogEx(DEBUG, "DEBUG: Error - EM: FSK Demod failed");
        return false;
    }
    return true;
}
// PSK clocks should be easy to detect ( but difficult to demod a non-repeating pattern... )
static bool detectPSK(void) {
    int ans = GetPskClock("", false);
    if (ans <= 0) {
        PrintAndLogEx(DEBUG, "DEBUG: Error - EM: PSK clock failed");
        return false;
    }
    //demod
    //try psk1 -- 0 0 6 (six errors?!?)
    ans = PSKDemod("0 0 6", false);
    if (ans != PM3_SUCCESS) {
        PrintAndLogEx(DEBUG, "DEBUG: Error - EM: PSK1 Demod failed");

        //try psk1 inverted
        ans = PSKDemod("0 1 6", false);
        if (ans != PM3_SUCCESS) {
            PrintAndLogEx(DEBUG, "DEBUG: Error - EM: PSK1 inverted Demod failed");
            return false;
        }
    }
    // either PSK1 or PSK1 inverted is ok from here.
    // lets check PSK2 later.
    return true;
}
// try manchester - NOTE: ST only applies to T55x7 tags.
static bool detectASK_MAN(void) {
    bool stcheck = false;
    if (ASKDemod_ext("0 0 0", false, false, 1, &stcheck) != PM3_SUCCESS) {
        PrintAndLogEx(DEBUG, "DEBUG: Error - EM: ASK/Manchester Demod failed");
        return false;
    }
    return true;
}

static bool detectASK_BI(void) {
    int ans = ASKbiphaseDemod("0 0 1", false);
    if (ans != PM3_SUCCESS) {
        PrintAndLogEx(DEBUG, "DEBUG: Error - EM: ASK/biphase normal demod failed");

        ans = ASKbiphaseDemod("0 1 1", false);
        if (ans != PM3_SUCCESS) {
            PrintAndLogEx(DEBUG, "DEBUG: Error - EM: ASK/biphase inverted demod failed");
            return false;
        }
    }
    return true;
}
static bool detectNRZ(void) {
    int ans = NRZrawDemod("0 0 1", false);
    if (ans != PM3_SUCCESS) {
        PrintAndLogEx(DEBUG, "DEBUG: Error - EM: NRZ normal demod failed");

        ans = NRZrawDemod("0 1 1", false);
        if (ans != PM3_SUCCESS) {
            PrintAndLogEx(DEBUG, "DEBUG: Error - EM: NRZ inverted demod failed");
            return false;
        }
    }

    return true;
}

// param: idx - start index in demoded data.
static int setDemodBufferEM(uint32_t *word, size_t idx) {

    //test for even parity bits.
    uint8_t parity[45] = {0};
    memcpy(parity, DemodBuffer, 45);
    if (!EM_ColParityTest(DemodBuffer + idx + EM_PREAMBLE_LEN, 45, 5, 9, 0)) {
        PrintAndLogEx(DEBUG, "DEBUG: Error - End Parity check failed");
        return PM3_ESOFT;
    }

    // test for even parity bits and remove them. (leave out the end row of parities so 36 bits)
    if (!removeParity(DemodBuffer, idx + EM_PREAMBLE_LEN, 9, 0, 36)) {
        PrintAndLogEx(DEBUG, "DEBUG: Error - EM, failed removing parity");
        return PM3_ESOFT;
    }
    setDemodBuff(DemodBuffer, 32, 0);
    *word = bytebits_to_byteLSBF(DemodBuffer, 32);
    return PM3_SUCCESS;
}

// FSK, PSK, ASK/MANCHESTER, ASK/BIPHASE, ASK/DIPHASE, NRZ
// should cover 90% of known used configs
// the rest will need to be manually demoded for now...
static int demodEM4x05resp(uint32_t *word) {
    size_t idx = 0;
    *word = 0;
    if (detectASK_MAN() && doPreambleSearch(&idx))
        return setDemodBufferEM(word, idx);

    if (detectASK_BI() && doPreambleSearch(&idx))
        return setDemodBufferEM(word, idx);

    if (detectNRZ() && doPreambleSearch(&idx))
        return setDemodBufferEM(word, idx);

    if (detectFSK() && doPreambleSearch(&idx))
        return setDemodBufferEM(word, idx);

    if (detectPSK()) {
        if (doPreambleSearch(&idx))
            return setDemodBufferEM(word, idx);

        psk1TOpsk2(DemodBuffer, DemodBufferLen);
        if (doPreambleSearch(&idx))
            return setDemodBufferEM(word, idx);
    }
    return PM3_ESOFT;
}

//////////////// 4205 / 4305 commands
static int EM4x05ReadWord_ext(uint8_t addr, uint32_t pwd, bool usePwd, uint32_t *word) {

    struct {
        uint32_t password;
        uint8_t address;
        uint8_t usepwd;
    } PACKED payload;

    payload.password = pwd;
    payload.address = addr;
    payload.usepwd = usePwd;

    clearCommandBuffer();
    SendCommandNG(CMD_LF_EM4X_READWORD, (uint8_t *)&payload, sizeof(payload));
    PacketResponseNG resp;
    if (!WaitForResponseTimeout(CMD_LF_EM4X_READWORD, &resp, 2500)) {
        PrintAndLogEx(DEBUG, "timeout while waiting for reply.");
        return PM3_ETIMEOUT;
    }
    if (!downloadSamplesEM()) {
        return PM3_ESOFT;
    }

    return demodEM4x05resp(word);
}

static int CmdEM4x05Demod(const char *Cmd) {
//    uint8_t ctmp = tolower(param_getchar(Cmd, 0));
//   if (ctmp == 'h') return usage_lf_em4x05_demod();
    uint32_t word = 0;
    return demodEM4x05resp(&word);
}

static int CmdEM4x05Dump(const char *Cmd) {
    uint8_t addr = 0;
    uint32_t pwd = 0;
    bool usePwd = false;
    uint8_t cmdp = 0;
    uint8_t bytes[4] = {0};
    uint32_t data[16];
    char preferredName[FILE_PATH_SIZE] = {0};
    char optchk[10];

    while (param_getchar(Cmd, cmdp) != 0x00) {
        switch (tolower(param_getchar(Cmd, cmdp))) {
            case 'h':
                return usage_lf_em4x05_dump();
                break;
            case 'f':   // since f could match in password, lets confirm it is 1 character only for an option
                param_getstr(Cmd, cmdp, optchk, sizeof(optchk));
                if (strlen(optchk) == 1) { // Have a single character f so filename no password
                    param_getstr(Cmd, cmdp + 1, preferredName, FILE_PATH_SIZE);
                    cmdp += 2;
                    break;
                } // if not a single 'f' dont break and flow onto default as should be password

            default :   // for backwards-compatibility options should be > 'f' else assume its the hex password`
                // for now use default input of 1 as invalid (unlikely 1 will be a valid password...)
                pwd = param_get32ex(Cmd, cmdp, 1, 16);
                if (pwd != 1)
                    usePwd = true;
                cmdp++;
        };
    }

    int success = PM3_SUCCESS;
    int status;
    uint32_t lock_bits = 0x00; // no blocks locked

    uint32_t word = 0;
    PrintAndLogEx(NORMAL, "Addr | data     | ascii |lck| info");
    PrintAndLogEx(NORMAL, "-----+----------+-------+---+-----");

    // To flag any blocks locked we need to read blocks 14 and 15 first
    // dont swap endin until we get block lock flags.
    status = EM4x05ReadWord_ext(14, pwd, usePwd, &word);
    if (status != PM3_SUCCESS)
        success = PM3_ESOFT; // If any error ensure fail is set so not to save invalid data
    if (word != 0x00)
        lock_bits = word;
    data[14] = word;

    status = EM4x05ReadWord_ext(15, pwd, usePwd, &word);
    if (status != PM3_SUCCESS)
        success = PM3_ESOFT; // If any error ensure fail is set so not to save invalid data
    if (word != 0x00) // assume block 15 is the current lock block
        lock_bits = word;
    data[15] = word;

    // Now read blocks 0 - 13 as we have 14 and 15
    for (; addr < 14; addr++) {

        if (addr == 2) {
            if (usePwd) {
                data[addr] = BSWAP_32(pwd);
                num_to_bytes(pwd, 4, bytes);
                PrintAndLogEx(NORMAL, "  %02u | %08X | %s  | %c | password", addr, pwd, sprint_ascii(bytes, 4), ((lock_bits >> addr) & 1) ? 'x' : ' ');
            } else {
                data[addr] = 0x00; // Unknown password, but not used to set to zeros
                PrintAndLogEx(NORMAL, "  02 |          |       |   | " _RED_("cannot read"));
            }
        } else {
            // success &= EM4x05ReadWord_ext(addr, pwd, usePwd, &word);
            status = EM4x05ReadWord_ext(addr, pwd, usePwd, &word); // Get status for single read
            if (status != PM3_SUCCESS)
                success = PM3_ESOFT; // If any error ensure fail is set so not to save invalid data
            data[addr] = BSWAP_32(word);
            if (status == PM3_SUCCESS) {
                num_to_bytes(word, 4, bytes);
                PrintAndLogEx(NORMAL, "  %02d | %08X | %s  | %c |", addr, word, sprint_ascii(bytes, 4), ((lock_bits >> addr) & 1) ? 'x' : ' ');
            } else
                PrintAndLogEx(NORMAL, "  %02d |          |       |   | " _RED_("Fail"), addr);
        }
    }
    // Print blocks 14 and 15
    // Both lock bits are protected with bit idx 14 (special case)
    PrintAndLogEx(NORMAL, "  %02d | %08X | %s  | %c | Lock", 14, data[14], sprint_ascii(bytes, 4), ((lock_bits >> 14) & 1) ? 'x' : ' ');
    PrintAndLogEx(NORMAL, "  %02d | %08X | %s  | %c | Lock", 15, data[15], sprint_ascii(bytes, 4), ((lock_bits >> 14) & 1) ? 'x' : ' ');
    // Update endian for files
    data[14] = BSWAP_32(data[14]);
    data[15] = BSWAP_32(data[15]);

    if (success == PM3_SUCCESS) { // all ok save dump to file
        // saveFileEML will add .eml extension to filename
        // saveFile (binary) passes in the .bin extension.
        if (strcmp(preferredName, "") == 0) // Set default filename, if not set by user
            sprintf(preferredName, "lf-4x05-%08X-dump", BSWAP_32(data[1]));

        saveFileEML(preferredName, (uint8_t *)data, 16 * sizeof(uint32_t), sizeof(uint32_t));
        saveFile(preferredName, ".bin", data, sizeof(data));
    }

    return success;
}

static int CmdEM4x05Read(const char *Cmd) {
    uint8_t addr;
    uint32_t pwd;
    bool usePwd = false;

    uint8_t ctmp = tolower(param_getchar(Cmd, 0));
    if (strlen(Cmd) == 0 || ctmp == 'h') return usage_lf_em4x05_read();

    addr = param_get8ex(Cmd, 0, 50, 10);
    pwd =  param_get32ex(Cmd, 1, 0xFFFFFFFF, 16);

    if (addr > 15) {
        PrintAndLogEx(NORMAL, "Address must be between 0 and 15");
        return PM3_ESOFT;
    }
    if (pwd == 0xFFFFFFFF) {
        PrintAndLogEx(NORMAL, "Reading address %02u", addr);
    } else {
        usePwd = true;
        PrintAndLogEx(NORMAL, "Reading address %02u | password %08X", addr, pwd);
    }

    uint32_t word = 0;
    int status = EM4x05ReadWord_ext(addr, pwd, usePwd, &word);
    if (status == PM3_SUCCESS)
        PrintAndLogEx(NORMAL, "Address %02d | %08X - %s", addr, word, (addr > 13) ? "Lock" : "");
    else
        PrintAndLogEx(NORMAL, "Read Address %02d | " _RED_("Fail"), addr);
    return status;
}

static int CmdEM4x05Write(const char *Cmd) {
    uint8_t ctmp = tolower(param_getchar(Cmd, 0));
    if (strlen(Cmd) == 0 || ctmp == 'h') return usage_lf_em4x05_write();

    bool usePwd = false;
    uint8_t addr;
    uint32_t data, pwd;

    addr = param_get8ex(Cmd, 0, 50, 10);
    data = param_get32ex(Cmd, 1, 0, 16);
    pwd =  param_get32ex(Cmd, 2, 0xFFFFFFFF, 16);

    if (addr > 15) {
        PrintAndLogEx(NORMAL, "Address must be between 0 and 15");
        return PM3_EINVARG;
    }
    if (pwd == 0xFFFFFFFF)
        PrintAndLogEx(NORMAL, "Writing address %d data %08X", addr, data);
    else {
        usePwd = true;
        PrintAndLogEx(NORMAL, "Writing address %d data %08X using password %08X", addr, data, pwd);
    }

    struct {
        uint32_t password;
        uint32_t data;
        uint8_t address;
        uint8_t usepwd;
    } PACKED payload;

    payload.password = pwd;
    payload.data = data;
    payload.address = addr;
    payload.usepwd = usePwd;

    clearCommandBuffer();
    SendCommandNG(CMD_LF_EM4X_WRITEWORD, (uint8_t *)&payload, sizeof(payload));
    PacketResponseNG resp;
    if (!WaitForResponseTimeout(CMD_LF_EM4X_WRITEWORD, &resp, 2000)) {
        PrintAndLogEx(ERR, "Error occurred, device did not respond during write operation.");
        return PM3_ETIMEOUT;
    }

    if (!downloadSamplesEM())
        return PM3_ENODATA;

    //need 0 bits demoded (after preamble) to verify write cmd
    uint32_t dummy = 0;
    int status = demodEM4x05resp(&dummy);
    if (status == PM3_SUCCESS)
        PrintAndLogEx(SUCCESS, "Success writing to tag");

    PrintAndLogEx(SUCCESS, "Done");
    PrintAndLogEx(HINT, "Hint: try " _YELLOW_("`lf em 4x05_read`") " to verify");
    return status;
}
static int CmdEM4x05Wipe(const char *Cmd) {
    uint8_t addr = 0;
    uint32_t pwd = 0;
    uint8_t cmdp = 0;
    uint8_t  chipType  = 1; // em4305
    uint32_t chipInfo  = 0x00040072; // Chip info/User Block normal 4305 Chip Type
    uint32_t chipUID   = 0x614739AE; // UID normally readonly, but just in case
    uint32_t blockData = 0x00000000; // UserBlock/Password (set to 0x00000000 for a wiped card1
    uint32_t config    = 0x0001805F; // Default config (no password)
    int success = PM3_SUCCESS;
    char cmdStr [100];
    char optchk[10];

    while (param_getchar(Cmd, cmdp) != 0x00) {
        // check if cmd is a 1 byte option
        param_getstr(Cmd, cmdp, optchk, sizeof(optchk));
        if (strlen(optchk) == 1) { // Have a single character so option not part of password
            switch (tolower(param_getchar(Cmd, cmdp))) {
                case 'c':   // chip type
                    if (param_getchar(Cmd, cmdp) != 0x00)
                        chipType = param_get8ex(Cmd, cmdp + 1, 0, 10);
                    cmdp += 2;
                    break;
                case 'h':   // return usage_lf_em4x05_wipe();
                default :   // Unknown or 'h' send help
                    return usage_lf_em4x05_wipe();
                    break;
            };
        } else { // Not a single character so assume password
            pwd = param_get32ex(Cmd, cmdp, 1, 16);
            cmdp++;
        }
    }

    switch (chipType) {
        case 0  : // em4205
            chipInfo  = 0x00040070;
            config    = 0x0001805F;
            break;
        case 1  : // em4305
            chipInfo  = 0x00040072;
            config    = 0x0001805F;
            break;
        default : // Type 0/Default : EM4305
            chipInfo  = 0x00040072;
            config    = 0x0001805F;
    }

    // block 0 : User Data or Chip Info
    sprintf(cmdStr, "%d %08X %08X", 0, chipInfo, pwd);
    CmdEM4x05Write(cmdStr);
    // block 1 : UID - this should be read only for EM4205 and EM4305 not sure about others
    sprintf(cmdStr, "%d %08X %08X", 1, chipUID, pwd);
    CmdEM4x05Write(cmdStr);
    // block 2 : password
    sprintf(cmdStr, "%d %08X %08X", 2, blockData, pwd);
    CmdEM4x05Write(cmdStr);
    pwd = blockData; // Password should now have changed, so use new password
    // block 3 : user data
    sprintf(cmdStr, "%d %08X %08X", 3, blockData, pwd);
    CmdEM4x05Write(cmdStr);
    // block 4 : config
    sprintf(cmdStr, "%d %08X %08X", 4, config, pwd);
    CmdEM4x05Write(cmdStr);

    // Remainder of user/data blocks
    for (addr = 5; addr < 14; addr++) {// Clear user data blocks
        sprintf(cmdStr, "%d %08X %08X", addr, blockData, pwd);
        CmdEM4x05Write(cmdStr);
    }

    return success;
}

static void printEM4x05config(uint32_t wordData) {
    uint16_t datarate = (((wordData & 0x3F) + 1) * 2);
    uint8_t encoder = ((wordData >> 6) & 0xF);
    char enc[14];
    memset(enc, 0, sizeof(enc));

    uint8_t PSKcf = (wordData >> 10) & 0x3;
    char cf[10];
    memset(cf, 0, sizeof(cf));
    uint8_t delay = (wordData >> 12) & 0x3;
    char cdelay[33];
    memset(cdelay, 0, sizeof(cdelay));
    uint8_t numblks = EM4x05_GET_NUM_BLOCKS(wordData);
    uint8_t LWR = numblks + 5 - 1; //last word read
    switch (encoder) {
        case 0:
            snprintf(enc, sizeof(enc), "NRZ");
            break;
        case 1:
            snprintf(enc, sizeof(enc), "Manchester");
            break;
        case 2:
            snprintf(enc, sizeof(enc), "Biphase");
            break;
        case 3:
            snprintf(enc, sizeof(enc), "Miller");
            break;
        case 4:
            snprintf(enc, sizeof(enc), "PSK1");
            break;
        case 5:
            snprintf(enc, sizeof(enc), "PSK2");
            break;
        case 6:
            snprintf(enc, sizeof(enc), "PSK3");
            break;
        case 7:
            snprintf(enc, sizeof(enc), "Unknown");
            break;
        case 8:
            snprintf(enc, sizeof(enc), "FSK1");
            break;
        case 9:
            snprintf(enc, sizeof(enc), "FSK2");
            break;
        default:
            snprintf(enc, sizeof(enc), "Unknown");
            break;
    }

    switch (PSKcf) {
        case 0:
            snprintf(cf, sizeof(cf), "RF/2");
            break;
        case 1:
            snprintf(cf, sizeof(cf), "RF/8");
            break;
        case 2:
            snprintf(cf, sizeof(cf), "RF/4");
            break;
        case 3:
            snprintf(cf, sizeof(cf), "unknown");
            break;
    }

    switch (delay) {
        case 0:
            snprintf(cdelay, sizeof(cdelay), "no delay");
            break;
        case 1:
            snprintf(cdelay, sizeof(cdelay), "BP/8 or 1/8th bit period delay");
            break;
        case 2:
            snprintf(cdelay, sizeof(cdelay), "BP/4 or 1/4th bit period delay");
            break;
        case 3:
            snprintf(cdelay, sizeof(cdelay), "no delay");
            break;
    }
    uint8_t readLogin = (wordData & EM4x05_READ_LOGIN_REQ) >> 18;
    uint8_t readHKL = (wordData & EM4x05_READ_HK_LOGIN_REQ) >> 19;
    uint8_t writeLogin = (wordData & EM4x05_WRITE_LOGIN_REQ) >> 20;
    uint8_t writeHKL = (wordData & EM4x05_WRITE_HK_LOGIN_REQ) >> 21;
    uint8_t raw = (wordData & EM4x05_READ_AFTER_WRITE) >> 22;
    uint8_t disable = (wordData & EM4x05_DISABLE_ALLOWED) >> 23;
    uint8_t rtf = (wordData & EM4x05_READER_TALK_FIRST) >> 24;
    uint8_t pigeon = (wordData & (1 << 26)) >> 26;
    PrintAndLogEx(INFO, "ConfigWord: %08X (Word 4)\n", wordData);
    PrintAndLogEx(INFO, "Config Breakdown:");
    PrintAndLogEx(INFO, " Data Rate:  %02u | "_YELLOW_("RF/%u"), wordData & 0x3F, datarate);
    PrintAndLogEx(INFO, "   Encoder:   %u | " _YELLOW_("%s"), encoder, enc);
    PrintAndLogEx(INFO, "    PSK CF:   %u | %s", PSKcf, cf);
    PrintAndLogEx(INFO, "     Delay:   %u | %s", delay, cdelay);
    PrintAndLogEx(INFO, " LastWordR:  %02u | Address of last word for default read - meaning %u blocks are output", LWR, numblks);
    PrintAndLogEx(INFO, " ReadLogin:   %u | Read login is %s", readLogin, readLogin ? _YELLOW_("required") :  _GREEN_("not required"));
    PrintAndLogEx(INFO, "   ReadHKL:   %u | Read housekeeping words login is %s", readHKL, readHKL ? _YELLOW_("required") : _GREEN_("not required"));
    PrintAndLogEx(INFO, "WriteLogin:   %u | Write login is %s", writeLogin, writeLogin ? _YELLOW_("required") :  _GREEN_("not required"));
    PrintAndLogEx(INFO, "  WriteHKL:   %u | Write housekeeping words login is %s", writeHKL, writeHKL ? _YELLOW_("required") :  _GREEN_("not Required"));
    PrintAndLogEx(INFO, "    R.A.W.:   %u | Read after write is %s", raw, raw ? "on" : "off");
    PrintAndLogEx(INFO, "   Disable:   %u | Disable command is %s", disable, disable ? "accepted" : "not accepted");
    PrintAndLogEx(INFO, "    R.T.F.:   %u | Reader talk first is %s", rtf, rtf ? _YELLOW_("enabled") : "disabled");
    PrintAndLogEx(INFO, "    Pigeon:   %u | Pigeon mode is %s\n", pigeon, pigeon ? _YELLOW_("enabled") : "disabled");
}

static void printEM4x05info(uint32_t block0, uint32_t serial) {

    uint8_t chipType = (block0 >> 1) & 0xF;
    uint8_t cap = (block0 >> 5) & 3;
    uint16_t custCode = (block0 >> 9) & 0x3FF;

    char ctstr[50];
    snprintf(ctstr, sizeof(ctstr), "\n Chip Type:   %u | ", chipType);
    switch (chipType) {
        case 9:
            snprintf(ctstr + strlen(ctstr), sizeof(ctstr) - strlen(ctstr), _YELLOW_("%s"), "EM4305");
            break;
        case 8:
            snprintf(ctstr + strlen(ctstr), sizeof(ctstr) - strlen(ctstr), _YELLOW_("%s"), "EM4205");
            break;
        case 4:
            snprintf(ctstr + strlen(ctstr), sizeof(ctstr) - strlen(ctstr), _YELLOW_("%s"), "Unknown");
            break;
        case 2:
            snprintf(ctstr + strlen(ctstr), sizeof(ctstr) - strlen(ctstr), _YELLOW_("%s"), "EM4469");
            break;
        //add more here when known
        default:
            snprintf(ctstr + strlen(ctstr), sizeof(ctstr) - strlen(ctstr), _YELLOW_("%s"), "Unknown");
            break;
    }
    PrintAndLogEx(SUCCESS, "%s", ctstr);

    switch (cap) {
        case 3:
            PrintAndLogEx(SUCCESS, "  Cap Type:   %u | 330pF", cap);
            break;
        case 2:
            PrintAndLogEx(SUCCESS, "  Cap Type:   %u | %spF", cap, (chipType == 2) ? "75" : "210");
            break;
        case 1:
            PrintAndLogEx(SUCCESS, "  Cap Type:   %u | 250pF", cap);
            break;
        case 0:
            PrintAndLogEx(SUCCESS, "  Cap Type:   %u | no resonant capacitor", cap);
            break;
        default:
            PrintAndLogEx(SUCCESS, "  Cap Type:   %u | unknown", cap);
            break;
    }

    PrintAndLogEx(SUCCESS, " Cust Code: %03u | %s", custCode, (custCode == 0x200) ? "Default" : "Unknown");
    if (serial != 0)
        PrintAndLogEx(SUCCESS, "\n  Serial #: " _YELLOW_("%08X"), serial);
}

static void printEM4x05ProtectionBits(uint32_t word) {
    for (uint8_t i = 0; i < 15; i++) {
        PrintAndLogEx(INFO, "      Word:  %02u | %s", i, (((1 << i) & word) || i < 2) ? _RED_("write Locked") : "unlocked");
        if (i == 14)
            PrintAndLogEx(INFO, "      Word:  %02u | %s", i + 1, (((1 << i) & word) || i < 2) ? _RED_("write locked") : "unlocked");
    }
}

//quick test for EM4x05/EM4x69 tag
bool EM4x05IsBlock0(uint32_t *word) {
    return (EM4x05ReadWord_ext(0, 0, false, word) == PM3_SUCCESS);
}

static int CmdEM4x05Info(const char *Cmd) {
#define EM_SERIAL_BLOCK 1
#define EM_CONFIG_BLOCK 4
#define EM_PROT1_BLOCK 14
#define EM_PROT2_BLOCK 15
    uint32_t pwd;
    uint32_t word = 0, block0 = 0, serial = 0;
    bool usePwd = false;
    uint8_t ctmp = tolower(param_getchar(Cmd, 0));
    if (ctmp == 'h') return usage_lf_em4x05_info();

    // for now use default input of 1 as invalid (unlikely 1 will be a valid password...)
    pwd = param_get32ex(Cmd, 0, 0xFFFFFFFF, 16);

    if (pwd != 0xFFFFFFFF)
        usePwd = true;

    // read word 0 (chip info)
    // block 0 can be read even without a password.
    if (EM4x05IsBlock0(&block0) == false)
        return PM3_ESOFT;

    // read word 1 (serial #) doesn't need pwd
    // continue if failed, .. non blocking fail.
    EM4x05ReadWord_ext(EM_SERIAL_BLOCK, 0, false, &serial);
    printEM4x05info(block0, serial);

    // read word 4 (config block)
    // needs password if one is set
    if (EM4x05ReadWord_ext(EM_CONFIG_BLOCK, pwd, usePwd, &word) != PM3_SUCCESS)
        return PM3_ESOFT;

    printEM4x05config(word);

    // read word 14 and 15 to see which is being used for the protection bits
    if (EM4x05ReadWord_ext(EM_PROT1_BLOCK, pwd, usePwd, &word) != PM3_SUCCESS) {
        return PM3_ESOFT;
    }
    // if status bit says this is not the used protection word
    if (!(word & 0x8000)) {
        if (EM4x05ReadWord_ext(EM_PROT2_BLOCK, pwd, usePwd, &word) != PM3_SUCCESS)
            return PM3_ESOFT;
    }

    //something went wrong
    if (!(word & 0x8000))
        return PM3_ESOFT;

    printEM4x05ProtectionBits(word);

    return PM3_SUCCESS;
}

static command_t CommandTable[] = {
    {"help",        CmdHelp,              AlwaysAvailable, "This help"},
    {"----------",  CmdHelp,              AlwaysAvailable,         "----------------------- " _CYAN_("EM 410x") " -----------------------"},
    //{"410x_demod",  CmdEMdemodASK,        IfPm3Lf,         "Extract ID from EM410x tag on antenna)"},
    {"410x_demod",  CmdEM410xDemod,       AlwaysAvailable, "demodulate a EM410x tag from the GraphBuffer"},
    {"410x_read",   CmdEM410xRead,        IfPm3Lf,         "attempt to read and extract tag data"},
    {"410x_sim",    CmdEM410xSim,         IfPm3Lf,         "simulate EM410x tag"},
    {"410x_brute",  CmdEM410xBrute,       IfPm3Lf,         "reader bruteforce attack by simulating EM410x tags"},
    {"410x_watch",  CmdEM410xWatch,       IfPm3Lf,         "watches for EM410x 125/134 kHz tags (option 'h' for 134)"},
    {"410x_spoof",  CmdEM410xWatchnSpoof, IfPm3Lf,         "watches for EM410x 125/134 kHz tags, and replays them. (option 'h' for 134)" },
    {"410x_write",  CmdEM410xWrite,       IfPm3Lf,         "write EM410x UID to T5555(Q5) or T55x7 tag"},
    {"----------",  CmdHelp,              AlwaysAvailable,         "-------------------- " _CYAN_("EM 4x05 / 4x69") " -------------------"},
    {"4x05_demod",  CmdEM4x05Demod,       AlwaysAvailable, "demodulate a EM4x05/EM4x69 tag from the GraphBuffer"},
    {"4x05_dump",   CmdEM4x05Dump,        IfPm3Lf,         "dump EM4x05/EM4x69 tag"},
    {"4x05_wipe",   CmdEM4x05Wipe,        IfPm3Lf,         "wipe EM4x05/EM4x69 tag"},
    {"4x05_info",   CmdEM4x05Info,        IfPm3Lf,         "tag information EM4x05/EM4x69"},
    {"4x05_read",   CmdEM4x05Read,        IfPm3Lf,         "read word data from EM4x05/EM4x69"},
    {"4x05_write",  CmdEM4x05Write,       IfPm3Lf,         "write word data to EM4x05/EM4x69"},
    {"----------",  CmdHelp,              AlwaysAvailable,         "----------------------- " _CYAN_("EM 4x50") " -----------------------"},
<<<<<<< HEAD
    {"4x50_info",   CmdEM4x50Info,        IfPm3EM4x50,     "read complete data from EM4x50"},
    {"4x50_write",  CmdEM4x50Write,       IfPm3EM4x50,     "write word data to EM4x50"},
    {"4x50_write_password", CmdEM4x50WritePassword, IfPm3EM4x50, "change passwword of EM4x50 tag"},
    {"4x50_read",   CmdEM4x50Read,        IfPm3EM4x50,     "read word data from EM4x50"},
=======
    {"4x50_demod",  CmdEM4x50Demod,       AlwaysAvailable, "demodulate a EM4x50 tag from the GraphBuffer"},
    {"4x50_dump",   CmdEM4x50Dump,        IfPm3Lf,         "dump EM4x50 tag"},
    {"4x50_read",   CmdEM4x50Read,        IfPm3Lf,         "read word data from EM4x50"},
    {"4x50_info",   CmdEM4x50Info,        IfPm3Lf,         "read complete data from EM4x50"},
    {"4x50_write",  CmdEM4x50Write,       IfPm3Lf,         "write word data to EM4x50"},
    {"4x50_write_password", CmdEM4x50WritePassword, IfPm3Lf, "change passwword of EM4x50 tag"},
    {"4x50_sread",  CmdEM4x50SRead,       IfPm3Lf,         "read word data from EM4x50 on device"},
>>>>>>> d0eeaeef
    {NULL, NULL, NULL, NULL}
};

static int CmdHelp(const char *Cmd) {
    (void)Cmd; // Cmd is not used so far
    CmdsHelp(CommandTable);
    return PM3_SUCCESS;
}

int CmdLFEM4X(const char *Cmd) {
    clearCommandBuffer();
    return CmdsParse(CommandTable, Cmd);
}

int demodEM410x(void) {
    return CmdEM410xDemod("");
}<|MERGE_RESOLUTION|>--- conflicted
+++ resolved
@@ -1395,20 +1395,10 @@
     {"4x05_read",   CmdEM4x05Read,        IfPm3Lf,         "read word data from EM4x05/EM4x69"},
     {"4x05_write",  CmdEM4x05Write,       IfPm3Lf,         "write word data to EM4x05/EM4x69"},
     {"----------",  CmdHelp,              AlwaysAvailable,         "----------------------- " _CYAN_("EM 4x50") " -----------------------"},
-<<<<<<< HEAD
     {"4x50_info",   CmdEM4x50Info,        IfPm3EM4x50,     "read complete data from EM4x50"},
     {"4x50_write",  CmdEM4x50Write,       IfPm3EM4x50,     "write word data to EM4x50"},
     {"4x50_write_password", CmdEM4x50WritePassword, IfPm3EM4x50, "change passwword of EM4x50 tag"},
     {"4x50_read",   CmdEM4x50Read,        IfPm3EM4x50,     "read word data from EM4x50"},
-=======
-    {"4x50_demod",  CmdEM4x50Demod,       AlwaysAvailable, "demodulate a EM4x50 tag from the GraphBuffer"},
-    {"4x50_dump",   CmdEM4x50Dump,        IfPm3Lf,         "dump EM4x50 tag"},
-    {"4x50_read",   CmdEM4x50Read,        IfPm3Lf,         "read word data from EM4x50"},
-    {"4x50_info",   CmdEM4x50Info,        IfPm3Lf,         "read complete data from EM4x50"},
-    {"4x50_write",  CmdEM4x50Write,       IfPm3Lf,         "write word data to EM4x50"},
-    {"4x50_write_password", CmdEM4x50WritePassword, IfPm3Lf, "change passwword of EM4x50 tag"},
-    {"4x50_sread",  CmdEM4x50SRead,       IfPm3Lf,         "read word data from EM4x50 on device"},
->>>>>>> d0eeaeef
     {NULL, NULL, NULL, NULL}
 };
 
