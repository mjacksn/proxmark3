//-----------------------------------------------------------------------------
// Copyright (C) 2010 iZsh <izsh at fail0verflow.com>
//
// This code is licensed to you under the terms of the GNU GPL, version 2 or,
// at your option, any later version. See the LICENSE.txt file for the text of
// the license.
//-----------------------------------------------------------------------------
// Data and Graph commands
//-----------------------------------------------------------------------------
#include "cmddata.h"

uint8_t DemodBuffer[MAX_DEMOD_BUF_LEN];
//uint8_t g_debugMode = 0;
size_t DemodBufferLen = 0;
size_t g_DemodStartIdx = 0;
int g_DemodClock = 0;

static int CmdHelp(const char *Cmd);

int usage_data_printdemodbuf(void) {
    PrintAndLogEx(NORMAL, "Usage: data printdemodbuffer x o <offset> l <length>");
    PrintAndLogEx(NORMAL, "Options:");
    PrintAndLogEx(NORMAL, "       h          This help");
    PrintAndLogEx(NORMAL, "       x          output in hex (omit for binary output)");
    PrintAndLogEx(NORMAL, "       o <offset> enter offset in # of bits");
    PrintAndLogEx(NORMAL, "       l <length> enter length to print in # of bits or hex characters respectively");
    return 0;
}
int usage_data_manrawdecode(void) {
    PrintAndLogEx(NORMAL, "Usage:  data manrawdecode [invert] [maxErr]");
    PrintAndLogEx(NORMAL, "     Takes 10 and 01 and converts to 0 and 1 respectively");
    PrintAndLogEx(NORMAL, "     --must have binary sequence in demodbuffer (run data askrawdemod first)");
    PrintAndLogEx(NORMAL, "  [invert]  invert output");
    PrintAndLogEx(NORMAL, "  [maxErr]  set number of errors allowed (default = 20)");
    PrintAndLogEx(NORMAL, "");
    PrintAndLogEx(NORMAL, "   Example: data manrawdecode   = decode manchester bitstream from the demodbuffer");
    return 0;
}
int usage_data_biphaserawdecode(void) {
    PrintAndLogEx(NORMAL, "Usage:  data biphaserawdecode [offset] [invert] [maxErr]");
    PrintAndLogEx(NORMAL, "     Converts 10 or 01 to 1 and 11 or 00 to 0");
    PrintAndLogEx(NORMAL, "     --must have binary sequence in demodbuffer (run data askrawdemod first)");
    PrintAndLogEx(NORMAL, "     --invert for Conditional Dephase Encoding (CDP) AKA Differential Manchester");
    PrintAndLogEx(NORMAL, "");
    PrintAndLogEx(NORMAL, "     [offset <0|1>], set to 0 not to adjust start position or to 1 to adjust decode start position");
    PrintAndLogEx(NORMAL, "     [invert <0|1>], set to 1 to invert output");
    PrintAndLogEx(NORMAL, "     [maxErr int],   set max errors tolerated - default=20");
    PrintAndLogEx(NORMAL, "");
    PrintAndLogEx(NORMAL, "   Example: data biphaserawdecode     = decode biphase bitstream from the demodbuffer");
    PrintAndLogEx(NORMAL, "   Example: data biphaserawdecode 1 1 = decode biphase bitstream from the demodbuffer, set offset, and invert output");
    return 0;
}
int usage_data_rawdemod(void) {
    PrintAndLogEx(NORMAL, "Usage:  data rawdemod [modulation] <help>|<options>");
    PrintAndLogEx(NORMAL, "   [modulation] as 2 char, 'ab' for ask/biphase, 'am' for ask/manchester, 'ar' for ask/raw, 'fs' for fsk, ...");
    PrintAndLogEx(NORMAL, "         'nr' for nrz/direct, 'p1' for psk1, 'p2' for psk2");
    PrintAndLogEx(NORMAL, "   <help> as 'h', prints the help for the specific modulation");
    PrintAndLogEx(NORMAL, "   <options> see specific modulation help for optional parameters");
    PrintAndLogEx(NORMAL, "");
    PrintAndLogEx(NORMAL, "   Example: data rawdemod fs h         = print help specific to fsk demod");
    PrintAndLogEx(NORMAL, "          : data rawdemod fs           = demod GraphBuffer using: fsk - autodetect");
    PrintAndLogEx(NORMAL, "          : data rawdemod ab           = demod GraphBuffer using: ask/biphase - autodetect");
    PrintAndLogEx(NORMAL, "          : data rawdemod am           = demod GraphBuffer using: ask/manchester - autodetect");
    PrintAndLogEx(NORMAL, "          : data rawdemod ar           = demod GraphBuffer using: ask/raw - autodetect");
    PrintAndLogEx(NORMAL, "          : data rawdemod nr           = demod GraphBuffer using: nrz/direct - autodetect");
    PrintAndLogEx(NORMAL, "          : data rawdemod p1           = demod GraphBuffer using: psk1 - autodetect");
    PrintAndLogEx(NORMAL, "          : data rawdemod p2           = demod GraphBuffer using: psk2 - autodetect");
    return 0;
}
int usage_data_rawdemod_am(void) {
    PrintAndLogEx(NORMAL, "Usage:  data rawdemod am <s> [clock] <invert> [maxError] [maxLen] [amplify]");
    PrintAndLogEx(NORMAL, "     ['s'] optional, check for Sequence Terminator");
    PrintAndLogEx(NORMAL, "     [set clock as integer] optional, if not set, autodetect");
    PrintAndLogEx(NORMAL, "     <invert>, 1 to invert output");
    PrintAndLogEx(NORMAL, "     [set maximum allowed errors], default = 100");
    PrintAndLogEx(NORMAL, "     [set maximum Samples to read], default = 32768 (512 bits at rf/64)");
    PrintAndLogEx(NORMAL, "     <amplify>, 'a' to attempt demod with ask amplification, default = no amp");
    PrintAndLogEx(NORMAL, "");
    PrintAndLogEx(NORMAL, "   Example: data rawdemod am        = demod an ask/manchester tag from GraphBuffer");
    PrintAndLogEx(NORMAL, "          : data rawdemod am 32     = demod an ask/manchester tag from GraphBuffer using a clock of RF/32");
    PrintAndLogEx(NORMAL, "          : data rawdemod am 32 1   = demod an ask/manchester tag from GraphBuffer using a clock of RF/32 and inverting data");
    PrintAndLogEx(NORMAL, "          : data rawdemod am 1      = demod an ask/manchester tag from GraphBuffer while inverting data");
    PrintAndLogEx(NORMAL, "          : data rawdemod am 64 1 0 = demod an ask/manchester tag from GraphBuffer using a clock of RF/64, inverting data and allowing 0 demod errors");
    return 0;
}
int usage_data_rawdemod_ab(void) {
    PrintAndLogEx(NORMAL, "Usage:  data rawdemod ab [offset] [clock] <invert> [maxError] [maxLen] <amplify>");
    PrintAndLogEx(NORMAL, "     [offset], offset to begin biphase, default=0");
    PrintAndLogEx(NORMAL, "     [set clock as integer] optional, if not set, autodetect");
    PrintAndLogEx(NORMAL, "     <invert>, 1 to invert output");
    PrintAndLogEx(NORMAL, "     [set maximum allowed errors], default = 100");
    PrintAndLogEx(NORMAL, "     [set maximum Samples to read], default = 32768 (512 bits at rf/64)");
    PrintAndLogEx(NORMAL, "     <amplify>, 'a' to attempt demod with ask amplification, default = no amp");
    PrintAndLogEx(NORMAL, "     NOTE: <invert>  can be entered as second or third argument");
    PrintAndLogEx(NORMAL, "     NOTE: <amplify> can be entered as first, second or last argument");
    PrintAndLogEx(NORMAL, "     NOTE: any other arg must have previous args set to work");
    PrintAndLogEx(NORMAL, "");
    PrintAndLogEx(NORMAL, "     NOTE: --invert for Conditional Dephase Encoding (CDP) AKA Differential Manchester");
    PrintAndLogEx(NORMAL, "");
    PrintAndLogEx(NORMAL, "   Example: data rawdemod ab              = demod an ask/biph tag from GraphBuffer");
    PrintAndLogEx(NORMAL, "          : data rawdemod ab 0 a          = demod an ask/biph tag from GraphBuffer, amplified");
    PrintAndLogEx(NORMAL, "          : data rawdemod ab 1 32         = demod an ask/biph tag from GraphBuffer using an offset of 1 and a clock of RF/32");
    PrintAndLogEx(NORMAL, "          : data rawdemod ab 0 32 1       = demod an ask/biph tag from GraphBuffer using a clock of RF/32 and inverting data");
    PrintAndLogEx(NORMAL, "          : data rawdemod ab 0 1          = demod an ask/biph tag from GraphBuffer while inverting data");
    PrintAndLogEx(NORMAL, "          : data rawdemod ab 0 64 1 0     = demod an ask/biph tag from GraphBuffer using a clock of RF/64, inverting data and allowing 0 demod errors");
    PrintAndLogEx(NORMAL, "          : data rawdemod ab 0 64 1 0 0 a = demod an ask/biph tag from GraphBuffer using a clock of RF/64, inverting data and allowing 0 demod errors, and amp");
    return 0;
}
int usage_data_rawdemod_ar(void) {
    PrintAndLogEx(NORMAL, "Usage:  data rawdemod ar [clock] <invert> [maxError] [maxLen] [amplify]");
    PrintAndLogEx(NORMAL, "     [set clock as integer] optional, if not set, autodetect");
    PrintAndLogEx(NORMAL, "     <invert>, 1 to invert output");
    PrintAndLogEx(NORMAL, "     [set maximum allowed errors], default = 100");
    PrintAndLogEx(NORMAL, "     [set maximum Samples to read], default = 32768 (1024 bits at rf/64)");
    PrintAndLogEx(NORMAL, "     <amplify>, 'a' to attempt demod with ask amplification, default = no amp");
    PrintAndLogEx(NORMAL, "");
    PrintAndLogEx(NORMAL, "   Example: data rawdemod ar            = demod an ask tag from GraphBuffer");
    PrintAndLogEx(NORMAL, "          : data rawdemod ar a          = demod an ask tag from GraphBuffer, amplified");
    PrintAndLogEx(NORMAL, "          : data rawdemod ar 32         = demod an ask tag from GraphBuffer using a clock of RF/32");
    PrintAndLogEx(NORMAL, "          : data rawdemod ar 32 1       = demod an ask tag from GraphBuffer using a clock of RF/32 and inverting data");
    PrintAndLogEx(NORMAL, "          : data rawdemod ar 1          = demod an ask tag from GraphBuffer while inverting data");
    PrintAndLogEx(NORMAL, "          : data rawdemod ar 64 1 0     = demod an ask tag from GraphBuffer using a clock of RF/64, inverting data and allowing 0 demod errors");
    PrintAndLogEx(NORMAL, "          : data rawdemod ar 64 1 0 0 a = demod an ask tag from GraphBuffer using a clock of RF/64, inverting data and allowing 0 demod errors, and amp");
    return 0;
}
int usage_data_rawdemod_fs(void) {
    PrintAndLogEx(NORMAL, "Usage:  data rawdemod fs [clock] <invert> [fchigh] [fclow]");
    PrintAndLogEx(NORMAL, "     [set clock as integer] optional, omit for autodetect.");
    PrintAndLogEx(NORMAL, "     <invert>, 1 for invert output, can be used even if the clock is omitted");
    PrintAndLogEx(NORMAL, "     [fchigh], larger field clock length, omit for autodetect");
    PrintAndLogEx(NORMAL, "     [fclow], small field clock length, omit for autodetect");
    PrintAndLogEx(NORMAL, "");
    PrintAndLogEx(NORMAL, "   Example: data rawdemod fs           = demod an fsk tag from GraphBuffer using autodetect");
    PrintAndLogEx(NORMAL, "          : data rawdemod fs 32        = demod an fsk tag from GraphBuffer using a clock of RF/32, autodetect fc");
    PrintAndLogEx(NORMAL, "          : data rawdemod fs 1         = demod an fsk tag from GraphBuffer using autodetect, invert output");
    PrintAndLogEx(NORMAL, "          : data rawdemod fs 32 1      = demod an fsk tag from GraphBuffer using a clock of RF/32, invert output, autodetect fc");
    PrintAndLogEx(NORMAL, "          : data rawdemod fs 64 0 8 5  = demod an fsk1 RF/64 tag from GraphBuffer");
    PrintAndLogEx(NORMAL, "          : data rawdemod fs 50 0 10 8 = demod an fsk2 RF/50 tag from GraphBuffer");
    PrintAndLogEx(NORMAL, "          : data rawdemod fs 50 1 10 8 = demod an fsk2a RF/50 tag from GraphBuffer");
    return 0;
}
int usage_data_rawdemod_nr(void) {
    PrintAndLogEx(NORMAL, "Usage:  data rawdemod nr [clock] <0|1> [maxError]");
    PrintAndLogEx(NORMAL, "     [set clock as integer] optional, if not set, autodetect.");
    PrintAndLogEx(NORMAL, "     <invert>, 1 for invert output");
    PrintAndLogEx(NORMAL, "     [set maximum allowed errors], default = 100.");
    PrintAndLogEx(NORMAL, "");
    PrintAndLogEx(NORMAL, "   Example: data rawdemod nr        = demod a nrz/direct tag from GraphBuffer");
    PrintAndLogEx(NORMAL, "          : data rawdemod nr 32     = demod a nrz/direct tag from GraphBuffer using a clock of RF/32");
    PrintAndLogEx(NORMAL, "          : data rawdemod nr 32 1   = demod a nrz/direct tag from GraphBuffer using a clock of RF/32 and inverting data");
    PrintAndLogEx(NORMAL, "          : data rawdemod nr 1      = demod a nrz/direct tag from GraphBuffer while inverting data");
    PrintAndLogEx(NORMAL, "          : data rawdemod nr 64 1 0 = demod a nrz/direct tag from GraphBuffer using a clock of RF/64, inverting data and allowing 0 demod errors");
    return 0;
}
int usage_data_rawdemod_p1(void) {
    PrintAndLogEx(NORMAL, "Usage:  data rawdemod p1 [clock] <0|1> [maxError]");
    PrintAndLogEx(NORMAL, "     [set clock as integer] optional, if not set, autodetect.");
    PrintAndLogEx(NORMAL, "     <invert>, 1 for invert output");
    PrintAndLogEx(NORMAL, "     [set maximum allowed errors], default = 100.");
    PrintAndLogEx(NORMAL, "");
    PrintAndLogEx(NORMAL, "   Example: data rawdemod p1        = demod a psk1 tag from GraphBuffer");
    PrintAndLogEx(NORMAL, "          : data rawdemod p1 32     = demod a psk1 tag from GraphBuffer using a clock of RF/32");
    PrintAndLogEx(NORMAL, "          : data rawdemod p1 32 1   = demod a psk1 tag from GraphBuffer using a clock of RF/32 and inverting data");
    PrintAndLogEx(NORMAL, "          : data rawdemod p1 1      = demod a psk1 tag from GraphBuffer while inverting data");
    PrintAndLogEx(NORMAL, "          : data rawdemod p1 64 1 0 = demod a psk1 tag from GraphBuffer using a clock of RF/64, inverting data and allowing 0 demod errors");
    return 0;
}
int usage_data_rawdemod_p2(void) {
    PrintAndLogEx(NORMAL, "Usage:  data rawdemod p2 [clock] <0|1> [maxError]");
    PrintAndLogEx(NORMAL, "     [set clock as integer] optional, if not set, autodetect.");
    PrintAndLogEx(NORMAL, "     <invert>, 1 for invert output");
    PrintAndLogEx(NORMAL, "     [set maximum allowed errors], default = 100.");
    PrintAndLogEx(NORMAL, "");
    PrintAndLogEx(NORMAL, "   Example: data rawdemod p2         = demod a psk2 tag from GraphBuffer, autodetect clock");
    PrintAndLogEx(NORMAL, "          : data rawdemod p2 32      = demod a psk2 tag from GraphBuffer using a clock of RF/32");
    PrintAndLogEx(NORMAL, "          : data rawdemod p2 32 1    = demod a psk2 tag from GraphBuffer using a clock of RF/32 and inverting output");
    PrintAndLogEx(NORMAL, "          : data rawdemod p2 1       = demod a psk2 tag from GraphBuffer, autodetect clock and invert output");
    PrintAndLogEx(NORMAL, "          : data rawdemod p2 64 1 0  = demod a psk2 tag from GraphBuffer using a clock of RF/64, inverting output and allowing 0 demod errors");
    return 0;
}
int usage_data_autocorr(void) {
    PrintAndLogEx(NORMAL, "Autocorrelate is used to detect repeating sequences. We use it as detection of length in bits a message inside the signal is");
    PrintAndLogEx(NORMAL, "Usage: data autocorr w <window> [g]");
    PrintAndLogEx(NORMAL, "Options:");
    PrintAndLogEx(NORMAL, "       h              This help");
    PrintAndLogEx(NORMAL, "       w <window>     window length for correlation - default = 4000");
    PrintAndLogEx(NORMAL, "       g              save back to GraphBuffer (overwrite)");
    return 0;
}
int usage_data_undecimate(void) {
    PrintAndLogEx(NORMAL, "Usage: data undec [factor]");
    PrintAndLogEx(NORMAL, "This function performs un-decimation, by repeating each sample N times");
    PrintAndLogEx(NORMAL, "Options:");
    PrintAndLogEx(NORMAL, "       h            This help");
    PrintAndLogEx(NORMAL, "       factor       The number of times to repeat each sample.[default:2]");
    PrintAndLogEx(NORMAL, "Example: 'data undec 3'");
    return 0;
}
int usage_data_detectclock(void) {
    PrintAndLogEx(NORMAL, "Usage:  data detectclock [modulation] <clock>");
    PrintAndLogEx(NORMAL, "     [modulation as char], specify the modulation type you want to detect the clock of");
    PrintAndLogEx(NORMAL, "     <clock>             , specify the clock (optional - to get best start position only)");
    PrintAndLogEx(NORMAL, "       'a' = ask, 'f' = fsk, 'n' = nrz/direct, 'p' = psk");
    PrintAndLogEx(NORMAL, "");
    PrintAndLogEx(NORMAL, "   Example: data detectclock a    = detect the clock of an ask modulated wave in the GraphBuffer");
    PrintAndLogEx(NORMAL, "            data detectclock f    = detect the clock of an fsk modulated wave in the GraphBuffer");
    PrintAndLogEx(NORMAL, "            data detectclock p    = detect the clock of an psk modulated wave in the GraphBuffer");
    PrintAndLogEx(NORMAL, "            data detectclock n    = detect the clock of an nrz/direct modulated wave in the GraphBuffer");
    return 0;
}
int usage_data_hex2bin(void) {
    PrintAndLogEx(NORMAL, "Usage: data hex2bin <hex_digits>");
    PrintAndLogEx(NORMAL, "       This function will ignore all non-hexadecimal characters (but stop reading on whitespace)");
    return 0;
}
int usage_data_bin2hex(void) {
    PrintAndLogEx(NORMAL, "Usage: data bin2hex <binary_digits>");
    PrintAndLogEx(NORMAL, "       This function will ignore all characters not 1 or 0 (but stop reading on whitespace)");
    return 0;
}
int usage_data_buffclear(void) {
    PrintAndLogEx(NORMAL, "This function clears the bigbuff on deviceside");
    PrintAndLogEx(NORMAL, "Usage: data buffclear [h]");
    PrintAndLogEx(NORMAL, "Options:");
    PrintAndLogEx(NORMAL, "       h              This help");
    return 0;
}
int usage_data_fsktonrz() {
    PrintAndLogEx(NORMAL, "Usage: data fsktonrz c <clock> l <fc_low> f <fc_high>");
    PrintAndLogEx(NORMAL, "Options:");
    PrintAndLogEx(NORMAL, "       h            This help");
    PrintAndLogEx(NORMAL, "       c <clock>    enter the a clock (omit to autodetect)");
    PrintAndLogEx(NORMAL, "       l <fc_low>   enter a field clock (omit to autodetect)");
    PrintAndLogEx(NORMAL, "       f <fc_high>  enter a field clock (omit to autodetect)");
    return 0;
}

//set the demod buffer with given array of binary (one bit per byte)
//by marshmellow
void setDemodBuf(uint8_t *buf, size_t size, size_t start_idx) {
    if (buf == NULL) return;

    if (size > MAX_DEMOD_BUF_LEN - start_idx)
        size = MAX_DEMOD_BUF_LEN - start_idx;

    for (size_t i = 0; i < size; i++)
        DemodBuffer[i] = buf[start_idx++];

    DemodBufferLen = size;
}

bool getDemodBuf(uint8_t *buf, size_t *size) {
    if (buf == NULL) return false;
    if (size == NULL) return false;
    if (*size == 0) return false;

    *size = (*size > DemodBufferLen) ? DemodBufferLen : *size;

    memcpy(buf, DemodBuffer, *size);
    return true;
}

// include <math.h>
// Root mean square
double rms(double *v, size_t n) {
    double sum = 0.0;
    for (size_t i = 0; i < n; i++)
        sum += v[i] * v[i];
    return sqrt(sum / n);
}
int cmp_int(const void *a, const void *b) {
    if (*(const int *)a < * (const int *)b)
        return -1;
    else
        return *(const int *)a > *(const int *)b;
}
int cmp_uint8(const void *a, const void *b) {
    if (*(const uint8_t *)a < * (const uint8_t *)b)
        return -1;
    else
        return *(const uint8_t *)a > *(const uint8_t *)b;
}
// Median of a array of values
double median_int(int *src, size_t size) {
    qsort(src, size, sizeof(int), cmp_int);
    return 0.5 * (src[size / 2] + src[(size - 1) / 2]);
}
double median_uint8(uint8_t *src, size_t size) {
    qsort(src, size, sizeof(uint8_t), cmp_uint8);
    return 0.5 * (src[size / 2] + src[(size - 1) / 2]);
}
// function to compute mean for a series
static double compute_mean(const int *data, size_t n) {
    double mean = 0.0;
    for (size_t i = 0; i < n; i++)
        mean += data[i];
    mean /= n;
    return mean;
}

//  function to compute variance for a series
static double compute_variance(const int *data, size_t n) {
    double variance = 0.0;
    double mean = compute_mean(data, n);

    for (size_t i = 0; i < n; i++)
        variance += pow((data[i] - mean), 2.0);

    variance /= n;
    return variance;
}

// Function to compute autocorrelation for a series
//  Author: Kenneth J. Christensen
//  - Corrected divide by n to divide (n - lag) from Tobias Mueller
/*
static double compute_autoc(const int *data, size_t n, int lag) {
    double autocv = 0.0;    // Autocovariance value
    double ac_value;        // Computed autocorrelation value to be returned
    double variance;        // Computed variance
    double mean;

    mean = compute_mean(data, n);
    variance = compute_variance(data, n);

    for (size_t i=0; i < (n - lag); i++)
        autocv += (data[i] - mean) * (data[i+lag] - mean);

    autocv = (1.0 / (n - lag)) * autocv;

    // Autocorrelation is autocovariance divided by variance
    ac_value = autocv / variance;
    return ac_value;
}
*/

// option '1' to save DemodBuffer any other to restore
void save_restoreDB(uint8_t saveOpt) {
    static uint8_t SavedDB[MAX_DEMOD_BUF_LEN];
    static size_t SavedDBlen;
    static bool DB_Saved = false;
    static size_t savedDemodStartIdx = 0;
    static int savedDemodClock = 0;

    if (saveOpt == GRAPH_SAVE) { //save

        memcpy(SavedDB, DemodBuffer, sizeof(DemodBuffer));
        SavedDBlen = DemodBufferLen;
        DB_Saved = true;
        savedDemodStartIdx = g_DemodStartIdx;
        savedDemodClock = g_DemodClock;
    } else if (DB_Saved) { //restore

        memcpy(DemodBuffer, SavedDB, sizeof(DemodBuffer));
        DemodBufferLen = SavedDBlen;
        g_DemodClock = savedDemodClock;
        g_DemodStartIdx = savedDemodStartIdx;
    }
}

int CmdSetDebugMode(const char *Cmd) {
    int demod = 0;
    sscanf(Cmd, "%i", &demod);
    g_debugMode = (uint8_t)demod;
    return 1;
}

//by marshmellow
// max output to 512 bits if we have more
// doesn't take inconsideration where the demod offset or bitlen found.
void printDemodBuff(void) {
    int len = DemodBufferLen;
    if (len < 1) {
        PrintAndLogEx(NORMAL, "(printDemodBuff) no bits found in demod buffer");
        return;
    }
    if (len > 512) len = 512;

    PrintAndLogEx(NORMAL, "%s", sprint_bin_break(DemodBuffer, len, 32));
}

int CmdPrintDemodBuff(const char *Cmd) {
    char hex[512] = {0x00};
    bool hexMode = false;
    bool errors = false;
    uint32_t offset = 0;
    uint32_t length = 512;
    char cmdp = 0;
    while (param_getchar(Cmd, cmdp) != 0x00 && !errors) {
        switch (tolower(param_getchar(Cmd, cmdp))) {
            case 'h':
                return usage_data_printdemodbuf();
            case 'x':
                hexMode = true;
                cmdp++;
                break;
            case 'o':
                offset = param_get32ex(Cmd, cmdp + 1, 0, 10);
                if (!offset) errors = true;
                cmdp += 2;
                break;
            case 'l':
                length = param_get32ex(Cmd, cmdp + 1, 512, 10);
                if (!length) errors = true;
                cmdp += 2;
                break;
            default:
                PrintAndLogEx(WARNING, "Unknown parameter '%c'", param_getchar(Cmd, cmdp));
                errors = true;
                break;
        }
    }
    //Validations
    if (errors) return usage_data_printdemodbuf();

    if (DemodBufferLen == 0) {
        PrintAndLogEx(NORMAL, "Demodbuffer is empty");
        return 0;
    }
    length = (length > (DemodBufferLen - offset)) ? DemodBufferLen - offset : length;

    if (hexMode) {
        char *buf = (char *)(DemodBuffer + offset);
        int numBits = binarraytohex(hex, sizeof(hex), buf, length);
        if (numBits == 0) {
            return 0;
        }
        PrintAndLogEx(NORMAL, "DemodBuffer: %s", hex);
    } else {
        PrintAndLogEx(NORMAL, "DemodBuffer:\n%s", sprint_bin_break(DemodBuffer + offset, length, 32));
    }
    return 1;
}

//by marshmellow
//this function strictly converts >1 to 1 and <1 to 0 for each sample in the graphbuffer
int CmdGetBitStream(const char *Cmd) {
    CmdHpf(Cmd);
    for (uint32_t i = 0; i < GraphTraceLen; i++)
        GraphBuffer[i] = (GraphBuffer[i] >= 1) ? 1 : 0;

    RepaintGraphWindow();
    return 0;
}

//by marshmellow
//Cmd Args: Clock, invert, maxErr, maxLen as integers and amplify as char == 'a'
//   (amp may not be needed anymore)
//verbose will print results and demoding messages
//emSearch will auto search for EM410x format in bitstream
//askType switches decode: ask/raw = 0, ask/manchester = 1
int ASKDemod_ext(const char *Cmd, bool verbose, bool emSearch, uint8_t askType, bool *stCheck) {
    int invert = 0;
    int clk = 0;
    int maxErr = 100;
    int maxLen = 0;
    uint8_t askamp = 0;
    char amp = tolower(param_getchar(Cmd, 0));
    uint8_t bits[MAX_GRAPH_TRACE_LEN] = {0};

    sscanf(Cmd, "%i %i %i %i %c", &clk, &invert, &maxErr, &maxLen, &amp);

    if (!maxLen) maxLen = BIGBUF_SIZE;

    if (invert != 0 && invert != 1) {
        PrintAndLogEx(WARNING, "Invalid argument: %s", Cmd);
        return 0;
    }

    if (clk == 1) {
        invert = 1;
        clk = 0;
    }

    size_t BitLen = getFromGraphBuf(bits);

    PrintAndLogEx(DEBUG, "DEBUG: (ASKDemod_ext) #samples from graphbuff: %d", BitLen);

    if (BitLen < 255) return 0;

    if (maxLen < BitLen && maxLen != 0) BitLen = maxLen;

    int foundclk = 0;

    //amplify signal before ST check
    if (amp == 'a') {
        askAmp(bits, BitLen);
    }

    size_t ststart = 0, stend = 0;
//    if (*stCheck)
    bool st = DetectST(bits, &BitLen, &foundclk, &ststart, &stend);

    if (clk == 0) {
        if (foundclk == 32 || foundclk == 64) {
            clk = foundclk;
        }
    }

    if (st) {
        *stCheck = st;
        CursorCPos = ststart;
        CursorDPos = stend;
        if (verbose)
            PrintAndLogEx(DEBUG, "Found Sequence Terminator - First one is shown by orange / blue graph markers");
    }

    int startIdx = 0;
    int errCnt = askdemod_ext(bits, &BitLen, &clk, &invert, maxErr, askamp, askType, &startIdx);

    if (errCnt < 0 || BitLen < 16) { //if fatal error (or -1)
        PrintAndLogEx(DEBUG, "DEBUG: (ASKDemod_ext) No data found errors:%d, invert:%c, bitlen:%d, clock:%d", errCnt, (invert) ? 'Y' : 'N', BitLen, clk);
        return 0;
    }

    if (errCnt > maxErr) {
        PrintAndLogEx(DEBUG, "DEBUG: (ASKDemod_ext) Too many errors found, errors:%d, bits:%d, clock:%d", errCnt, BitLen, clk);
        return 0;
    }

    if (verbose) PrintAndLogEx(DEBUG, "DEBUG: (ASKDemod_ext) Using clock:%d, invert:%d, bits found:%d", clk, invert, BitLen);

    //output
    setDemodBuf(bits, BitLen, 0);
    setClockGrid(clk, startIdx);

    if (verbose) {
        if (errCnt > 0)
            PrintAndLogEx(DEBUG, "# Errors during Demoding (shown as 7 in bit stream): %d", errCnt);
        if (askType)
            PrintAndLogEx(DEBUG, "ASK/Manchester - Clock: %d - Decoded bitstream:", clk);
        else
            PrintAndLogEx(DEBUG, "ASK/Raw - Clock: %d - Decoded bitstream:", clk);

        printDemodBuff();
    }
    uint64_t lo = 0;
    uint32_t hi = 0;
    if (emSearch)
        AskEm410xDecode(true, &hi, &lo);

    return 1;
}
int ASKDemod(const char *Cmd, bool verbose, bool emSearch, uint8_t askType) {
    bool st = false;
    return ASKDemod_ext(Cmd, verbose, emSearch, askType, &st);
}

//by marshmellow
//takes 5 arguments - clock, invert, maxErr, maxLen as integers and amplify as char == 'a'
//attempts to demodulate ask while decoding manchester
//prints binary found and saves in graphbuffer for further commands
int Cmdaskmandemod(const char *Cmd) {
    char cmdp = tolower(param_getchar(Cmd, 0));
    if (strlen(Cmd) > 45 || cmdp == 'h') return usage_data_rawdemod_am();

    bool st = true;
    if (Cmd[0] == 's')
        return ASKDemod_ext(Cmd++, true, true, 1, &st);
    else if (Cmd[1] == 's')
        return ASKDemod_ext(Cmd += 2, true, true, 1, &st);

    return ASKDemod(Cmd, true, true, 1);
}

//by marshmellow
//manchester decode
//stricktly take 10 and 01 and convert to 0 and 1
int Cmdmandecoderaw(const char *Cmd) {
    size_t size = 0;
    int high = 0, low = 0;
    int i = 0, errCnt = 0, invert = 0, maxErr = 20;
    char cmdp = tolower(param_getchar(Cmd, 0));
    if (strlen(Cmd) > 5 || cmdp == 'h') return usage_data_manrawdecode();

    if (DemodBufferLen == 0) return 0;

    uint8_t bits[MAX_DEMOD_BUF_LEN] = {0};

    for (; i < DemodBufferLen; ++i) {
        if (DemodBuffer[i] > high)
            high = DemodBuffer[i];
        else if (DemodBuffer[i] < low)
            low = DemodBuffer[i];
        bits[i] = DemodBuffer[i];
    }

    if (high > 7 || low < 0) {
        PrintAndLogEx(WARNING, "Error: please raw demod the wave first then manchester raw decode");
        return 0;
    }

    sscanf(Cmd, "%i %i", &invert, &maxErr);
    size = i;
    uint8_t alignPos = 0;
    errCnt = manrawdecode(bits, &size, invert, &alignPos);
    if (errCnt >= maxErr) {
        PrintAndLogEx(WARNING, "Too many errors: %d", errCnt);
        return 0;
    }

    PrintAndLogEx(NORMAL, "Manchester Decoded - # errors:%d - data:", errCnt);
    PrintAndLogEx(NORMAL, "%s", sprint_bin_break(bits, size, 32));

    if (errCnt == 0) {
        uint64_t id = 0;
        uint32_t hi = 0;
        size_t idx = 0;
        if (Em410xDecode(bits, &size, &idx, &hi, &id) == 1) {
            //need to adjust to set bitstream back to manchester encoded data
            //setDemodBuf(bits, size, idx);
            printEM410x(hi, id);
        }
    }
    return 1;
}

<<<<<<< HEAD
//by marshmellow
//biphase decode
//take 01 or 10 = 0 and 11 or 00 = 1
//takes 2 arguments "offset" default = 0 if 1 it will shift the decode by one bit
// and "invert" default = 0 if 1 it will invert output
//  the argument offset allows us to manually shift if the output is incorrect - [EDIT: now auto detects]
=======
/*
 *  @author marshmellow
 * biphase decode
 * decodes 01 or 10 -> ZERO
 *         11 or 00 -> ONE
 * param offset adjust start position
 * param invert invert output
 * param masxErr maximum tolerated errors
 */
>>>>>>> a185e83f
int CmdBiphaseDecodeRaw(const char *Cmd) {
    size_t size = 0;
    int offset = 0, invert = 0, maxErr = 20, errCnt = 0;
    char cmdp = tolower(param_getchar(Cmd, 0));
    if (strlen(Cmd) > 3 || cmdp == 'h') return usage_data_biphaserawdecode();

    sscanf(Cmd, "%i %i %i", &offset, &invert, &maxErr);
    if (DemodBufferLen == 0) {
        PrintAndLogEx(WARNING, "DemodBuffer Empty - run " _YELLOW_("'data rawdemod ar'")" first");
        return 0;
    }

    uint8_t bits[MAX_DEMOD_BUF_LEN] = {0};
    size = sizeof(bits);
    if (!getDemodBuf(bits, &size)) return 0;

    errCnt = BiphaseRawDecode(bits, &size, &offset, invert);
    if (errCnt < 0) {
        PrintAndLogEx(WARNING, "Error during decode:%d", errCnt);
        return 0;
    }
    if (errCnt > maxErr) {
        PrintAndLogEx(WARNING, "Too many errors attempting to decode: %d", errCnt);
        return 0;
    }

    if (errCnt > 0)
        PrintAndLogEx(WARNING, "# Errors found during Demod (shown as " _YELLOW_("7")" in bit stream): %d", errCnt);

    PrintAndLogEx(NORMAL, "Biphase Decoded using offset: %d - # invert:%d - data:", offset, invert);
    PrintAndLogEx(NORMAL, "%s", sprint_bin_break(bits, size, 32));

    //remove first bit from raw demod
    if (offset)
        setDemodBuf(DemodBuffer, DemodBufferLen - offset, offset);

    setClockGrid(g_DemodClock, g_DemodStartIdx + g_DemodClock * offset / 2);
    return 1;
}

//by marshmellow
// - ASK Demod then Biphase decode GraphBuffer samples
int ASKbiphaseDemod(const char *Cmd, bool verbose) {
    //ask raw demod GraphBuffer first
    int offset = 0, clk = 0, invert = 0, maxErr = 0;
    sscanf(Cmd, "%i %i %i %i", &offset, &clk, &invert, &maxErr);

    uint8_t BitStream[MAX_DEMOD_BUF_LEN];
    size_t size = getFromGraphBuf(BitStream);
    if (size == 0) {
        PrintAndLogEx(DEBUG, "DEBUG: no data in graphbuf");
        return 0;
    }
    int startIdx = 0;
    //invert here inverts the ask raw demoded bits which has no effect on the demod, but we need the pointer
    int errCnt = askdemod_ext(BitStream, &size, &clk, &invert, maxErr, 0, 0, &startIdx);
    if (errCnt < 0 || errCnt > maxErr) {
        PrintAndLogEx(DEBUG, "DEBUG: no data or error found %d, clock: %d", errCnt, clk);
        return 0;
    }

    //attempt to Biphase decode BitStream
    errCnt = BiphaseRawDecode(BitStream, &size, &offset, invert);
    if (errCnt < 0) {
        if (g_debugMode || verbose) PrintAndLogEx(DEBUG, "DEBUG: Error BiphaseRawDecode: %d", errCnt);
        return 0;
    }
    if (errCnt > maxErr) {
        if (g_debugMode || verbose) PrintAndLogEx(DEBUG, "DEBUG: Error BiphaseRawDecode too many errors: %d", errCnt);
        return 0;
    }
    //success set DemodBuffer and return
    setDemodBuf(BitStream, size, 0);
    setClockGrid(clk, startIdx + clk * offset / 2);
    if (g_debugMode || verbose) {
        PrintAndLogEx(NORMAL, "Biphase Decoded using offset: %d - clock: %d - # errors:%d - data:", offset, clk, errCnt);
        printDemodBuff();
    }
    return 1;
}
//by marshmellow - see ASKbiphaseDemod
int Cmdaskbiphdemod(const char *Cmd) {
    char cmdp = tolower(param_getchar(Cmd, 0));
    if (strlen(Cmd) > 25 || cmdp == 'h') return usage_data_rawdemod_ab();

    return ASKbiphaseDemod(Cmd, true);
}

//by marshmellow - see ASKDemod
int Cmdaskrawdemod(const char *Cmd) {
    char cmdp = tolower(param_getchar(Cmd, 0));
    if (strlen(Cmd) > 25 || cmdp == 'h') return usage_data_rawdemod_ar();

    return ASKDemod(Cmd, true, false, 0);
}

int AutoCorrelate(const int *in, int *out, size_t len, int window, bool SaveGrph, bool verbose) {
    // sanity check
    if (window > len) window = len;

    if (verbose) PrintAndLogEx(INFO, "performing " _YELLOW_("%d")" correlations", GraphTraceLen - window);

    //test
    double autocv = 0.0;    // Autocovariance value
    double ac_value;        // Computed autocorrelation value to be returned
    double variance;        // Computed variance
    double mean;
    size_t correlation = 0;
    int lastmax = 0;

    // in, len, 4000
    mean = compute_mean(in, len);
    variance = compute_variance(in, len);

    static int CorrelBuffer[MAX_GRAPH_TRACE_LEN];

    for (int i = 0; i < len - window; ++i) {

        for (size_t j = 0; j < (len - i); j++) {
            autocv += (in[j] - mean) * (in[j + i] - mean);
        }
        autocv = (1.0 / (len - i)) * autocv;

        CorrelBuffer[i] = autocv;

        // Autocorrelation is autocovariance divided by variance
        ac_value = autocv / variance;

        // keep track of which distance is repeating.
        if (ac_value > 1) {
            correlation = i - lastmax;
            lastmax = i;
        }
    }

    //
    int hi = 0, idx = 0;
    int distance = 0, hi_1 = 0, idx_1 = 0;
    for (int i = 0; i <= len; ++i) {
        if (CorrelBuffer[i] > hi) {
            hi = CorrelBuffer[i];
            idx = i;
        }
    }

    for (int i = idx + 1; i <= window; ++i) {
        if (CorrelBuffer[i] > hi_1) {
            hi_1 = CorrelBuffer[i];
            idx_1 = i;
        }
    }

    int foo = ABS(hi - hi_1);
    int bar = (int)((int)((hi + hi_1) / 2) * 0.04);

    if (verbose && foo < bar) {
        distance = idx_1 - idx;
        PrintAndLogEx(SUCCESS, "possible 4% visible correlation %4d samples", distance);
    } else if (verbose && (correlation > 1)) {
        PrintAndLogEx(SUCCESS, "possible correlation %4d samples", correlation);
    } else {
        PrintAndLogEx(FAILED, "no repeating pattern found, try increasing window size");
    }

    int retval = correlation;
    if (SaveGrph) {
        //GraphTraceLen = GraphTraceLen - window;
        memcpy(out, CorrelBuffer, len * sizeof(int));
        if (distance > 0) {
            setClockGrid(distance, idx);
            retval = distance;
        } else
            setClockGrid(correlation, idx);

        CursorCPos = idx_1;
        CursorDPos = idx_1 + retval;
        DemodBufferLen = 0;
        RepaintGraphWindow();
    }

    return retval;
}

int CmdAutoCorr(const char *Cmd) {

    uint32_t window = 4000;
    uint8_t cmdp = 0;
    bool updateGrph = false;
    bool errors = false;

    while (param_getchar(Cmd, cmdp) != 0x00 && !errors) {
        switch (tolower(param_getchar(Cmd, cmdp))) {
            case 'h':
                return usage_data_autocorr();
            case 'g':
                updateGrph = true;
                cmdp++;
                break;
            case 'w':
                window = param_get32ex(Cmd, cmdp + 1, 4000, 10);
                if (window >= GraphTraceLen) {
                    PrintAndLogEx(WARNING, "window must be smaller than trace (%d samples)", GraphTraceLen);
                    errors = true;
                }
                cmdp += 2;
                break;
            default:
                PrintAndLogEx(WARNING, "Unknown parameter '%c'", param_getchar(Cmd, cmdp));
                errors = true;
                break;
        }
    }
    //Validations
    if (errors || cmdp == 0) return usage_data_autocorr();

    return AutoCorrelate(GraphBuffer, GraphBuffer, GraphTraceLen, window, updateGrph, true);
}

int CmdBitsamples(const char *Cmd) {
    int cnt = 0;
    uint8_t got[12288];

    if (!GetFromDevice(BIG_BUF, got, sizeof(got), 0, NULL, 2500, false)) {
        PrintAndLogEx(WARNING, "command execution time out");
        return false;
    }

    for (int j = 0; j < sizeof(got); j++) {
        for (int k = 0; k < 8; k++) {
            if (got[j] & (1 << (7 - k)))
                GraphBuffer[cnt++] = 1;
            else
                GraphBuffer[cnt++] = 0;
        }
    }
    GraphTraceLen = cnt;
    RepaintGraphWindow();
    return 0;
}

int CmdBuffClear(const char *Cmd) {
    char cmdp = tolower(param_getchar(Cmd, 0));
    if (cmdp == 'h') return usage_data_buffclear();

    UsbCommand c = {CMD_BUFF_CLEAR, {0, 0, 0}};
    clearCommandBuffer();
    SendCommand(&c);
    ClearGraph(true);
    return 0;
}

int CmdDec(const char *Cmd) {
    for (int i = 0; i < (GraphTraceLen / 2); ++i)
        GraphBuffer[i] = GraphBuffer[i * 2];
    GraphTraceLen /= 2;
    PrintAndLogEx(NORMAL, "decimated by 2");
    RepaintGraphWindow();
    return 0;
}
/**
 * Undecimate - I'd call it 'interpolate', but we'll save that
 * name until someone does an actual interpolation command, not just
 * blindly repeating samples
 * @param Cmd
 * @return
 */
int CmdUndec(const char *Cmd) {
    char cmdp = tolower(param_getchar(Cmd, 0));
    if (cmdp == 'h') return usage_data_undecimate();

    uint8_t factor = param_get8ex(Cmd, 0, 2, 10);

    //We have memory, don't we?
    int swap[MAX_GRAPH_TRACE_LEN] = {0};
    uint32_t g_index = 0, s_index = 0;
    while (g_index < GraphTraceLen && s_index + factor < MAX_GRAPH_TRACE_LEN) {
        int count = 0;
        for (count = 0; count < factor && s_index + count < MAX_GRAPH_TRACE_LEN; count++)
            swap[s_index + count] = GraphBuffer[g_index];
        s_index += count;
        g_index++;
    }

    memcpy(GraphBuffer, swap, s_index * sizeof(int));
    GraphTraceLen = s_index;
    RepaintGraphWindow();
    return 0;
}

//by marshmellow
//shift graph zero up or down based on input + or -
int CmdGraphShiftZero(const char *Cmd) {
    int shift = 0, shiftedVal = 0;
    //set options from parameters entered with the command
    sscanf(Cmd, "%i", &shift);

    for (int i = 0; i < GraphTraceLen; i++) {
        if (i + shift >= GraphTraceLen)
            shiftedVal = GraphBuffer[i];
        else
            shiftedVal = GraphBuffer[i] + shift;

        if (shiftedVal > 127)
            shiftedVal = 127;
        else if (shiftedVal < -127)
            shiftedVal = -127;
        GraphBuffer[i] = shiftedVal;
    }
    CmdNorm("");
    return 0;
}

int AskEdgeDetect(const int *in, int *out, int len, int threshold) {
    int last = 0;
    for (int i = 1; i < len; i++) {
        if (in[i] - in[i - 1] >= threshold) //large jump up
            last = 127;
        else if (in[i] - in[i - 1] <= -1 * threshold) //large jump down
            last = -127;
        out[i - 1] = last;
    }
    return 0;
}

//by marshmellow
//use large jumps in read samples to identify edges of waves and then amplify that wave to max
//similar to dirtheshold, threshold commands
//takes a threshold length which is the measured length between two samples then determines an edge
int CmdAskEdgeDetect(const char *Cmd) {
    int thresLen = 25;
    int ans = 0;
    sscanf(Cmd, "%i", &thresLen);

    ans = AskEdgeDetect(GraphBuffer, GraphBuffer, GraphTraceLen, thresLen);
    RepaintGraphWindow();
    return ans;
}

/* Print our clock rate */
// uses data from graphbuffer
// adjusted to take char parameter for type of modulation to find the clock - by marshmellow.
int CmdDetectClockRate(const char *Cmd) {
    char cmdp = tolower(param_getchar(Cmd, 0));
    if (strlen(Cmd) > 6 || strlen(Cmd) == 0 || cmdp == 'h')
        return usage_data_detectclock();

    int clock = 0;
    switch (cmdp) {
        case 'a' :
            clock = GetAskClock(Cmd + 1, true);
            break;
        case 'f' :
            clock = GetFskClock("", true);
            break;
        case 'n' :
            clock = GetNrzClock("", true);
            break;
        case 'p' :
            clock = GetPskClock("", true);
            break;
        default :
            PrintAndLogEx(NORMAL, "Please specify a valid modulation to detect the clock of - see option h for help");
            break;
    }
    RepaintGraphWindow();
    return clock;
}

char *GetFSKType(uint8_t fchigh, uint8_t fclow, uint8_t invert) {
    static char fType[8];
    memset(fType, 0x00, 8);
    char *fskType = fType;

    if (fchigh == 10 && fclow == 8) {

        if (invert)
            memcpy(fskType, "FSK2a", 5);
        else
            memcpy(fskType, "FSK2", 4);

    } else if (fchigh == 8 && fclow == 5) {

        if (invert)
            memcpy(fskType, "FSK1", 4);
        else
            memcpy(fskType, "FSK1a", 5);

    } else {
        memcpy(fskType, "FSK??", 5);
    }
    return fskType;
}

//by marshmellow
//fsk raw demod and print binary
//takes 4 arguments - Clock, invert, fchigh, fclow
//defaults: clock = 50, invert=1, fchigh=10, fclow=8 (RF/10 RF/8 (fsk2a))
int FSKrawDemod(const char *Cmd, bool verbose) {
    //raw fsk demod  no manchester decoding no start bit finding just get binary from wave
    uint8_t rfLen, invert, fchigh, fclow;

    //set defaults
    //set options from parameters entered with the command
    rfLen = param_get8(Cmd, 0);
    invert = param_get8(Cmd, 1);
    fchigh = param_get8(Cmd, 2);
    fclow = param_get8(Cmd, 3);

    if (strlen(Cmd) > 0 && strlen(Cmd) <= 2) {
        if (rfLen == 1) {
            invert = 1;   //if invert option only is used
            rfLen = 0;
        }
    }

    if (getSignalProperties()->isnoise)
        return 0;

    uint8_t bits[MAX_GRAPH_TRACE_LEN] = {0};
    size_t BitLen = getFromGraphBuf(bits);
    if (BitLen == 0) return 0;

    //get field clock lengths
    uint16_t fcs = 0;
    if (!fchigh || !fclow) {
        fcs = countFC(bits, BitLen, true);
        if (!fcs) {
            fchigh = 10;
            fclow = 8;
        } else {
            fchigh = (fcs >> 8) & 0x00FF;
            fclow = fcs & 0x00FF;
        }
    }
    //get bit clock length
    if (!rfLen) {
        int firstClockEdge = 0; //todo - align grid on graph with this...
        rfLen = detectFSKClk(bits, BitLen, fchigh, fclow, &firstClockEdge);
        if (!rfLen) rfLen = 50;
    }
    int startIdx = 0;
    int size = fskdemod(bits, BitLen, rfLen, invert, fchigh, fclow, &startIdx);
    if (size > 0) {
        setDemodBuf(bits, size, 0);
        setClockGrid(rfLen, startIdx);

        // Now output the bitstream to the scrollback by line of 16 bits
        if (verbose || g_debugMode) {
            PrintAndLogEx(DEBUG, "DEBUG: (FSKrawDemod) Using Clock:%u, invert:%u, fchigh:%u, fclow:%u", rfLen, invert, fchigh, fclow);
            PrintAndLogEx(NORMAL, "%s decoded bitstream:", GetFSKType(fchigh, fclow, invert));
            printDemodBuff();
        }
        return 1;
    } else {
        PrintAndLogEx(DEBUG, "no FSK data found");
    }
    return 0;
}

//by marshmellow
//fsk raw demod and print binary
//takes 4 arguments - Clock, invert, fchigh, fclow
//defaults: clock = 50, invert=1, fchigh=10, fclow=8 (RF/10 RF/8 (fsk2a))
int CmdFSKrawdemod(const char *Cmd) {
    char cmdp = tolower(param_getchar(Cmd, 0));
    if (strlen(Cmd) > 20 || cmdp == 'h') return usage_data_rawdemod_fs();

    return FSKrawDemod(Cmd, true);
}

//by marshmellow
//attempt to psk1 demod graph buffer
int PSKDemod(const char *Cmd, bool verbose) {
    int invert = 0, clk = 0, maxErr = 100;

    sscanf(Cmd, "%i %i %i", &clk, &invert, &maxErr);

    if (clk == 1) {
        invert = 1;
        clk = 0;
    }
    if (invert != 0 && invert != 1) {
        if (g_debugMode || verbose) PrintAndLogEx(WARNING, "Invalid argument: %s", Cmd);
        return 0;
    }

    if (getSignalProperties()->isnoise)
        return 0;

    uint8_t bits[MAX_GRAPH_TRACE_LEN] = {0};
    size_t bitlen = getFromGraphBuf(bits);
    if (bitlen == 0)
        return 0;

    int startIdx = 0;
    int errCnt = pskRawDemod_ext(bits, &bitlen, &clk, &invert, &startIdx);
    if (errCnt > maxErr) {
        if (g_debugMode || verbose) PrintAndLogEx(DEBUG, "DEBUG: (PSKdemod) Too many errors found, clk: %d, invert: %d, numbits: %d, errCnt: %d", clk, invert, bitlen, errCnt);
        return 0;
    }
    if (errCnt < 0 || bitlen < 16) { //throw away static - allow 1 and -1 (in case of threshold command first)
        if (g_debugMode || verbose) PrintAndLogEx(DEBUG, "DEBUG: (PSKdemod) no data found, clk: %d, invert: %d, numbits: %d, errCnt: %d", clk, invert, bitlen, errCnt);
        return 0;
    }
    if (verbose || g_debugMode) {
        PrintAndLogEx(DEBUG, "DEBUG: (PSKdemod) Using Clock:%d, invert:%d, Bits Found:%d", clk, invert, bitlen);
        if (errCnt > 0) {
            PrintAndLogEx(DEBUG, "DEBUG: (PSKdemod) errors during Demoding (shown as 7 in bit stream): %d", errCnt);
        }
    }
    //prime demod buffer for output
    setDemodBuf(bits, bitlen, 0);
    setClockGrid(clk, startIdx);
    return 1;
}

int CmdIdteckDemod(const char *Cmd) {

    if (!PSKDemod("", false)) {
        PrintAndLogEx(DEBUG, "DEBUG: Error - Idteck PSKDemod failed");
        return 0;
    }
    size_t size = DemodBufferLen;

    //get binary from PSK1 wave
    int idx = detectIdteck(DemodBuffer, &size);
    if (idx < 0) {

        if (idx == -1)
            PrintAndLogEx(DEBUG, "DEBUG: Error - Idteck: not enough samples");
        else if (idx == -2)
            PrintAndLogEx(DEBUG, "DEBUG: Error - Idteck: just noise");
        else if (idx == -3)
            PrintAndLogEx(DEBUG, "DEBUG: Error - Idteck: preamble not found");
        else if (idx == -4)
            PrintAndLogEx(DEBUG, "DEBUG: Error - Idteck: size not correct: %d", size);
        else
            PrintAndLogEx(DEBUG, "DEBUG: Error - Idteck: idx: %d", idx);

        // if didn't find preamble try again inverting
        if (!PSKDemod("1", false)) {
            PrintAndLogEx(DEBUG, "DEBUG: Error - Idteck PSKDemod failed");
            return 0;
        }
        idx = detectIdteck(DemodBuffer, &size);
        if (idx < 0) {

            if (idx == -1)
                PrintAndLogEx(DEBUG, "DEBUG: Error - Idteck: not enough samples");
            else if (idx == -2)
                PrintAndLogEx(DEBUG, "DEBUG: Error - Idteck: just noise");
            else if (idx == -3)
                PrintAndLogEx(DEBUG, "DEBUG: Error - Idteck: preamble not found");
            else if (idx == -4)
                PrintAndLogEx(DEBUG, "DEBUG: Error - Idteck: size not correct: %d", size);
            else
                PrintAndLogEx(DEBUG, "DEBUG: Error - Idteck: idx: %d", idx);

            return 0;
        }
    }
    setDemodBuf(DemodBuffer, 64, idx);

    //got a good demod
    uint32_t id = 0;
    uint32_t raw1 = bytebits_to_byte(DemodBuffer, 32);
    uint32_t raw2 = bytebits_to_byte(DemodBuffer + 32, 32);

    //parity check (TBD)
    //checksum check (TBD)

    //output
    PrintAndLogEx(SUCCESS, "IDTECK Tag Found: Card ID %u ,  Raw: %08X%08X", id, raw1, raw2);
    return 1;
}

// by marshmellow
// takes 3 arguments - clock, invert, maxErr as integers
// attempts to demodulate nrz only
// prints binary found and saves in demodbuffer for further commands
int NRZrawDemod(const char *Cmd, bool verbose) {

    int errCnt = 0, clkStartIdx = 0;
    int invert = 0, clk = 0, maxErr = 100;
    sscanf(Cmd, "%i %i %i", &clk, &invert, &maxErr);
    if (clk == 1) {
        invert = 1;
        clk = 0;
    }

    if (invert != 0 && invert != 1) {
        PrintAndLogEx(WARNING, "(NRZrawDemod) Invalid argument: %s", Cmd);
        return 0;
    }

    if (getSignalProperties()->isnoise)
        return 0;

    uint8_t bits[MAX_GRAPH_TRACE_LEN] = {0};
    size_t BitLen = getFromGraphBuf(bits);

    if (BitLen == 0) return 0;

    errCnt = nrzRawDemod(bits, &BitLen, &clk, &invert, &clkStartIdx);
    if (errCnt > maxErr) {
        PrintAndLogEx(DEBUG, "DEBUG: (NRZrawDemod) Too many errors found, clk: %d, invert: %d, numbits: %d, errCnt: %d", clk, invert, BitLen, errCnt);
        return 0;
    }
    if (errCnt < 0 || BitLen < 16) { //throw away static - allow 1 and -1 (in case of threshold command first)
        PrintAndLogEx(DEBUG, "DEBUG: (NRZrawDemod) no data found, clk: %d, invert: %d, numbits: %d, errCnt: %d", clk, invert, BitLen, errCnt);
        return 0;
    }
    if (verbose || g_debugMode) PrintAndLogEx(DEBUG, "DEBUG: (NRZrawDemod) Tried NRZ Demod using Clock: %d - invert: %d - Bits Found: %d", clk, invert, BitLen);
    //prime demod buffer for output
    setDemodBuf(bits, BitLen, 0);
    setClockGrid(clk, clkStartIdx);


    if (errCnt > 0 && (verbose || g_debugMode)) PrintAndLogEx(DEBUG, "DEBUG: (NRZrawDemod) Errors during Demoding (shown as 7 in bit stream): %d", errCnt);
    if (verbose || g_debugMode) {
        PrintAndLogEx(NORMAL, "NRZ demoded bitstream:");
        // Now output the bitstream to the scrollback by line of 16 bits
        printDemodBuff();
    }
    return 1;
}

int CmdNRZrawDemod(const char *Cmd) {
    char cmdp = tolower(param_getchar(Cmd, 0));
    if (strlen(Cmd) > 16 || cmdp == 'h') return usage_data_rawdemod_nr();

    return NRZrawDemod(Cmd, true);
}

// by marshmellow
// takes 3 arguments - clock, invert, maxErr as integers
// attempts to demodulate psk only
// prints binary found and saves in demodbuffer for further commands
int CmdPSK1rawDemod(const char *Cmd) {
    char cmdp = tolower(param_getchar(Cmd, 0));
    if (strlen(Cmd) > 16 || cmdp == 'h') return usage_data_rawdemod_p1();

    int ans = PSKDemod(Cmd, true);
    //output
    if (!ans) {
        if (g_debugMode) PrintAndLogEx(WARNING, "Error demoding: %d", ans);
        return 0;
    }
    PrintAndLogEx(NORMAL, "PSK1 demoded bitstream:");
    // Now output the bitstream to the scrollback by line of 16 bits
    printDemodBuff();
    return 1;
}

// by marshmellow
// takes same args as cmdpsk1rawdemod
int CmdPSK2rawDemod(const char *Cmd) {
    char cmdp = tolower(param_getchar(Cmd, 0));
    if (strlen(Cmd) > 16 || cmdp == 'h') return usage_data_rawdemod_p2();

    int ans = PSKDemod(Cmd, true);
    if (!ans) {
        if (g_debugMode) PrintAndLogEx(WARNING, "Error demoding: %d", ans);
        return 0;
    }
    psk1TOpsk2(DemodBuffer, DemodBufferLen);
    PrintAndLogEx(NORMAL, "PSK2 demoded bitstream:");
    // Now output the bitstream to the scrollback by line of 16 bits
    printDemodBuff();
    return 1;
}

// by marshmellow - combines all raw demod functions into one menu command
int CmdRawDemod(const char *Cmd) {
    int ans = 0;

    if (strlen(Cmd) > 35 || strlen(Cmd) < 2)
        return usage_data_rawdemod();

    str_lower((char *)Cmd);

    if (str_startswith(Cmd, "fs"))     ans = CmdFSKrawdemod(Cmd + 2);
    else if (str_startswith(Cmd, "ab")) ans = Cmdaskbiphdemod(Cmd + 2);
    else if (str_startswith(Cmd, "am")) ans = Cmdaskmandemod(Cmd + 2);
    else if (str_startswith(Cmd, "ar")) ans = Cmdaskrawdemod(Cmd + 2);
    else if (str_startswith(Cmd, "nr")) ans = CmdNRZrawDemod(Cmd + 2);
    else if (str_startswith(Cmd, "p1")) ans = CmdPSK1rawDemod(Cmd + 2);
    else if (str_startswith(Cmd, "p2")) ans = CmdPSK2rawDemod(Cmd + 2);
    else PrintAndLogEx(WARNING, "Unknown modulation entered - see help ('h') for parameter structure");

    return ans;
}

void setClockGrid(int clk, int offset) {
    g_DemodStartIdx = offset;
    g_DemodClock = clk;
    if (clk == 0 && offset == 0)
        PrintAndLogEx(DEBUG, "DEBUG: (setClockGrid) clear settings");
    else
        PrintAndLogEx(DEBUG, "DEBUG: (setClockGrid) demodoffset %d, clk %d", offset, clk);

    if (offset > clk) offset %= clk;
    if (offset < 0) offset += clk;

    if (offset > GraphTraceLen || offset < 0) return;
    if (clk < 8 || clk > GraphTraceLen) {
        GridLocked = false;
        GridOffset = 0;
        PlotGridX = 0;
        PlotGridXdefault = 0;
        RepaintGraphWindow();
    } else {
        GridLocked = true;
        GridOffset = offset;
        PlotGridX = clk;
        PlotGridXdefault = clk;
        RepaintGraphWindow();
    }
}

int CmdGrid(const char *Cmd) {
    sscanf(Cmd, "%i %i", &PlotGridX, &PlotGridY);
    PlotGridXdefault = PlotGridX;
    PlotGridYdefault = PlotGridY;
    RepaintGraphWindow();
    return 0;
}

int CmdSetGraphMarkers(const char *Cmd) {
    sscanf(Cmd, "%i %i", &CursorCPos, &CursorDPos);
    RepaintGraphWindow();
    return 0;
}

int CmdHexsamples(const char *Cmd) {
    int i, j, requested = 0, offset = 0;
    char string_buf[25];
    char *string_ptr = string_buf;
    uint8_t got[BIGBUF_SIZE];

    sscanf(Cmd, "%i %i", &requested, &offset);

    /* if no args send something */
    if (requested == 0)
        requested = 8;

    if (offset + requested > sizeof(got)) {
        PrintAndLogEx(NORMAL, "Tried to read past end of buffer, <bytes> + <offset> > %d", BIGBUF_SIZE);
        return 0;
    }

    if (!GetFromDevice(BIG_BUF, got, requested, offset, NULL, 2500, false)) {
        PrintAndLogEx(WARNING, "command execution time out");
        return false;
    }

    i = 0;
    for (j = 0; j < requested; j++) {
        i++;
        string_ptr += sprintf(string_ptr, "%02x ", got[j]);
        if (i == 8) {
            *(string_ptr - 1) = '\0';    // remove the trailing space
            PrintAndLogEx(NORMAL, "%s", string_buf);
            string_buf[0] = '\0';
            string_ptr = string_buf;
            i = 0;
        }
        if (j == requested - 1 && string_buf[0] != '\0') { // print any remaining bytes
            *(string_ptr - 1) = '\0';
            PrintAndLogEx(NORMAL, "%s", string_buf);
            string_buf[0] = '\0';
        }
    }
    return 0;
}

int CmdHide(const char *Cmd) {
    HideGraphWindow();
    return 0;
}

//zero mean GraphBuffer
int CmdHpf(const char *Cmd) {
    uint8_t bits[GraphTraceLen];
    size_t size = getFromGraphBuf(bits);
    removeSignalOffset(bits, size);
    // push it back to graph
    setGraphBuf(bits, size);
    // set signal properties low/high/mean/amplitude and is_noise detection
    computeSignalProperties(bits, size);

    RepaintGraphWindow();
    return 0;
}

bool _headBit(BitstreamOut *stream) {
    int bytepos = stream->position >> 3; // divide by 8
    int bitpos = (stream->position++) & 7; // mask out 00000111
    return (*(stream->buffer + bytepos) >> (7 - bitpos)) & 1;
}

uint8_t getByte(uint8_t bits_per_sample, BitstreamOut *b) {
    uint8_t val = 0;
    for (int i = 0 ; i < bits_per_sample; i++)
        val |= (_headBit(b) << (7 - i));

    return val;
}

int getSamples(int n, bool silent) {
    //If we get all but the last byte in bigbuf,
    // we don't have to worry about remaining trash
    // in the last byte in case the bits-per-sample
    // does not line up on byte boundaries
    uint8_t got[BIGBUF_SIZE - 1] = { 0 };

    if (n == 0 || n > sizeof(got))
        n = sizeof(got);

    if (!silent) PrintAndLogEx(NORMAL, "Reading %d bytes from device memory\n", n);

    UsbCommand response;
    if (!GetFromDevice(BIG_BUF, got, n, 0, &response, 10000, true)) {
        PrintAndLogEx(WARNING, "timeout while waiting for reply.");
        return 1;
    }

    if (!silent) PrintAndLogEx(NORMAL, "Data fetched");

    uint8_t bits_per_sample = 8;

    //Old devices without this feature would send 0 at arg[0]
    if (response.arg[0] > 0) {
        sample_config *sc = (sample_config *) response.d.asBytes;
        if (!silent) PrintAndLogEx(NORMAL, "Samples @ %d bits/smpl, decimation 1:%d ", sc->bits_per_sample, sc->decimation);
        bits_per_sample = sc->bits_per_sample;
    }

    if (bits_per_sample < 8) {

        if (!silent) PrintAndLogEx(NORMAL, "Unpacking...");

        BitstreamOut bout = { got, bits_per_sample * n,  0};
        int j = 0;
        for (j = 0; j * bits_per_sample < n * 8 && j < n; j++) {
            uint8_t sample = getByte(bits_per_sample, &bout);
            GraphBuffer[j] = ((int) sample) - 128;
        }
        GraphTraceLen = j;

        if (!silent) PrintAndLogEx(NORMAL, "Unpacked %d samples", j);

    } else {
        for (int j = 0; j < n; j++) {
            GraphBuffer[j] = ((int)got[j]) - 128;
        }
        GraphTraceLen = n;
    }

    uint8_t bits[GraphTraceLen];
    size_t size = getFromGraphBuf(bits);
    // set signal properties low/high/mean/amplitude and is_noise detection
    computeSignalProperties(bits, size);

    setClockGrid(0, 0);
    DemodBufferLen = 0;
    RepaintGraphWindow();
    return 0;
}

int CmdSamples(const char *Cmd) {
    int n = strtol(Cmd, NULL, 0);
    return getSamples(n, false);
}

int CmdTuneSamples(const char *Cmd) {
#define NON_VOLTAGE     1000
#define LF_UNUSABLE_V   2000
#define LF_MARGINAL_V   10000
#define HF_UNUSABLE_V   3000
#define HF_MARGINAL_V   5000
#define ANTENNA_ERROR   1.03 // current algo has 3% error margin.

    // hide demod plot line
    DemodBufferLen = 0;
    setClockGrid(0, 0);
    RepaintGraphWindow();


    int timeout = 0;
    PrintAndLogEx(INFO, "\nmeasuring antenna characteristics, please wait...");

    UsbCommand c = {CMD_MEASURE_ANTENNA_TUNING, {0, 0, 0}};
    clearCommandBuffer();
    SendCommand(&c);
    UsbCommand resp;
    while (!WaitForResponseTimeout(CMD_MEASURED_ANTENNA_TUNING, &resp, 2000)) {
        timeout++;
        printf(".");
        fflush(stdout);
        if (timeout > 7) {
            PrintAndLogEx(WARNING, "\nno response from Proxmark. Aborting...");
            return 1;
        }
    }
    PrintAndLogEx(NORMAL, "\n");

    uint32_t v_lf125 = resp.arg[0];
    uint32_t v_lf134 = resp.arg[0] >> 32;

    uint32_t v_hf = resp.arg[1];
    uint32_t peakf = resp.arg[2];
    uint32_t peakv = resp.arg[2] >> 32;

    if (v_lf125 > NON_VOLTAGE)
        PrintAndLogEx(SUCCESS, "LF antenna: %5.2f V - 125.00 kHz", (v_lf125 * ANTENNA_ERROR) / 1000.0);
    if (v_lf134 > NON_VOLTAGE)
        PrintAndLogEx(SUCCESS, "LF antenna: %5.2f V - 134.00 kHz", (v_lf134 * ANTENNA_ERROR) / 1000.0);
    if (peakv > NON_VOLTAGE && peakf > 0)
        PrintAndLogEx(SUCCESS, "LF optimal: %5.2f V - %6.2f kHz", (peakv * ANTENNA_ERROR) / 1000.0, 12000.0 / (peakf + 1));

    char judgement[20];
    memset(judgement, 0, sizeof(judgement));
    // LF evaluation
    if (peakv < LF_UNUSABLE_V)
        sprintf(judgement, _RED_("UNUSABLE"));
    else if (peakv < LF_MARGINAL_V)
        sprintf(judgement, _YELLOW_("MARGINAL"));
    else
        sprintf(judgement, _GREEN_("OK"));

    PrintAndLogEx(NORMAL, "%sLF antenna is %s \n"
                  , (peakv < LF_UNUSABLE_V) ? _CYAN_("[!]") : _GREEN_("[+]")
                  , judgement
                 );

    // HF evaluation
    if (v_hf > NON_VOLTAGE)
        PrintAndLogEx(SUCCESS, "HF antenna: %5.2f V - 13.56 MHz", (v_hf * ANTENNA_ERROR) / 1000.0);

    memset(judgement, 0, sizeof(judgement));

    if (v_hf < HF_UNUSABLE_V)
        sprintf(judgement, _RED_("UNUSABLE"));
    else if (v_hf < HF_MARGINAL_V)
        sprintf(judgement, _YELLOW_("MARGINAL"));
    else
        sprintf(judgement, _GREEN_("OK"));

    PrintAndLogEx(NORMAL, "%sHF antenna is %s"
                  , (v_hf < HF_UNUSABLE_V) ? _CYAN_("[!]") : _GREEN_("[+]")
                  , judgement
                 );

    // graph LF measurements
    // even here, these values has 3% error.
    uint16_t test = 0;
    for (int i = 0; i < 256; i++) {
        GraphBuffer[i] = resp.d.asBytes[i] - 128;
        test += resp.d.asBytes[i];
    }
    if (test > 0) {
        PrintAndLogEx(SUCCESS, "\nDisplaying LF tuning graph. Divisor 89 is 134khz, 95 is 125khz.\n\n");
        GraphTraceLen = 256;
        ShowGraphWindow();
        RepaintGraphWindow();
    } else {

        PrintAndLogEx(FAILED, "\nNot showing LF tuning graph since all values is zero.\n\n");
    }

    return 0;
}

int CmdLoad(const char *Cmd) {
    char filename[FILE_PATH_SIZE] = {0x00};
    int len = 0;

    len = strlen(Cmd);
    if (len > FILE_PATH_SIZE) len = FILE_PATH_SIZE;
    memcpy(filename, Cmd, len);

    FILE *f = fopen(filename, "r");
    if (!f) {
        PrintAndLogEx(WARNING, "couldn't open '%s'", filename);
        return 0;
    }

    GraphTraceLen = 0;
    char line[80];
    while (fgets(line, sizeof(line), f)) {
        GraphBuffer[GraphTraceLen] = atoi(line);
        GraphTraceLen++;

        if (GraphTraceLen >= MAX_GRAPH_TRACE_LEN)
            break;
    }

    fclose(f);

    PrintAndLogEx(SUCCESS, "loaded %d samples", GraphTraceLen);

    uint8_t bits[GraphTraceLen];
    size_t size = getFromGraphBuf(bits);

    removeSignalOffset(bits, size);
    setGraphBuf(bits, size);
    computeSignalProperties(bits, size);

    setClockGrid(0, 0);
    DemodBufferLen = 0;
    RepaintGraphWindow();
    return 0;
}

// trim graph from the end
int CmdLtrim(const char *Cmd) {
    // sanitycheck
    if (GraphTraceLen <= 0) return 1;

    int ds = atoi(Cmd);
    for (int i = ds; i < GraphTraceLen; ++i)
        GraphBuffer[i - ds] = GraphBuffer[i];

    GraphTraceLen -= ds;
    RepaintGraphWindow();
    return 0;
}

// trim graph from the beginning
int CmdRtrim(const char *Cmd) {

    int ds = atoi(Cmd);

    // sanitycheck
    if (GraphTraceLen <= ds) return 1;

    GraphTraceLen = ds;
    RepaintGraphWindow();
    return 0;
}

// trim graph (middle) piece
int CmdMtrim(const char *Cmd) {
    int start = 0, stop = 0;
    sscanf(Cmd, "%i %i", &start, &stop);

    if (start > GraphTraceLen || stop > GraphTraceLen || start > stop) return 1;

    // leave start position sample
    start++;

    GraphTraceLen = stop - start;
    for (int i = 0; i < GraphTraceLen; i++)
        GraphBuffer[i] = GraphBuffer[start + i];

    return 0;
}

int CmdNorm(const char *Cmd) {
    int i;
    int max = INT_MIN, min = INT_MAX;

    // Find local min, max
    for (i = 10; i < GraphTraceLen; ++i) {
        if (GraphBuffer[i] > max) max = GraphBuffer[i];
        if (GraphBuffer[i] < min) min = GraphBuffer[i];
    }

    if (max != min) {
        for (i = 0; i < GraphTraceLen; ++i) {
            GraphBuffer[i] = ((long)(GraphBuffer[i] - ((max + min) / 2)) * 256) / (max - min);
            //marshmelow: adjusted *1000 to *256 to make +/- 128 so demod commands still work
        }
    }

    uint8_t bits[GraphTraceLen];
    size_t size = getFromGraphBuf(bits);
    // set signal properties low/high/mean/amplitude and is_noise detection
    computeSignalProperties(bits, size);

    RepaintGraphWindow();
    return 0;
}

int CmdPlot(const char *Cmd) {
    ShowGraphWindow();
    return 0;
}

int CmdSave(const char *Cmd) {

    int len = 0;
    char filename[FILE_PATH_SIZE] = {0x00};

    len = strlen(Cmd);
    if (len > FILE_PATH_SIZE) len = FILE_PATH_SIZE;
    memcpy(filename, Cmd, len);

    FILE *f = fopen(filename, "w");
    if (!f) {
        PrintAndLogEx(WARNING, "couldn't open '%s'", filename);
        return 0;
    }

    for (int i = 0; i < GraphTraceLen; i++)
        fprintf(f, "%d\n", GraphBuffer[i]);

    if (f)
        fclose(f);

    PrintAndLogEx(SUCCESS, "saved to '%s'", Cmd);
    return 0;
}

int CmdScale(const char *Cmd) {
    CursorScaleFactor = atoi(Cmd);
    if (CursorScaleFactor == 0) {
        PrintAndLogEx(FAILED, "bad, can't have zero scale");
        CursorScaleFactor = 1;
    }
    RepaintGraphWindow();
    return 0;
}

int directionalThreshold(const int *in, int *out, size_t len, int8_t up, int8_t down) {

    int lastValue = in[0];

    // Will be changed at the end, but init 0 as we adjust to last samples
    // value if no threshold kicks in.
    out[0] = 0;

    for (size_t i = 1; i < len; ++i) {
        // Apply first threshold to samples heading up
        if (in[i] >= up && in[i] > lastValue) {
            lastValue = out[i]; // Buffer last value as we overwrite it.
            out[i] = 1;
        }
        // Apply second threshold to samples heading down
        else if (in[i] <= down && in[i] < lastValue) {
            lastValue = out[i]; // Buffer last value as we overwrite it.
            out[i] = -1;
        } else {
            lastValue = out[i]; // Buffer last value as we overwrite it.
            out[i] = out[i - 1];
        }
    }

    // Align with first edited sample.
    out[0] = out[1];
    return 0;
}

int CmdDirectionalThreshold(const char *Cmd) {
    int8_t up = param_get8(Cmd, 0);
    int8_t down = param_get8(Cmd, 1);

    PrintAndLogEx(INFO, "Applying Up Threshold: %d, Down Threshold: %d\n", up, down);

    directionalThreshold(GraphBuffer, GraphBuffer, GraphTraceLen, up, down);

    // set signal properties low/high/mean/amplitude and isnoice detection
    uint8_t bits[GraphTraceLen];
    size_t size = getFromGraphBuf(bits);
    // set signal properties low/high/mean/amplitude and is_noice detection
    computeSignalProperties(bits, size);

    RepaintGraphWindow();
    return 0;
}

int CmdZerocrossings(const char *Cmd) {
    // Zero-crossings aren't meaningful unless the signal is zero-mean.
    CmdHpf("");

    int sign = 1, zc = 0, lastZc = 0;

    for (int i = 0; i < GraphTraceLen; ++i) {
        if (GraphBuffer[i] * sign >= 0) {
            // No change in sign, reproduce the previous sample count.
            zc++;
            GraphBuffer[i] = lastZc;
        } else {
            // Change in sign, reset the sample count.
            sign = -sign;
            GraphBuffer[i] = lastZc;
            if (sign > 0) {
                lastZc = zc;
                zc = 0;
            }
        }
    }

    uint8_t bits[GraphTraceLen];
    size_t size = getFromGraphBuf(bits);
    // set signal properties low/high/mean/amplitude and is_noise detection
    computeSignalProperties(bits, size);

    RepaintGraphWindow();
    return 0;
}

/**
 * @brief Utility for conversion via cmdline.
 * @param Cmd
 * @return
 */
int Cmdbin2hex(const char *Cmd) {
    int bg = 0, en = 0;
    if (param_getptr(Cmd, &bg, &en, 0))
        return usage_data_bin2hex();

    //Number of digits supplied as argument
    size_t length = en - bg + 1;
    size_t bytelen = (length + 7) / 8;
    uint8_t *arr = (uint8_t *) calloc(bytelen, sizeof(uint8_t));
    memset(arr, 0, bytelen);
    BitstreamOut bout = { arr, 0, 0 };

    for (; bg <= en; bg++) {
        char c = Cmd[bg];
        if (c == '1')
            pushBit(&bout, 1);
        else if (c == '0')
            pushBit(&bout, 0);
        else
            PrintAndLogEx(NORMAL, "Ignoring '%c'", c);
    }

    if (bout.numbits % 8 != 0)
        PrintAndLogEx(NORMAL, "[padded with %d zeroes]", 8 - (bout.numbits % 8));

    PrintAndLogEx(NORMAL, "%s", sprint_hex(arr, bytelen));
    free(arr);
    return 0;
}

int Cmdhex2bin(const char *Cmd) {
    int bg = 0, en = 0;
    if (param_getptr(Cmd, &bg, &en, 0)) return usage_data_hex2bin();

    while (bg <= en) {
        char x = Cmd[bg++];
        // capitalize
        if (x >= 'a' && x <= 'f')
            x -= 32;
        // convert to numeric value
        if (x >= '0' && x <= '9')
            x -= '0';
        else if (x >= 'A' && x <= 'F')
            x -= 'A' - 10;
        else
            continue;

        //Uses printf instead of PrintAndLog since the latter adds linebreaks to each printout
        for (int i = 0 ; i < 4 ; ++i)
            printf("%d", (x >> (3 - i)) & 1);
    }
    PrintAndLogEx(NORMAL, "\n");
    return 0;
}

/* // example of FSK2 RF/50 Tones
static const int LowTone[]  = {
1,  1,  1,  1,  1, -1, -1, -1, -1, -1,
1,  1,  1,  1,  1, -1, -1, -1, -1, -1,
1,  1,  1,  1,  1, -1, -1, -1, -1, -1,
1,  1,  1,  1,  1, -1, -1, -1, -1, -1,
1,  1,  1,  1,  1, -1, -1, -1, -1, -1
};
static const int HighTone[] = {
1,  1,  1,  1,  1,     -1, -1, -1, -1, // note one extra 1 to padd due to 50/8 remainder (1/2 the remainder)
1,  1,  1,  1,         -1, -1, -1, -1,
1,  1,  1,  1,         -1, -1, -1, -1,
1,  1,  1,  1,         -1, -1, -1, -1,
1,  1,  1,  1,         -1, -1, -1, -1,
1,  1,  1,  1,     -1, -1, -1, -1, -1, // note one extra -1 to padd due to 50/8 remainder
};
*/
void GetHiLoTone(int *LowTone, int *HighTone, int clk, int LowToneFC, int HighToneFC) {
    int i, j = 0;
    int Left_Modifier = ((clk % LowToneFC) % 2) + ((clk % LowToneFC) / 2);
    int Right_Modifier = (clk % LowToneFC) / 2;
    //int HighToneMod = clk mod HighToneFC;
    int LeftHalfFCCnt = (LowToneFC % 2) + (LowToneFC / 2); //truncate
    int FCs_per_clk = clk / LowToneFC;

    // need to correctly split up the clock to field clocks.
    // First attempt uses modifiers on each end to make up for when FCs don't evenly divide into Clk

    // start with LowTone
    // set extra 1 modifiers to make up for when FC doesn't divide evenly into Clk
    for (i = 0; i < Left_Modifier; i++) {
        LowTone[i] = 1;
    }

    // loop # of field clocks inside the main clock
    for (i = 0; i < (FCs_per_clk); i++) {
        // loop # of samples per field clock
        for (j = 0; j < LowToneFC; j++) {
            LowTone[(i * LowToneFC) + Left_Modifier + j] = (j < LeftHalfFCCnt) ? 1 : -1;
        }
    }

    int k;
    // add last -1 modifiers
    for (k = 0; k < Right_Modifier; k++) {
        LowTone[((i - 1) * LowToneFC) + Left_Modifier + j + k] = -1;
    }

    // now do hightone
    Left_Modifier = ((clk % HighToneFC) % 2) + ((clk % HighToneFC) / 2);
    Right_Modifier = (clk % HighToneFC) / 2;
    LeftHalfFCCnt = (HighToneFC % 2) + (HighToneFC / 2); //truncate
    FCs_per_clk = clk / HighToneFC;

    for (i = 0; i < Left_Modifier; i++) {
        HighTone[i] = 1;
    }

    // loop # of field clocks inside the main clock
    for (i = 0; i < (FCs_per_clk); i++) {
        // loop # of samples per field clock
        for (j = 0; j < HighToneFC; j++) {
            HighTone[(i * HighToneFC) + Left_Modifier + j] = (j < LeftHalfFCCnt) ? 1 : -1;
        }
    }

    // add last -1 modifiers
    for (k = 0; k < Right_Modifier; k++) {
        PrintAndLogEx(NORMAL, "(i-1)*HighToneFC+lm+j+k %i", ((i - 1) * HighToneFC) + Left_Modifier + j + k);
        HighTone[((i - 1) * HighToneFC) + Left_Modifier + j + k] = -1;
    }
    if (g_debugMode == 2) {
        for (i = 0; i < clk; i++) {
            PrintAndLogEx(NORMAL, "Low: %i,  High: %i", LowTone[i], HighTone[i]);
        }
    }
}

//old CmdFSKdemod adapted by marshmellow
//converts FSK to clear NRZ style wave.  (or demodulates)
int FSKToNRZ(int *data, int *dataLen, int clk, int LowToneFC, int HighToneFC) {
    uint8_t ans = 0;
    if (clk == 0 || LowToneFC == 0 || HighToneFC == 0) {
        int firstClockEdge = 0;
        ans = fskClocks((uint8_t *) &LowToneFC, (uint8_t *) &HighToneFC, (uint8_t *) &clk, &firstClockEdge);
        if (g_debugMode > 1) {
            PrintAndLog("DEBUG FSKtoNRZ: detected clocks: fc_low %i, fc_high %i, clk %i, firstClockEdge %i, ans %u", LowToneFC, HighToneFC, clk, firstClockEdge, ans);
        }
    }
    // currently only know fsk modulations with field clocks < 10 samples and > 4 samples. filter out to remove false positives (and possibly destroying ask/psk modulated waves...)
    if (ans == 0 || clk == 0 || LowToneFC == 0 || HighToneFC == 0 || LowToneFC > 10 || HighToneFC < 4) {
        if (g_debugMode > 1) {
            PrintAndLog("DEBUG FSKtoNRZ: no fsk clocks found");
        }
        return 0;
    }

    int i, j;
    int LowTone[clk];
    int HighTone[clk];
    GetHiLoTone(LowTone, HighTone, clk, LowToneFC, HighToneFC);

    // loop through ([all samples] - clk)
    for (i = 0; i < *dataLen - clk; ++i) {
        int lowSum = 0, highSum = 0;

        // sum all samples together starting from this sample for [clk] samples for each tone (multiply tone value with sample data)
        for (j = 0; j < clk; ++j) {
            lowSum += LowTone[j] * data[i + j];
            highSum += HighTone[j] * data[i + j];
        }
        // get abs( [average sample value per clk] * 100 )  (or a rolling average of sorts)
        lowSum = abs(100 * lowSum / clk);
        highSum = abs(100 * highSum / clk);
        // save these back to buffer for later use
        data[i] = (highSum << 16) | lowSum;
    }

    // now we have the abs( [average sample value per clk] * 100 ) for each tone
    //   loop through again [all samples] - clk - 16
    //                  note why 16???  is 16 the largest FC? changed to LowToneFC as that should be the > fc
    for (i = 0; i < *dataLen - clk - LowToneFC; ++i) {
        int lowTot = 0, highTot = 0;

        // sum a field clock width of abs( [average sample values per clk] * 100) for each tone
        for (j = 0; j < LowToneFC; ++j) {  //10 for fsk2
            lowTot += (data[i + j] & 0xffff);
        }
        for (j = 0; j < HighToneFC; j++) {  //8 for fsk2
            highTot += (data[i + j] >> 16);
        }

        // subtract the sum of lowTone averages by the sum of highTone averages as it
        //   and write back the new graph value
        data[i] = lowTot - highTot;
    }
    // update dataLen to what we put back to the data sample buffer
    *dataLen -= (clk + LowToneFC);
    return 0;
}

int CmdFSKToNRZ(const char *Cmd) {
    // take clk, fc_low, fc_high
    //   blank = auto;
    bool errors = false;
    char cmdp = 0;
    int  clk = 0, fc_low = 10, fc_high = 8;
    while (param_getchar(Cmd, cmdp) != 0x00) {
        switch (tolower(param_getchar(Cmd, cmdp))) {
            case 'h':
                return usage_data_fsktonrz();
            case 'c':
                clk = param_get32ex(Cmd, cmdp + 1, 0, 10);
                cmdp += 2;
                break;
            case 'f':
                fc_high = param_get32ex(Cmd, cmdp + 1, 0, 10);
                cmdp += 2;
                break;
            case 'l':
                fc_low = param_get32ex(Cmd, cmdp + 1, 0, 10);
                cmdp += 2;
                break;
            default:
                PrintAndLogEx(WARNING, "Unknown parameter '%c'", param_getchar(Cmd, cmdp));
                errors = true;
                break;
        }
        if (errors) break;
    }
    //Validations
    if (errors) return usage_data_fsktonrz();

    setClockGrid(0, 0);
    DemodBufferLen = 0;
    int ans = FSKToNRZ(GraphBuffer, &GraphTraceLen, clk, fc_low, fc_high);
    CmdNorm("");
    RepaintGraphWindow();
    return ans;
}

int CmdDataIIR(const char *Cmd) {
    uint8_t k = param_get8(Cmd, 0);
    //iceIIR_Butterworth(GraphBuffer, GraphTraceLen);
    iceSimple_Filter(GraphBuffer, GraphTraceLen, k);

    uint8_t bits[GraphTraceLen];
    size_t size = getFromGraphBuf(bits);
    // set signal properties low/high/mean/amplitude and is_noise detection
    computeSignalProperties(bits, size);
    RepaintGraphWindow();
    return 0;
}

static command_t CommandTable[] = {
    {"help",            CmdHelp,            1, "This help"},
    {"askedgedetect",   CmdAskEdgeDetect,   1, "[threshold] Adjust Graph for manual ASK demod using the length of sample differences to detect the edge of a wave (use 20-45, def:25)"},
    {"autocorr",        CmdAutoCorr,        1, "[window length] [g] -- Autocorrelation over window - g to save back to GraphBuffer (overwrite)"},
    {"biphaserawdecode", CmdBiphaseDecodeRaw, 1, "[offset] [invert<0|1>] [maxErr] -- Biphase decode bin stream in DemodBuffer (offset = 0|1 bits to shift the decode start)"},
    {"bin2hex",         Cmdbin2hex,         1, "<digits> -- Converts binary to hexadecimal"},
    {"bitsamples",      CmdBitsamples,      0, "Get raw samples as bitstring"},
    {"buffclear",       CmdBuffClear,       1, "Clears bigbuff on deviceside and graph window"},
    {"dec",             CmdDec,             1, "Decimate samples"},
    {"detectclock",     CmdDetectClockRate, 1, "[<a|f|n|p>] Detect ASK, FSK, NRZ, PSK clock rate of wave in GraphBuffer"},
    {"fsktonrz",        CmdFSKToNRZ,        1, "Convert fsk2 to nrz wave for alternate fsk demodulating (for weak fsk)"},

    {"getbitstream",    CmdGetBitStream,    1, "Convert GraphBuffer's >=1 values to 1 and <1 to 0"},
    {"grid",            CmdGrid,            1, "<x> <y> -- overlay grid on graph window, use zero value to turn off either"},
    {"hexsamples",      CmdHexsamples,      0, "<bytes> [<offset>] -- Dump big buffer as hex bytes"},
    {"hex2bin",         Cmdhex2bin,         1, "<hexadecimal> -- Converts hexadecimal to binary"},
    {"hide",            CmdHide,            1, "Hide graph window"},
    {"hpf",             CmdHpf,             1, "Remove DC offset from trace"},
    {"load",            CmdLoad,            1, "<filename> -- Load trace (to graph window"},
    {"ltrim",           CmdLtrim,           1, "<samples> -- Trim samples from left of trace"},
    {"rtrim",           CmdRtrim,           1, "<location to end trace> -- Trim samples from right of trace"},
    {"mtrim",           CmdMtrim,           1, "<start> <stop> -- Trim out samples from the specified start to the specified stop"},
    {"manrawdecode",    Cmdmandecoderaw,    1, "[invert] [maxErr] -- Manchester decode binary stream in DemodBuffer"},
    {"norm",            CmdNorm,            1, "Normalize max/min to +/-128"},
    {"plot",            CmdPlot,            1, "Show graph window (hit 'h' in window for keystroke help)"},
    {"printdemodbuffer", CmdPrintDemodBuff,  1, "[x] [o] <offset> [l] <length> -- print the data in the DemodBuffer - 'x' for hex output"},
    {"rawdemod",        CmdRawDemod,        1, "[modulation] ... <options> -see help (h option) -- Demodulate the data in the GraphBuffer and output binary"},
    {"samples",         CmdSamples,         0, "[512 - 40000] -- Get raw samples for graph window (GraphBuffer)"},
    {"save",            CmdSave,            1, "<filename> -- Save trace (from graph window)"},
    {"setgraphmarkers", CmdSetGraphMarkers, 1, "[orange_marker] [blue_marker] (in graph window)"},
    {"scale",           CmdScale,           1, "<int> -- Set cursor display scale"},
    {"setdebugmode",    CmdSetDebugMode,    1, "<0|1|2> -- Turn on or off Debugging Level for lf demods"},
    {"shiftgraphzero",  CmdGraphShiftZero,  1, "<shift> -- Shift 0 for Graphed wave + or - shift value"},
    {"dirthreshold",    CmdDirectionalThreshold,   1, "<thres up> <thres down> -- Max rising higher up-thres/ Min falling lower down-thres, keep rest as prev."},
    {"tune",            CmdTuneSamples,     0, "Get hw tune samples for graph window"},
    {"undec",           CmdUndec,           1, "Un-decimate samples by 2"},
    {"zerocrossings",   CmdZerocrossings,   1, "Count time between zero-crossings"},
    {"iir",             CmdDataIIR,         0, "apply IIR buttersworth filter on plotdata"},
    {NULL, NULL, 0, NULL}
};

int CmdData(const char *Cmd) {
    clearCommandBuffer();
    CmdsParse(CommandTable, Cmd);
    return 0;
}

int CmdHelp(const char *Cmd) {
    CmdsHelp(CommandTable);
    return 0;
}<|MERGE_RESOLUTION|>--- conflicted
+++ resolved
@@ -615,14 +615,6 @@
     return 1;
 }
 
-<<<<<<< HEAD
-//by marshmellow
-//biphase decode
-//take 01 or 10 = 0 and 11 or 00 = 1
-//takes 2 arguments "offset" default = 0 if 1 it will shift the decode by one bit
-// and "invert" default = 0 if 1 it will invert output
-//  the argument offset allows us to manually shift if the output is incorrect - [EDIT: now auto detects]
-=======
 /*
  *  @author marshmellow
  * biphase decode
@@ -632,7 +624,6 @@
  * param invert invert output
  * param masxErr maximum tolerated errors
  */
->>>>>>> a185e83f
 int CmdBiphaseDecodeRaw(const char *Cmd) {
     size_t size = 0;
     int offset = 0, invert = 0, maxErr = 20, errCnt = 0;
