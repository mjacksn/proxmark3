//-----------------------------------------------------------------------------
// Copyright (C) 2010 iZsh <izsh at fail0verflow.com>
//
// This code is licensed to you under the terms of the GNU GPL, version 2 or,
// at your option, any later version. See the LICENSE.txt file for the text of
// the license.
//-----------------------------------------------------------------------------
// Data and Graph commands
//-----------------------------------------------------------------------------

#include <stdio.h>
#include <stdlib.h>
#include <string.h>
#include <limits.h>
#include "proxmark3.h"
#include "data.h"
#include "ui.h"
#include "graph.h"
#include "cmdparser.h"
#include "util.h"
#include "cmdmain.h"
#include "cmddata.h"
#include "lfdemod.h"
uint8_t DemodBuffer[MAX_DEMOD_BUF_LEN];
int DemodBufferLen;
static int CmdHelp(const char *Cmd);

//set the demod buffer with given array of binary (one bit per byte)
//by marshmellow
void setDemodBuf(uint8_t *buff,int size)
{
	int i=0;
	for (; i < size; ++i){
		DemodBuffer[i]=buff[i];
	}
	DemodBufferLen=size;
	return;
}

//by marshmellow
void printDemodBuff()
{
	uint32_t i = 0;
	int bitLen = DemodBufferLen;
	if (bitLen<16) {
		PrintAndLog("no bits found in demod buffer");
		return;
	}
	if (bitLen>512) bitLen=512; //max output to 512 bits if we have more - should be plenty
	for (i = 0; i <= (bitLen-16); i+=16) {
		PrintAndLog("%i%i%i%i%i%i%i%i%i%i%i%i%i%i%i%i",
			DemodBuffer[i],
			DemodBuffer[i+1],
			DemodBuffer[i+2],
			DemodBuffer[i+3],
			DemodBuffer[i+4],
			DemodBuffer[i+5],
			DemodBuffer[i+6],
			DemodBuffer[i+7],
			DemodBuffer[i+8],
			DemodBuffer[i+9],
			DemodBuffer[i+10],
			DemodBuffer[i+11],
			DemodBuffer[i+12],
			DemodBuffer[i+13],
			DemodBuffer[i+14],
			DemodBuffer[i+15]);
	}
	return;
}


int CmdAmp(const char *Cmd)
{
	int i, rising, falling;
	int max = INT_MIN, min = INT_MAX;

	for (i = 10; i < GraphTraceLen; ++i) {
		if (GraphBuffer[i] > max)
			max = GraphBuffer[i];
		if (GraphBuffer[i] < min)
			min = GraphBuffer[i];
	}

	if (max != min) {
		rising = falling= 0;
		for (i = 0; i < GraphTraceLen; ++i) {
			if (GraphBuffer[i + 1] < GraphBuffer[i]) {
				if (rising) {
					GraphBuffer[i] = max;
					rising = 0;
				}
				falling = 1;
			}
			if (GraphBuffer[i + 1] > GraphBuffer[i]) {
				if (falling) {
					GraphBuffer[i] = min;
					falling = 0;
				}
				rising= 1;
			}
		}
	}
	RepaintGraphWindow();
	return 0;
}

/*
 * Generic command to demodulate ASK.
 *
 * Argument is convention: positive or negative (High mod means zero
 * or high mod means one)
 *
 * Updates the Graph trace with 0/1 values
 *
 * Arguments:
 * c : 0 or 1
 */
 //this method is dependant on all highs and lows to be the same(or clipped)  this creates issues[marshmellow] it also ignores the clock
int Cmdaskdemod(const char *Cmd)
{
	int i;
	int c, high = 0, low = 0;

	// TODO: complain if we do not give 2 arguments here !
	// (AL - this doesn't make sense! we're only using one argument!!!)
	sscanf(Cmd, "%i", &c);

	/* Detect high and lows and clock */
	// (AL - clock???)
	for (i = 0; i < GraphTraceLen; ++i)
	{
		if (GraphBuffer[i] > high)
			high = GraphBuffer[i];
		else if (GraphBuffer[i] < low)
			low = GraphBuffer[i];
	}
	high=abs(high*.75);
	low=abs(low*.75);
	if (c != 0 && c != 1) {
		PrintAndLog("Invalid argument: %s", Cmd);
		return 0;
	}
	//prime loop
	if (GraphBuffer[0] > 0) {
		GraphBuffer[0] = 1-c;
	} else {
		GraphBuffer[0] = c;
	}
	for (i = 1; i < GraphTraceLen; ++i) {
		/* Transitions are detected at each peak
		 * Transitions are either:
		 * - we're low: transition if we hit a high
		 * - we're high: transition if we hit a low
		 * (we need to do it this way because some tags keep high or
		 * low for long periods, others just reach the peak and go
		 * down)
		 */
		//[marhsmellow] change == to >= for high and <= for low for fuzz
		if ((GraphBuffer[i] == high) && (GraphBuffer[i - 1] == c)) {
			GraphBuffer[i] = 1 - c;
		} else if ((GraphBuffer[i] == low) && (GraphBuffer[i - 1] == (1 - c))){
			GraphBuffer[i] = c;
		} else {
			/* No transition */
			GraphBuffer[i] = GraphBuffer[i - 1];
		}
	}
	RepaintGraphWindow();
	return 0;
}

//by marshmellow
void printBitStream(uint8_t BitStream[], uint32_t bitLen)
{
	uint32_t i = 0;
	if (bitLen<16) {
		PrintAndLog("Too few bits found: %d",bitLen);
		return;
	}
	if (bitLen>512) bitLen=512;
	 for (i = 0; i <= (bitLen-16); i+=16) {
		PrintAndLog("%i%i%i%i%i%i%i%i%i%i%i%i%i%i%i%i",
			BitStream[i],
			BitStream[i+1],
			BitStream[i+2],
			BitStream[i+3],
			BitStream[i+4],
			BitStream[i+5],
			BitStream[i+6],
			BitStream[i+7],
			BitStream[i+8],
			BitStream[i+9],
			BitStream[i+10],
			BitStream[i+11],
			BitStream[i+12],
			BitStream[i+13],
			BitStream[i+14],
			BitStream[i+15]);
	}
	return;
}
//by marshmellow
//print EM410x ID in multiple formats
void printEM410x(uint64_t id)
{
	if (id !=0){
			uint64_t iii=1;
			uint64_t id2lo=0; //id2hi=0,
			uint32_t ii=0;
			uint32_t i=0;
			for (ii=5; ii>0;ii--){
				for (i=0;i<8;i++){
					id2lo=(id2lo<<1LL) | ((id & (iii << (i+((ii-1)*8)))) >> (i+((ii-1)*8)));
				}
			}
			//output em id
			PrintAndLog("EM TAG ID    : %010llx", id);
			PrintAndLog("Unique TAG ID: %010llx",  id2lo); //id2hi,
			PrintAndLog("DEZ 8        : %08lld",id & 0xFFFFFF);
			PrintAndLog("DEZ 10       : %010lld",id & 0xFFFFFF);
			PrintAndLog("DEZ 5.5      : %05lld.%05lld",(id>>16LL) & 0xFFFF,(id & 0xFFFF));
			PrintAndLog("DEZ 3.5A     : %03lld.%05lld",(id>>32ll),(id & 0xFFFF));
			PrintAndLog("DEZ 14/IK2   : %014lld",id);
			PrintAndLog("DEZ 15/IK3   : %015lld",id2lo);
			PrintAndLog("Other        : %05lld_%03lld_%08lld",(id&0xFFFF),((id>>16LL) & 0xFF),(id & 0xFFFFFF));
		}
		return;
}

//by marshmellow
//take binary from demod buffer and see if we can find an EM410x ID
int CmdEm410xDecode(const char *Cmd)
{
	uint64_t id=0;
 // uint8_t BitStream[MAX_GRAPH_TRACE_LEN]={0};
 // uint32_t i=0;
 // i=getFromGraphBuf(BitStream);
	id = Em410xDecode(DemodBuffer,DemodBufferLen);
	printEM410x(id);
	if (id>0) return 1;
	return 0;
}


//by marshmellow
//takes 2 arguments - clock and invert both as integers
//attempts to demodulate ask while decoding manchester
//prints binary found and saves in graphbuffer for further commands
int Cmdaskmandemod(const char *Cmd)
{
	int invert=0;
	int clk=0;
	uint8_t BitStream[MAX_GRAPH_TRACE_LEN]={0};
	sscanf(Cmd, "%i %i", &clk, &invert);
	if (invert != 0 && invert != 1) {
		PrintAndLog("Invalid argument: %s", Cmd);
		return 0;
	}

	size_t BitLen = getFromGraphBuf(BitStream);
	//  PrintAndLog("DEBUG: Bitlen from grphbuff: %d",BitLen);
	int errCnt=0;
	 errCnt = askmandemod(BitStream, &BitLen,&clk,&invert);
	if (errCnt<0||BitLen<16){  //if fatal error (or -1)
		// PrintAndLog("no data found %d, errors:%d, bitlen:%d, clock:%d",errCnt,invert,BitLen,clk);
		return 0;
	}
	PrintAndLog("\nUsing Clock: %d - Invert: %d - Bits Found: %d",clk,invert,BitLen);

	//output
	if (errCnt>0){
		PrintAndLog("# Errors during Demoding (shown as 77 in bit stream): %d",errCnt);
	}
	PrintAndLog("ASK/Manchester decoded bitstream:");
	// Now output the bitstream to the scrollback by line of 16 bits
	setDemodBuf(BitStream,BitLen);
	printDemodBuff();
	uint64_t lo =0;
	lo = Em410xDecode(BitStream,BitLen);
	if (lo>0){
		//set GraphBuffer for clone or sim command
		PrintAndLog("EM410x pattern found: ");
		printEM410x(lo);
		return 1;
	}
	//if (BitLen>16) return 1;
	return 0;
}

//by marshmellow
//manchester decode
//stricktly take 10 and 01 and convert to 0 and 1
int Cmdmandecoderaw(const char *Cmd)
{
	int i =0;
	int errCnt=0;
	size_t size=0;
	uint8_t BitStream[MAX_GRAPH_TRACE_LEN]={0};
	int high=0,low=0;
	for (;i<DemodBufferLen;++i){
		if (DemodBuffer[i]>high) high=DemodBuffer[i];
		else if(DemodBuffer[i]<low) low=DemodBuffer[i];
		BitStream[i]=DemodBuffer[i];
	}
	if (high>1 || low <0 ){
		PrintAndLog("Error: please raw demod the wave first then mancheseter raw decode");
		return 0;
	}
	size=i;
	errCnt=manrawdecode(BitStream, &size);
	if (errCnt>=20){
		PrintAndLog("Too many errors: %d",errCnt);
		return 0;
	}
	PrintAndLog("Manchester Decoded - # errors:%d - data:",errCnt);
	printBitStream(BitStream, size);
	if (errCnt==0){
		uint64_t id = 0;
		id = Em410xDecode(BitStream, size);
		if (id>0) setDemodBuf(BitStream, size);
		printEM410x(id);
	}
	return 1;
}

//by marshmellow
//biphase decode
//take 01 or 10 = 0 and 11 or 00 = 1
//takes 1 argument "offset" default = 0 if 1 it will shift the decode by one bit
//  since it is not like manchester and doesn't have an incorrect bit pattern we
//  cannot determine if our decode is correct or if it should be shifted by one bit
//  the argument offset allows us to manually shift if the output is incorrect
//  (better would be to demod and decode at the same time so we can distinguish large
//    width waves vs small width waves to help the decode positioning) or askbiphdemod
int CmdBiphaseDecodeRaw(const char *Cmd)
{
	int i = 0;
	int errCnt=0;
	size_t size=0;
	int offset=0;
	int high=0, low=0;
	sscanf(Cmd, "%i", &offset);
	uint8_t BitStream[MAX_GRAPH_TRACE_LEN]={0};
	//get graphbuffer & high and low
	for (;i<DemodBufferLen;++i){
		if(DemodBuffer[i]>high)high=DemodBuffer[i];
		else if(DemodBuffer[i]<low)low=DemodBuffer[i];
		BitStream[i]=DemodBuffer[i];
	}
	if (high>1 || low <0){
		PrintAndLog("Error: please raw demod the wave first then decode");
		return 0;
	}
	size=i;
	errCnt=BiphaseRawDecode(BitStream, &size, offset);
	if (errCnt>=20){
		PrintAndLog("Too many errors attempting to decode: %d",errCnt);
		return 0;
	}
	PrintAndLog("Biphase Decoded using offset: %d - # errors:%d - data:",offset,errCnt);
	printBitStream(BitStream, size);
	PrintAndLog("\nif bitstream does not look right try offset=1");
	return 1;
}


//by marshmellow
//takes 2 arguments - clock and invert both as integers
//attempts to demodulate ask only
//prints binary found and saves in graphbuffer for further commands
int Cmdaskrawdemod(const char *Cmd)
{
	int invert=0;
	int clk=0;
	uint8_t BitStream[MAX_GRAPH_TRACE_LEN]={0};
	sscanf(Cmd, "%i %i", &clk, &invert);
	if (invert != 0 && invert != 1) {
		PrintAndLog("Invalid argument: %s", Cmd);
		return 0;
	}
	size_t BitLen = getFromGraphBuf(BitStream);
	int errCnt=0;
	errCnt = askrawdemod(BitStream, &BitLen,&clk,&invert);
	if (errCnt==-1||BitLen<16){  //throw away static - allow 1 and -1 (in case of threshold command first)
		PrintAndLog("no data found");
		return 0;
	}
	PrintAndLog("Using Clock: %d - invert: %d - Bits Found: %d",clk,invert,BitLen);
		//PrintAndLog("Data start pos:%d, lastBit:%d, stop pos:%d, numBits:%d",iii,lastBit,i,bitnum);
		//move BitStream back to DemodBuffer
	setDemodBuf(BitStream,BitLen);

		//output
	if (errCnt>0){
		PrintAndLog("# Errors during Demoding (shown as 77 in bit stream): %d",errCnt);
	}
	PrintAndLog("ASK demoded bitstream:");
	// Now output the bitstream to the scrollback by line of 16 bits
	printBitStream(BitStream,BitLen);

	return 1;
}

int CmdAutoCorr(const char *Cmd)
{
	static int CorrelBuffer[MAX_GRAPH_TRACE_LEN];

	int window = atoi(Cmd);

	if (window == 0) {
		PrintAndLog("needs a window");
		return 0;
	}
	if (window >= GraphTraceLen) {
		PrintAndLog("window must be smaller than trace (%d samples)",
			GraphTraceLen);
		return 0;
	}

	PrintAndLog("performing %d correlations", GraphTraceLen - window);

	for (int i = 0; i < GraphTraceLen - window; ++i) {
		int sum = 0;
		for (int j = 0; j < window; ++j) {
			sum += (GraphBuffer[j]*GraphBuffer[i + j]) / 256;
		}
		CorrelBuffer[i] = sum;
	}
	GraphTraceLen = GraphTraceLen - window;
	memcpy(GraphBuffer, CorrelBuffer, GraphTraceLen * sizeof (int));

	RepaintGraphWindow();
	return 0;
}

int CmdBitsamples(const char *Cmd)
{
	int cnt = 0;
	uint8_t got[12288];

	GetFromBigBuf(got,sizeof(got),0);
	WaitForResponse(CMD_ACK,NULL);

		for (int j = 0; j < sizeof(got); j++) {
			for (int k = 0; k < 8; k++) {
				if(got[j] & (1 << (7 - k))) {
					GraphBuffer[cnt++] = 1;
				} else {
					GraphBuffer[cnt++] = 0;
				}
			}
	}
	GraphTraceLen = cnt;
	RepaintGraphWindow();
	return 0;
}

/*
 * Convert to a bitstream
 */
int CmdBitstream(const char *Cmd)
{
	int i, j;
	int bit;
	int gtl;
	int clock;
	int low = 0;
	int high = 0;
	int hithigh, hitlow, first;

	/* Detect high and lows and clock */
	for (i = 0; i < GraphTraceLen; ++i)
	{
		if (GraphBuffer[i] > high)
			high = GraphBuffer[i];
		else if (GraphBuffer[i] < low)
			low = GraphBuffer[i];
	}

	/* Get our clock */
	clock = GetClock(Cmd, high, 1);
	gtl = ClearGraph(0);

	bit = 0;
	for (i = 0; i < (int)(gtl / clock); ++i)
	{
		hithigh = 0;
		hitlow = 0;
		first = 1;
		/* Find out if we hit both high and low peaks */
		for (j = 0; j < clock; ++j)
		{
			if (GraphBuffer[(i * clock) + j] == high)
				hithigh = 1;
			else if (GraphBuffer[(i * clock) + j] == low)
				hitlow = 1;
			/* it doesn't count if it's the first part of our read
				 because it's really just trailing from the last sequence */
			if (first && (hithigh || hitlow))
				hithigh = hitlow = 0;
			else
				first = 0;

			if (hithigh && hitlow)
				break;
		}

		/* If we didn't hit both high and low peaks, we had a bit transition */
		if (!hithigh || !hitlow)
			bit ^= 1;

		AppendGraph(0, clock, bit);
	//    for (j = 0; j < (int)(clock/2); j++)
	//      GraphBuffer[(i * clock) + j] = bit ^ 1;
	//    for (j = (int)(clock/2); j < clock; j++)
	//      GraphBuffer[(i * clock) + j] = bit;
	}

	RepaintGraphWindow();
	return 0;
}

int CmdBuffClear(const char *Cmd)
{
	UsbCommand c = {CMD_BUFF_CLEAR};
	SendCommand(&c);
	ClearGraph(true);
	return 0;
}

int CmdDec(const char *Cmd)
{
	for (int i = 0; i < (GraphTraceLen / 2); ++i)
		GraphBuffer[i] = GraphBuffer[i * 2];
	GraphTraceLen /= 2;
	PrintAndLog("decimated by 2");
	RepaintGraphWindow();
	return 0;
}

/* Print our clock rate */
// uses data from graphbuffer
int CmdDetectClockRate(const char *Cmd)
{
	GetClock("",0,0);
	//int clock = DetectASKClock(0);
	//PrintAndLog("Auto-detected clock rate: %d", clock);
	return 0;
}

//by marshmellow
//fsk raw demod and print binary
//takes 4 arguments - Clock, invert, rchigh, rclow
//defaults: clock = 50, invert=0, rchigh=10, rclow=8 (RF/10 RF/8 (fsk2a))
int CmdFSKrawdemod(const char *Cmd)
{
	//raw fsk demod  no manchester decoding no start bit finding just get binary from wave
	//set defaults
	int rfLen = 50;
	int invert=0;
	int fchigh=10;
	int fclow=8;
	//set options from parameters entered with the command
	sscanf(Cmd, "%i %i %i %i", &rfLen, &invert, &fchigh, &fclow);

	if (strlen(Cmd)>0 && strlen(Cmd)<=2) {
		 //rfLen=param_get8(Cmd, 0); //if rfLen option only is used
		 if (rfLen==1){
			invert=1;   //if invert option only is used
			rfLen = 50;
		 } else if(rfLen==0) rfLen=50;
	}
	PrintAndLog("Args invert: %d - Clock:%d - fchigh:%d - fclow: %d",invert,rfLen,fchigh, fclow);
	uint8_t BitStream[MAX_GRAPH_TRACE_LEN]={0};
	size_t BitLen = getFromGraphBuf(BitStream);
	int size  = fskdemod(BitStream,BitLen,(uint8_t)rfLen,(uint8_t)invert,(uint8_t)fchigh,(uint8_t)fclow);
	if (size>0){
		PrintAndLog("FSK decoded bitstream:");
		setDemodBuf(BitStream,size);

		// Now output the bitstream to the scrollback by line of 16 bits
		if(size > (8*32)+2) size = (8*32)+2; //only output a max of 8 blocks of 32 bits  most tags will have full bit stream inside that sample size
		printBitStream(BitStream,size);
	} else{
		PrintAndLog("no FSK data found");
	}
	return 0;
}

//by marshmellow (based on existing demod + holiman's refactor)
//HID Prox demod - FSK RF/50 with preamble of 00011101 (then manchester encoded)
//print full HID Prox ID and some bit format details if found
int CmdFSKdemodHID(const char *Cmd)
{
	//raw fsk demod no manchester decoding no start bit finding just get binary from wave
	uint32_t hi2=0, hi=0, lo=0;

	uint8_t BitStream[MAX_GRAPH_TRACE_LEN]={0};
	size_t BitLen = getFromGraphBuf(BitStream);
	//get binary from fsk wave
	size_t size  = HIDdemodFSK(BitStream,BitLen,&hi2,&hi,&lo);
	if (size<0){
		PrintAndLog("Error demoding fsk");
		return 0;
	}
	if (hi2==0 && hi==0 && lo==0) return 0;
	if (hi2 != 0){ //extra large HID tags
		PrintAndLog("HID Prox TAG ID: %x%08x%08x (%d)",
			 (unsigned int) hi2, (unsigned int) hi, (unsigned int) lo, (unsigned int) (lo>>1) & 0xFFFF);
		setDemodBuf(BitStream,BitLen);
		return 1;
	}
	else {  //standard HID tags <38 bits
		//Dbprintf("TAG ID: %x%08x (%d)",(unsigned int) hi, (unsigned int) lo, (unsigned int) (lo>>1) & 0xFFFF); //old print cmd
		uint8_t fmtLen = 0;
		uint32_t fc = 0;
		uint32_t cardnum = 0;
		if (((hi>>5)&1)==1){//if bit 38 is set then < 37 bit format is used
			uint32_t lo2=0;
			lo2=(((hi & 15) << 12) | (lo>>20)); //get bits 21-37 to check for format len bit
			uint8_t idx3 = 1;
			while(lo2>1){ //find last bit set to 1 (format len bit)
				lo2=lo2>>1;
				idx3++;
			}
			fmtLen =idx3+19;
			fc =0;
			cardnum=0;
			if(fmtLen==26){
				cardnum = (lo>>1)&0xFFFF;
				fc = (lo>>17)&0xFF;
			}
			if(fmtLen==37){
				cardnum = (lo>>1)&0x7FFFF;
				fc = ((hi&0xF)<<12)|(lo>>20);
			}
			if(fmtLen==34){
				cardnum = (lo>>1)&0xFFFF;
				fc= ((hi&1)<<15)|(lo>>17);
			}
			if(fmtLen==35){
				cardnum = (lo>>1)&0xFFFFF;
				fc = ((hi&1)<<11)|(lo>>21);
			}
		}
		else { //if bit 38 is not set then 37 bit format is used
			fmtLen= 37;
			fc =0;
			cardnum=0;
			if(fmtLen==37){
				cardnum = (lo>>1)&0x7FFFF;
				fc = ((hi&0xF)<<12)|(lo>>20);
			}
		}
		PrintAndLog("HID Prox TAG ID: %x%08x (%d) - Format Len: %dbit - FC: %d - Card: %d",
			(unsigned int) hi, (unsigned int) lo, (unsigned int) (lo>>1) & 0xFFFF,
			(unsigned int) fmtLen, (unsigned int) fc, (unsigned int) cardnum);
		setDemodBuf(BitStream,BitLen);
		return 1;
	}
	return 0;
}

//by marshmellow
//IO-Prox demod - FSK RF/64 with preamble of 000000001
//print ioprox ID and some format details
int CmdFSKdemodIO(const char *Cmd)
{
	//raw fsk demod no manchester decoding no start bit finding just get binary from wave
	//set defaults
	int idx=0;
	//something in graphbuffer
	if (GraphTraceLen < 65) return 0;
	uint8_t BitStream[MAX_GRAPH_TRACE_LEN]={0};
	size_t BitLen = getFromGraphBuf(BitStream);
	//get binary from fsk wave
	// PrintAndLog("DEBUG: got buff");
	idx = IOdemodFSK(BitStream,BitLen);
	if (idx<0){
		//PrintAndLog("Error demoding fsk");
		return 0;
	}
	// PrintAndLog("DEBUG: Got IOdemodFSK");
	if (idx==0){
		//PrintAndLog("IO Prox Data not found - FSK Data:");
		//if (BitLen > 92) printBitStream(BitStream,92);
		return 0;
	}
		//Index map
		//0           10          20          30          40          50          60
		//|           |           |           |           |           |           |
		//01234567 8 90123456 7 89012345 6 78901234 5 67890123 4 56789012 3 45678901 23
		//-----------------------------------------------------------------------------
		//00000000 0 11110000 1 facility 1 version* 1 code*one 1 code*two 1 ???????? 11
		//
		//XSF(version)facility:codeone+codetwo (raw)
		//Handle the data
	if (idx+64>BitLen) return 0;
	PrintAndLog("%d%d%d%d%d%d%d%d %d",BitStream[idx],    BitStream[idx+1],  BitStream[idx+2], BitStream[idx+3], BitStream[idx+4], BitStream[idx+5], BitStream[idx+6], BitStream[idx+7], BitStream[idx+8]);
	PrintAndLog("%d%d%d%d%d%d%d%d %d",BitStream[idx+9],  BitStream[idx+10], BitStream[idx+11],BitStream[idx+12],BitStream[idx+13],BitStream[idx+14],BitStream[idx+15],BitStream[idx+16],BitStream[idx+17]);
	PrintAndLog("%d%d%d%d%d%d%d%d %d facility",BitStream[idx+18], BitStream[idx+19], BitStream[idx+20],BitStream[idx+21],BitStream[idx+22],BitStream[idx+23],BitStream[idx+24],BitStream[idx+25],BitStream[idx+26]);
	PrintAndLog("%d%d%d%d%d%d%d%d %d version",BitStream[idx+27], BitStream[idx+28], BitStream[idx+29],BitStream[idx+30],BitStream[idx+31],BitStream[idx+32],BitStream[idx+33],BitStream[idx+34],BitStream[idx+35]);
	PrintAndLog("%d%d%d%d%d%d%d%d %d code1",BitStream[idx+36], BitStream[idx+37], BitStream[idx+38],BitStream[idx+39],BitStream[idx+40],BitStream[idx+41],BitStream[idx+42],BitStream[idx+43],BitStream[idx+44]);
	PrintAndLog("%d%d%d%d%d%d%d%d %d code2",BitStream[idx+45], BitStream[idx+46], BitStream[idx+47],BitStream[idx+48],BitStream[idx+49],BitStream[idx+50],BitStream[idx+51],BitStream[idx+52],BitStream[idx+53]);
	PrintAndLog("%d%d%d%d%d%d%d%d %d%d checksum",BitStream[idx+54],BitStream[idx+55],BitStream[idx+56],BitStream[idx+57],BitStream[idx+58],BitStream[idx+59],BitStream[idx+60],BitStream[idx+61],BitStream[idx+62],BitStream[idx+63]);

	uint32_t code = bytebits_to_byte(BitStream+idx,32);
	uint32_t code2 = bytebits_to_byte(BitStream+idx+32,32);
	uint8_t version = bytebits_to_byte(BitStream+idx+27,8); //14,4
	uint8_t facilitycode = bytebits_to_byte(BitStream+idx+18,8) ;
	uint16_t number = (bytebits_to_byte(BitStream+idx+36,8)<<8)|(bytebits_to_byte(BitStream+idx+45,8)); //36,9
	PrintAndLog("IO Prox XSF(%02d)%02x:%05d (%08x%08x)",version,facilitycode,number,code,code2);
	int i;
	for (i=0;i<64;++i)
		DemodBuffer[i]=BitStream[idx++];

	DemodBufferLen=64;
	return 1;
}
int CmdFSKdemod(const char *Cmd) //old CmdFSKdemod needs updating
{
<<<<<<< HEAD
  static const int LowTone[]  = {
    1,  1,  1,  1,  1, -1, -1, -1, -1, -1,
    1,  1,  1,  1,  1, -1, -1, -1, -1, -1,
    1,  1,  1,  1,  1, -1, -1, -1, -1, -1,
    1,  1,  1,  1,  1, -1, -1, -1, -1, -1,
    1,  1,  1,  1,  1, -1, -1, -1, -1, -1
  };
  static const int HighTone[] = {
    1,  1,  1,  1,  1,     -1, -1, -1, -1,
    1,  1,  1,  1,         -1, -1, -1, -1,
    1,  1,  1,  1,         -1, -1, -1, -1,
    1,  1,  1,  1,         -1, -1, -1, -1,
    1,  1,  1,  1,         -1, -1, -1, -1,
    1,  1,  1,  1,     -1, -1, -1, -1, -1,
  };

  int lowLen = sizeof (LowTone) / sizeof (int);
  int highLen = sizeof (HighTone) / sizeof (int);
  int convLen = (highLen > lowLen) ? highLen : lowLen;
  uint32_t hi = 0, lo = 0;

  int i, j;
  int minMark = 0, maxMark = 0;
  
  for (i = 0; i < GraphTraceLen - convLen; ++i) {
    int lowSum = 0, highSum = 0;

    for (j = 0; j < lowLen; ++j) {
      lowSum += LowTone[j]*GraphBuffer[i+j];
    }
    for (j = 0; j < highLen; ++j) {
      highSum += HighTone[j] * GraphBuffer[i + j];
    }
    lowSum = abs(100 * lowSum / lowLen);
    highSum = abs(100 * highSum / highLen);
    GraphBuffer[i] = (highSum << 16) | lowSum;
  }

  for(i = 0; i < GraphTraceLen - convLen - 16; ++i) {
    int lowTot = 0, highTot = 0;
    // 10 and 8 are f_s divided by f_l and f_h, rounded
    for (j = 0; j < 10; ++j) {
      lowTot += (GraphBuffer[i+j] & 0xffff);
    }
    for (j = 0; j < 8; j++) {
      highTot += (GraphBuffer[i + j] >> 16);
    }
    GraphBuffer[i] = lowTot - highTot;
    if (GraphBuffer[i] > maxMark) maxMark = GraphBuffer[i];
    if (GraphBuffer[i] < minMark) minMark = GraphBuffer[i];
  }

  GraphTraceLen -= (convLen + 16);
  RepaintGraphWindow();

  // Find bit-sync (3 lo followed by 3 high) (HID ONLY)
  int max = 0, maxPos = 0;
  for (i = 0; i < 6000; ++i) {
    int dec = 0;
    for (j = 0; j < 3 * lowLen; ++j) {
      dec -= GraphBuffer[i + j];
    }
    for (; j < 3 * (lowLen + highLen ); ++j) {
      dec += GraphBuffer[i + j];
    }
    if (dec > max) {
      max = dec;
      maxPos = i;
    }
  }

  // place start of bit sync marker in graph
  GraphBuffer[maxPos] = maxMark;
  GraphBuffer[maxPos + 1] = minMark;

  maxPos += j;

  // place end of bit sync marker in graph
  GraphBuffer[maxPos] = maxMark;
  GraphBuffer[maxPos+1] = minMark;

  PrintAndLog("actual data bits start at sample %d", maxPos);
  PrintAndLog("length %d/%d", highLen, lowLen);

  uint8_t bits[46] = {0x00};

  // find bit pairs and manchester decode them
  for (i = 0; i < arraylen(bits) - 1; ++i) {
    int dec = 0;
    for (j = 0; j < lowLen; ++j) {
      dec -= GraphBuffer[maxPos + j];
    }
    for (; j < lowLen + highLen; ++j) {
      dec += GraphBuffer[maxPos + j];
    }
    maxPos += j;
    // place inter bit marker in graph
    GraphBuffer[maxPos] = maxMark;
    GraphBuffer[maxPos + 1] = minMark;

    // hi and lo form a 64 bit pair
    hi = (hi << 1) | (lo >> 31);
    lo = (lo << 1);
    // store decoded bit as binary (in hi/lo) and text (in bits[])
    if(dec < 0) {
      bits[i] = '1';
      lo |= 1;
    } else {
      bits[i] = '0';
    }
  }
  PrintAndLog("bits: '%s'", bits);
  PrintAndLog("hex: %08x %08x", hi, lo);
  return 0;
=======
	static const int LowTone[]  = {
		1,  1,  1,  1,  1, -1, -1, -1, -1, -1,
		1,  1,  1,  1,  1, -1, -1, -1, -1, -1,
		1,  1,  1,  1,  1, -1, -1, -1, -1, -1,
		1,  1,  1,  1,  1, -1, -1, -1, -1, -1,
		1,  1,  1,  1,  1, -1, -1, -1, -1, -1
	};
	static const int HighTone[] = {
		1,  1,  1,  1,  1,     -1, -1, -1, -1,
		1,  1,  1,  1,         -1, -1, -1, -1,
		1,  1,  1,  1,         -1, -1, -1, -1,
		1,  1,  1,  1,         -1, -1, -1, -1,
		1,  1,  1,  1,         -1, -1, -1, -1,
		1,  1,  1,  1,     -1, -1, -1, -1, -1,
	};

	int lowLen = sizeof (LowTone) / sizeof (int);
	int highLen = sizeof (HighTone) / sizeof (int);
	int convLen = (highLen > lowLen) ? highLen : lowLen; //if highlen > lowLen then highlen else lowlen
	uint32_t hi = 0, lo = 0;

	int i, j;
	int minMark = 0, maxMark = 0;

	for (i = 0; i < GraphTraceLen - convLen; ++i) {
		int lowSum = 0, highSum = 0;

		for (j = 0; j < lowLen; ++j) {
			lowSum += LowTone[j]*GraphBuffer[i+j];
		}
		for (j = 0; j < highLen; ++j) {
			highSum += HighTone[j] * GraphBuffer[i + j];
		}
		lowSum = abs(100 * lowSum / lowLen);
		highSum = abs(100 * highSum / highLen);
		GraphBuffer[i] = (highSum << 16) | lowSum;
	}

	for(i = 0; i < GraphTraceLen - convLen - 16; ++i) {
		int lowTot = 0, highTot = 0;
		// 10 and 8 are f_s divided by f_l and f_h, rounded
		for (j = 0; j < 10; ++j) {
			lowTot += (GraphBuffer[i+j] & 0xffff);
		}
		for (j = 0; j < 8; j++) {
			highTot += (GraphBuffer[i + j] >> 16);
		}
		GraphBuffer[i] = lowTot - highTot;
		if (GraphBuffer[i] > maxMark) maxMark = GraphBuffer[i];
		if (GraphBuffer[i] < minMark) minMark = GraphBuffer[i];
	}

	GraphTraceLen -= (convLen + 16);
	RepaintGraphWindow();

	// Find bit-sync (3 lo followed by 3 high) (HID ONLY)
	int max = 0, maxPos = 0;
	for (i = 0; i < 6000; ++i) {
		int dec = 0;
		for (j = 0; j < 3 * lowLen; ++j) {
			dec -= GraphBuffer[i + j];
		}
		for (; j < 3 * (lowLen + highLen ); ++j) {
			dec += GraphBuffer[i + j];
		}
		if (dec > max) {
			max = dec;
			maxPos = i;
		}
	}

	// place start of bit sync marker in graph
	GraphBuffer[maxPos] = maxMark;
	GraphBuffer[maxPos + 1] = minMark;

	maxPos += j;

	// place end of bit sync marker in graph
	GraphBuffer[maxPos] = maxMark;
	GraphBuffer[maxPos+1] = minMark;

	PrintAndLog("actual data bits start at sample %d", maxPos);
	PrintAndLog("length %d/%d", highLen, lowLen);

	uint8_t bits[46];
	bits[sizeof(bits)-1] = '\0';

	// find bit pairs and manchester decode them
	for (i = 0; i < arraylen(bits) - 1; ++i) {
		int dec = 0;
		for (j = 0; j < lowLen; ++j) {
			dec -= GraphBuffer[maxPos + j];
		}
		for (; j < lowLen + highLen; ++j) {
			dec += GraphBuffer[maxPos + j];
		}
		maxPos += j;
		// place inter bit marker in graph
		GraphBuffer[maxPos] = maxMark;
		GraphBuffer[maxPos + 1] = minMark;

		// hi and lo form a 64 bit pair
		hi = (hi << 1) | (lo >> 31);
		lo = (lo << 1);
		// store decoded bit as binary (in hi/lo) and text (in bits[])
		if(dec < 0) {
			bits[i] = '1';
			lo |= 1;
		} else {
			bits[i] = '0';
		}
	}
	PrintAndLog("bits: '%s'", bits);
	PrintAndLog("hex: %08x %08x", hi, lo);
	return 0;
}

int CmdDetectNRZpskClockRate(const char *Cmd)
{
	GetNRZpskClock("",0,0);
	return 0;
}

int PSKnrzDemod(const char *Cmd){
	int invert=0;
	int clk=0;
	sscanf(Cmd, "%i %i", &clk, &invert);
	if (invert != 0 && invert != 1) {
		PrintAndLog("Invalid argument: %s", Cmd);
		return -1;
	}
	uint8_t BitStream[MAX_GRAPH_TRACE_LEN]={0};
	size_t BitLen = getFromGraphBuf(BitStream);
	int errCnt=0;
	errCnt = pskNRZrawDemod(BitStream, &BitLen,&clk,&invert);
	if (errCnt<0|| BitLen<16){  //throw away static - allow 1 and -1 (in case of threshold command first)
		//PrintAndLog("no data found, clk: %d, invert: %d, numbits: %d, errCnt: %d",clk,invert,BitLen,errCnt);
		return -1;
	}
	PrintAndLog("Tried PSK/NRZ Demod using Clock: %d - invert: %d - Bits Found: %d",clk,invert,BitLen);

	//prime demod buffer for output
	setDemodBuf(BitStream,BitLen);
	return errCnt;
}
// Indala 26 bit decode
// by marshmellow
// optional arguments - same as CmdpskNRZrawDemod (clock & invert)
int CmdIndalaDecode(const char *Cmd)
{

	int ans=PSKnrzDemod(Cmd);
	if (ans < 0){
		PrintAndLog("Error1: %d",ans);
		return 0;
	}
	uint8_t invert=0;
	ans = indala26decode(DemodBuffer,(size_t *) &DemodBufferLen, &invert);
	if (ans < 1) {
		PrintAndLog("Error2: %d",ans);
		return -1;
	}
	char showbits[251];
	if(invert==1) PrintAndLog("Had to invert bits");
	//convert UID to HEX
	uint32_t uid1, uid2, uid3, uid4, uid5, uid6, uid7;
	int idx;
	uid1=0;
	uid2=0;
	PrintAndLog("BitLen: %d",DemodBufferLen);
	if (DemodBufferLen==64){
		for( idx=0; idx<64; idx++) {
			uid1=(uid1<<1)|(uid2>>31);
			if (DemodBuffer[idx] == 0) {
				uid2=(uid2<<1)|0;
				showbits[idx]='0';
			} else {
				uid2=(uid2<<1)|1;
				showbits[idx]='1';
			}
		}
		showbits[idx]='\0';
		PrintAndLog("Indala UID=%s (%x%08x)", showbits, uid1, uid2);
	}
	else {
		uid3=0;
		uid4=0;
		uid5=0;
		uid6=0;
		uid7=0;
		for( idx=0; idx<DemodBufferLen; idx++) {
			uid1=(uid1<<1)|(uid2>>31);
			uid2=(uid2<<1)|(uid3>>31);
			uid3=(uid3<<1)|(uid4>>31);
			uid4=(uid4<<1)|(uid5>>31);
			uid5=(uid5<<1)|(uid6>>31);
			uid6=(uid6<<1)|(uid7>>31);
			if (DemodBuffer[idx] == 0) {
				uid7=(uid7<<1)|0;
				showbits[idx]='0';
			}
			else {
				uid7=(uid7<<1)|1;
				showbits[idx]='1';
			}
		}
		showbits[idx]='\0';
		PrintAndLog("Indala UID=%s (%x%08x%08x%08x%08x%08x%08x)", showbits, uid1, uid2, uid3, uid4, uid5, uid6, uid7);
	}
	return 1;
}

int CmdPskClean(const char *Cmd)
{
	uint8_t bitStream[MAX_GRAPH_TRACE_LEN]={0};
	size_t bitLen = getFromGraphBuf(bitStream);
	pskCleanWave(bitStream, bitLen);
	setGraphBuf(bitStream, bitLen);
	return 0;
}

//by marshmellow
//takes 2 arguments - clock and invert both as integers
//attempts to demodulate ask only
//prints binary found and saves in graphbuffer for further commands
int CmdpskNRZrawDemod(const char *Cmd)
{
	int errCnt= PSKnrzDemod(Cmd);
	//output
	if (errCnt<0) return 0;
	if (errCnt>0){
		PrintAndLog("# Errors during Demoding (shown as 77 in bit stream): %d",errCnt);
	}
	PrintAndLog("PSK or NRZ demoded bitstream:");
	// Now output the bitstream to the scrollback by line of 16 bits
	printDemodBuff();

	return 1;
>>>>>>> 07c80803
}

int CmdGrid(const char *Cmd)
{
	sscanf(Cmd, "%i %i", &PlotGridX, &PlotGridY);
	PlotGridXdefault= PlotGridX;
	PlotGridYdefault= PlotGridY;
	RepaintGraphWindow();
	return 0;
}

int CmdHexsamples(const char *Cmd)
{
	int i, j;
	int requested = 0;
	int offset = 0;
	char string_buf[25];
	char* string_ptr = string_buf;
	uint8_t got[40000];

	sscanf(Cmd, "%i %i", &requested, &offset);

	/* if no args send something */
	if (requested == 0) {
		requested = 8;
	}
	if (offset + requested > sizeof(got)) {
		PrintAndLog("Tried to read past end of buffer, <bytes> + <offset> > 40000");
		return 0;
	}

	GetFromBigBuf(got,requested,offset);
	WaitForResponse(CMD_ACK,NULL);

	i = 0;
	for (j = 0; j < requested; j++) {
		i++;
		string_ptr += sprintf(string_ptr, "%02x ", got[j]);
		if (i == 8) {
			*(string_ptr - 1) = '\0';    // remove the trailing space
			PrintAndLog("%s", string_buf);
			string_buf[0] = '\0';
			string_ptr = string_buf;
			i = 0;
		}
		if (j == requested - 1 && string_buf[0] != '\0') { // print any remaining bytes
			*(string_ptr - 1) = '\0';
			PrintAndLog("%s", string_buf);
			string_buf[0] = '\0';
		}
	}
	return 0;
}

int CmdHide(const char *Cmd)
{
	HideGraphWindow();
	return 0;
}

int CmdHpf(const char *Cmd)
{
	int i;
	int accum = 0;

	for (i = 10; i < GraphTraceLen; ++i)
		accum += GraphBuffer[i];
	accum /= (GraphTraceLen - 10);
	for (i = 0; i < GraphTraceLen; ++i)
		GraphBuffer[i] -= accum;

	RepaintGraphWindow();
	return 0;
}

int CmdSamples(const char *Cmd)
{
	uint8_t got[40000];

	int n = strtol(Cmd, NULL, 0);
	if (n == 0)
		n = 20000;

	if (n > sizeof(got))
		n = sizeof(got);

	PrintAndLog("Reading %d samples from device memory\n", n);
	GetFromBigBuf(got,n,0);
	WaitForResponse(CMD_ACK,NULL);
	for (int j = 0; j < n; j++) {
		GraphBuffer[j] = ((int)got[j]) - 128;
	}
	GraphTraceLen = n;
	RepaintGraphWindow();
	return 0;
}

int CmdTuneSamples(const char *Cmd)
{
	int timeout = 0;
	printf("\nMeasuring antenna characteristics, please wait...");

	UsbCommand c = {CMD_MEASURE_ANTENNA_TUNING};
	SendCommand(&c);

	UsbCommand resp;
	while(!WaitForResponseTimeout(CMD_MEASURED_ANTENNA_TUNING,&resp,1000)) {
		timeout++;
		printf(".");
		if (timeout > 7) {
			PrintAndLog("\nNo response from Proxmark. Aborting...");
			return 1;
		}
	}

	int peakv, peakf;
	int vLf125, vLf134, vHf;
	vLf125 = resp.arg[0] & 0xffff;
	vLf134 = resp.arg[0] >> 16;
	vHf = resp.arg[1] & 0xffff;;
	peakf = resp.arg[2] & 0xffff;
	peakv = resp.arg[2] >> 16;
	PrintAndLog("");
	PrintAndLog("# LF antenna: %5.2f V @   125.00 kHz", vLf125/1000.0);
	PrintAndLog("# LF antenna: %5.2f V @   134.00 kHz", vLf134/1000.0);
	PrintAndLog("# LF optimal: %5.2f V @%9.2f kHz", peakv/1000.0, 12000.0/(peakf+1));
	PrintAndLog("# HF antenna: %5.2f V @    13.56 MHz", vHf/1000.0);
	if (peakv<2000)
		PrintAndLog("# Your LF antenna is unusable.");
	else if (peakv<10000)
		PrintAndLog("# Your LF antenna is marginal.");
	if (vHf<2000)
		PrintAndLog("# Your HF antenna is unusable.");
	else if (vHf<5000)
		PrintAndLog("# Your HF antenna is marginal.");

	for (int i = 0; i < 256; i++) {
		GraphBuffer[i] = resp.d.asBytes[i] - 128;
<<<<<<< HEAD
  }
  
  PrintAndLog("Done! Divisor 89 is 134khz, 95 is 125khz.\n");
  PrintAndLog("\n");
=======
	}

	PrintAndLog("Done! Divisor 89 is 134khz, 95 is 125khz.\n");
	PrintAndLog("\n");
>>>>>>> 07c80803
	GraphTraceLen = 256;
	ShowGraphWindow();

  return 0;
}


int CmdLoad(const char *Cmd)
{
<<<<<<< HEAD
   char filename[FILE_PATH_SIZE] = {0x00};
   int len = 0;

   len = strlen(Cmd);
   if (len > FILE_PATH_SIZE) len = FILE_PATH_SIZE;
   memcpy(filename, Cmd, len);
	
   FILE *f = fopen(filename, "r");
  if (!f) {
     PrintAndLog("couldn't open '%s'", filename);
    return 0;
  }

  GraphTraceLen = 0;
  char line[80];
  while (fgets(line, sizeof (line), f)) {
    GraphBuffer[GraphTraceLen] = atoi(line);
    GraphTraceLen++;
  }
  fclose(f);
  PrintAndLog("loaded %d samples", GraphTraceLen);
  RepaintGraphWindow();
  return 0;
=======
	FILE *f = fopen(Cmd, "r");
	if (!f) {
		PrintAndLog("couldn't open '%s'", Cmd);
		return 0;
	}

	GraphTraceLen = 0;
	char line[80];
	while (fgets(line, sizeof (line), f)) {
		GraphBuffer[GraphTraceLen] = atoi(line);
		GraphTraceLen++;
	}
	fclose(f);
	PrintAndLog("loaded %d samples", GraphTraceLen);
	RepaintGraphWindow();
	return 0;
>>>>>>> 07c80803
}

int CmdLtrim(const char *Cmd)
{
	int ds = atoi(Cmd);

	for (int i = ds; i < GraphTraceLen; ++i)
		GraphBuffer[i-ds] = GraphBuffer[i];
	GraphTraceLen -= ds;

	RepaintGraphWindow();
	return 0;
}
int CmdRtrim(const char *Cmd)
{
	int ds = atoi(Cmd);

	GraphTraceLen = ds;

	RepaintGraphWindow();
	return 0;
}

/*
 * Manchester demodulate a bitstream. The bitstream needs to be already in
 * the GraphBuffer as 0 and 1 values
 *
 * Give the clock rate as argument in order to help the sync - the algorithm
 * resyncs at each pulse anyway.
 *
 * Not optimized by any means, this is the 1st time I'm writing this type of
 * routine, feel free to improve...
 *
 * 1st argument: clock rate (as number of samples per clock rate)
 *               Typical values can be 64, 32, 128...
 */
int CmdManchesterDemod(const char *Cmd)
{
	int i, j, invert= 0;
	int bit;
	int clock;
	int lastval = 0;
	int low = 0;
	int high = 0;
	int hithigh, hitlow, first;
	int lc = 0;
	int bitidx = 0;
	int bit2idx = 0;
	int warnings = 0;

	/* check if we're inverting output */
	if (*Cmd == 'i')
	{
		PrintAndLog("Inverting output");
		invert = 1;
		++Cmd;
		do
			++Cmd;
		while(*Cmd == ' '); // in case a 2nd argument was given
	}

	/* Holds the decoded bitstream: each clock period contains 2 bits       */
	/* later simplified to 1 bit after manchester decoding.                 */
	/* Add 10 bits to allow for noisy / uncertain traces without aborting   */
	/* int BitStream[GraphTraceLen*2/clock+10]; */

	/* But it does not work if compiling on WIndows: therefore we just allocate a */
	/* large array */
	uint8_t BitStream[MAX_GRAPH_TRACE_LEN] = {0};

	/* Detect high and lows */
	for (i = 0; i < GraphTraceLen; i++)
	{
		if (GraphBuffer[i] > high)
			high = GraphBuffer[i];
		else if (GraphBuffer[i] < low)
			low = GraphBuffer[i];
	}

	/* Get our clock */
	clock = GetClock(Cmd, high, 1);

	int tolerance = clock/4;

	/* Detect first transition */
	/* Lo-Hi (arbitrary)       */
	/* skip to the first high */
	for (i= 0; i < GraphTraceLen; i++)
		if (GraphBuffer[i] == high)
			break;
	/* now look for the first low */
	for (; i < GraphTraceLen; i++)
	{
		if (GraphBuffer[i] == low)
		{
			lastval = i;
			break;
		}
	}

	/* If we're not working with 1/0s, demod based off clock */
	if (high != 1)
	{
		bit = 0; /* We assume the 1st bit is zero, it may not be
							* the case: this routine (I think) has an init problem.
							* Ed.
							*/
		for (; i < (int)(GraphTraceLen / clock); i++)
		{
			hithigh = 0;
			hitlow = 0;
			first = 1;

			/* Find out if we hit both high and low peaks */
			for (j = 0; j < clock; j++)
			{
				if (GraphBuffer[(i * clock) + j] == high)
					hithigh = 1;
				else if (GraphBuffer[(i * clock) + j] == low)
					hitlow = 1;

				/* it doesn't count if it's the first part of our read
					 because it's really just trailing from the last sequence */
				if (first && (hithigh || hitlow))
					hithigh = hitlow = 0;
				else
					first = 0;

				if (hithigh && hitlow)
					break;
			}

			/* If we didn't hit both high and low peaks, we had a bit transition */
			if (!hithigh || !hitlow)
				bit ^= 1;

			BitStream[bit2idx++] = bit ^ invert;
		}
	}

	/* standard 1/0 bitstream */
	else
	{

		/* Then detect duration between 2 successive transitions */
		for (bitidx = 1; i < GraphTraceLen; i++)
		{
			if (GraphBuffer[i-1] != GraphBuffer[i])
			{
				lc = i-lastval;
				lastval = i;

				// Error check: if bitidx becomes too large, we do not
				// have a Manchester encoded bitstream or the clock is really
				// wrong!
				if (bitidx > (GraphTraceLen*2/clock+8) ) {
					PrintAndLog("Error: the clock you gave is probably wrong, aborting.");
					return 0;
				}
				// Then switch depending on lc length:
				// Tolerance is 1/4 of clock rate (arbitrary)
				if (abs(lc-clock/2) < tolerance) {
					// Short pulse : either "1" or "0"
					BitStream[bitidx++]=GraphBuffer[i-1];
				} else if (abs(lc-clock) < tolerance) {
					// Long pulse: either "11" or "00"
					BitStream[bitidx++]=GraphBuffer[i-1];
					BitStream[bitidx++]=GraphBuffer[i-1];
				} else {
				// Error
					warnings++;
					PrintAndLog("Warning: Manchester decode error for pulse width detection.");
					PrintAndLog("(too many of those messages mean either the stream is not Manchester encoded, or clock is wrong)");

					if (warnings > 10)
					{
						PrintAndLog("Error: too many detection errors, aborting.");
						return 0;
					}
				}
			}
		}

		// At this stage, we now have a bitstream of "01" ("1") or "10" ("0"), parse it into final decoded bitstream
		// Actually, we overwrite BitStream with the new decoded bitstream, we just need to be careful
		// to stop output at the final bitidx2 value, not bitidx
		for (i = 0; i < bitidx; i += 2) {
			if ((BitStream[i] == 0) && (BitStream[i+1] == 1)) {
				BitStream[bit2idx++] = 1 ^ invert;
			} else if ((BitStream[i] == 1) && (BitStream[i+1] == 0)) {
				BitStream[bit2idx++] = 0 ^ invert;
			} else {
				// We cannot end up in this state, this means we are unsynchronized,
				// move up 1 bit:
				i++;
				warnings++;
				PrintAndLog("Unsynchronized, resync...");
				PrintAndLog("(too many of those messages mean the stream is not Manchester encoded)");

				if (warnings > 10)
				{
					PrintAndLog("Error: too many decode errors, aborting.");
					return 0;
				}
			}
		}
	}

	PrintAndLog("Manchester decoded bitstream");
	// Now output the bitstream to the scrollback by line of 16 bits
	for (i = 0; i < (bit2idx-16); i+=16) {
		PrintAndLog("%i %i %i %i %i %i %i %i %i %i %i %i %i %i %i %i",
			BitStream[i],
			BitStream[i+1],
			BitStream[i+2],
			BitStream[i+3],
			BitStream[i+4],
			BitStream[i+5],
			BitStream[i+6],
			BitStream[i+7],
			BitStream[i+8],
			BitStream[i+9],
			BitStream[i+10],
			BitStream[i+11],
			BitStream[i+12],
			BitStream[i+13],
			BitStream[i+14],
			BitStream[i+15]);
	}
	return 0;
}

/* Modulate our data into manchester */
int CmdManchesterMod(const char *Cmd)
{
	int i, j;
	int clock;
	int bit, lastbit, wave;

	/* Get our clock */
	clock = GetClock(Cmd, 0, 1);

	wave = 0;
	lastbit = 1;
	for (i = 0; i < (int)(GraphTraceLen / clock); i++)
	{
		bit = GraphBuffer[i * clock] ^ 1;

		for (j = 0; j < (int)(clock/2); j++)
			GraphBuffer[(i * clock) + j] = bit ^ lastbit ^ wave;
		for (j = (int)(clock/2); j < clock; j++)
			GraphBuffer[(i * clock) + j] = bit ^ lastbit ^ wave ^ 1;

		/* Keep track of how we start our wave and if we changed or not this time */
		wave ^= bit ^ lastbit;
		lastbit = bit;
	}

	RepaintGraphWindow();
	return 0;
}

int CmdNorm(const char *Cmd)
{
	int i;
	int max = INT_MIN, min = INT_MAX;

	for (i = 10; i < GraphTraceLen; ++i) {
		if (GraphBuffer[i] > max)
			max = GraphBuffer[i];
		if (GraphBuffer[i] < min)
			min = GraphBuffer[i];
	}

	if (max != min) {
		for (i = 0; i < GraphTraceLen; ++i) {
			GraphBuffer[i] = (GraphBuffer[i] - ((max + min) / 2)) * 256 /
				(max - min);
				//marshmelow: adjusted *1000 to *256 to make +/- 128 so demod commands still work
		}
	}
	RepaintGraphWindow();
	return 0;
}

int CmdPlot(const char *Cmd)
{
	ShowGraphWindow();
	return 0;
}

int CmdSave(const char *Cmd)
{
<<<<<<< HEAD
   char filename[FILE_PATH_SIZE] = {0x00};
   int len = 0;

   len = strlen(Cmd);
   if (len > FILE_PATH_SIZE) len = FILE_PATH_SIZE;
   memcpy(filename, Cmd, len);
   

  FILE *f = fopen(filename, "w");
  if(!f) {
    PrintAndLog("couldn't open '%s'", filename);
    return 0;
  }
  int i;
  for (i = 0; i < GraphTraceLen; i++) {
    fprintf(f, "%d\n", GraphBuffer[i]);
  }
  fclose(f);
  PrintAndLog("saved to '%s'", Cmd);
  return 0;
=======
	FILE *f = fopen(Cmd, "w");
	if(!f) {
		PrintAndLog("couldn't open '%s'", Cmd);
		return 0;
	}
	int i;
	for (i = 0; i < GraphTraceLen; i++) {
		fprintf(f, "%d\n", GraphBuffer[i]);
	}
	fclose(f);
	PrintAndLog("saved to '%s'", Cmd);
	return 0;
>>>>>>> 07c80803
}

int CmdScale(const char *Cmd)
{
	CursorScaleFactor = atoi(Cmd);
	if (CursorScaleFactor == 0) {
		PrintAndLog("bad, can't have zero scale");
		CursorScaleFactor = 1;
	}
	RepaintGraphWindow();
	return 0;
}

int CmdThreshold(const char *Cmd)
{
	int threshold = atoi(Cmd);

	for (int i = 0; i < GraphTraceLen; ++i) {
		if (GraphBuffer[i] >= threshold)
			GraphBuffer[i] = 1;
		else
			GraphBuffer[i] = -1;
	}
	RepaintGraphWindow();
	return 0;
}

int CmdDirectionalThreshold(const char *Cmd)
{
	int8_t upThres = param_get8(Cmd, 0);
	int8_t downThres = param_get8(Cmd, 1);

	printf("Applying Up Threshold: %d, Down Threshold: %d\n", upThres, downThres);

	int lastValue = GraphBuffer[0];
	GraphBuffer[0] = 0; // Will be changed at the end, but init 0 as we adjust to last samples value if no threshold kicks in.

	for (int i = 1; i < GraphTraceLen; ++i) {
		// Apply first threshold to samples heading up
		if (GraphBuffer[i] >= upThres && GraphBuffer[i] > lastValue)
		{
			lastValue = GraphBuffer[i]; // Buffer last value as we overwrite it.
			GraphBuffer[i] = 1;
		}
		// Apply second threshold to samples heading down
		else if (GraphBuffer[i] <= downThres && GraphBuffer[i] < lastValue)
		{
			lastValue = GraphBuffer[i]; // Buffer last value as we overwrite it.
			GraphBuffer[i] = -1;
		}
		else
		{
			lastValue = GraphBuffer[i]; // Buffer last value as we overwrite it.
			GraphBuffer[i] = GraphBuffer[i-1];

		}
	}
	GraphBuffer[0] = GraphBuffer[1]; // Aline with first edited sample.
	RepaintGraphWindow();
	return 0;
}

int CmdZerocrossings(const char *Cmd)
{
	// Zero-crossings aren't meaningful unless the signal is zero-mean.
	CmdHpf("");

	int sign = 1;
	int zc = 0;
	int lastZc = 0;

	for (int i = 0; i < GraphTraceLen; ++i) {
		if (GraphBuffer[i] * sign >= 0) {
			// No change in sign, reproduce the previous sample count.
			zc++;
			GraphBuffer[i] = lastZc;
		} else {
			// Change in sign, reset the sample count.
			sign = -sign;
			GraphBuffer[i] = lastZc;
			if (sign > 0) {
				lastZc = zc;
				zc = 0;
			}
		}
	}

	RepaintGraphWindow();
	return 0;
}

static command_t CommandTable[] =
{
	{"help",          CmdHelp,            1, "This help"},
	{"amp",           CmdAmp,             1, "Amplify peaks"},
	{"askdemod",      Cmdaskdemod,        1, "<0 or 1> -- Attempt to demodulate simple ASK tags"},
	{"askmandemod",   Cmdaskmandemod,     1, "[clock] [invert<0|1>] -- Attempt to demodulate ASK/Manchester tags and output binary (args optional[clock will try Auto-detect])"},
	{"askrawdemod",   Cmdaskrawdemod,     1, "[clock] [invert<0|1>] -- Attempt to demodulate ASK tags and output binary (args optional[clock will try Auto-detect])"},
	{"autocorr",      CmdAutoCorr,        1, "<window length> -- Autocorrelation over window"},
	{"biphaserawdecode",CmdBiphaseDecodeRaw,1,"[offset] Biphase decode binary stream already in graph buffer (offset = bit to start decode from)"},
	{"bitsamples",    CmdBitsamples,      0, "Get raw samples as bitstring"},
	{"bitstream",     CmdBitstream,       1, "[clock rate] -- Convert waveform into a bitstream"},
	{"buffclear",     CmdBuffClear,       1, "Clear sample buffer and graph window"},
	{"dec",           CmdDec,             1, "Decimate samples"},
	{"detectclock",   CmdDetectClockRate, 1, "Detect ASK clock rate"},
	{"fskdemod",      CmdFSKdemod,        1, "Demodulate graph window as a HID FSK"},
	{"fskhiddemod",   CmdFSKdemodHID,     1, "Demodulate graph window as a HID FSK using raw"},
	{"fskiodemod",    CmdFSKdemodIO,      1, "Demodulate graph window as an IO Prox FSK using raw"},
	{"fskrawdemod",   CmdFSKrawdemod,     1, "[clock rate] [invert] [rchigh] [rclow] Demodulate graph window from FSK to binary (clock = 50)(invert = 1|0)(rchigh = 10)(rclow=8)"},
	{"grid",          CmdGrid,            1, "<x> <y> -- overlay grid on graph window, use zero value to turn off either"},
	{"hexsamples",    CmdHexsamples,      0, "<bytes> [<offset>] -- Dump big buffer as hex bytes"},
	{"hide",          CmdHide,            1, "Hide graph window"},
	{"hpf",           CmdHpf,             1, "Remove DC offset from trace"},
	{"load",          CmdLoad,            1, "<filename> -- Load trace (to graph window"},
	{"ltrim",         CmdLtrim,           1, "<samples> -- Trim samples from left of trace"},
	{"rtrim",         CmdRtrim,           1, "<location to end trace> -- Trim samples from right of trace"},
	{"mandemod",      CmdManchesterDemod, 1, "[i] [clock rate] -- Manchester demodulate binary stream (option 'i' to invert output)"},
	{"manrawdecode",  Cmdmandecoderaw,    1, "Manchester decode binary stream already in graph buffer"},
	{"manmod",        CmdManchesterMod,   1, "[clock rate] -- Manchester modulate a binary stream"},
	{"norm",          CmdNorm,            1, "Normalize max/min to +/-128"},
	{"plot",          CmdPlot,            1, "Show graph window (hit 'h' in window for keystroke help)"},
	{"pskclean",      CmdPskClean,        1, "Attempt to clean psk wave"},
	{"pskdetectclock",CmdDetectNRZpskClockRate, 1, "Detect ASK, PSK, or NRZ clock rate"},
	{"pskindalademod",CmdIndalaDecode,    1, "[clock] [invert<0|1>] -- Attempt to demodulate psk indala tags and output ID binary & hex (args optional[clock will try Auto-detect])"},
	{"psknrzrawdemod",CmdpskNRZrawDemod,  1, "[clock] [invert<0|1>] -- Attempt to demodulate psk or nrz tags and output binary (args optional[clock will try Auto-detect])"},
	{"samples",       CmdSamples,         0, "[512 - 40000] -- Get raw samples for graph window"},
	{"save",          CmdSave,            1, "<filename> -- Save trace (from graph window)"},
	{"scale",         CmdScale,           1, "<int> -- Set cursor display scale"},
	{"threshold",     CmdThreshold,       1, "<threshold> -- Maximize/minimize every value in the graph window depending on threshold"},
	{"dirthreshold",  CmdDirectionalThreshold,   1, "<thres up> <thres down> -- Max rising higher up-thres/ Min falling lower down-thres, keep rest as prev."},
	{"tune",          CmdTuneSamples,     0, "Get hw tune samples for graph window"},
	{"zerocrossings", CmdZerocrossings,   1, "Count time between zero-crossings"},
	{NULL, NULL, 0, NULL}
};

int CmdData(const char *Cmd)
{
	CmdsParse(CommandTable, Cmd);
	return 0;
}

int CmdHelp(const char *Cmd)
{
	CmdsHelp(CommandTable);
	return 0;
}<|MERGE_RESOLUTION|>--- conflicted
+++ resolved
@@ -72,37 +72,37 @@
 
 int CmdAmp(const char *Cmd)
 {
-	int i, rising, falling;
-	int max = INT_MIN, min = INT_MAX;
-
-	for (i = 10; i < GraphTraceLen; ++i) {
-		if (GraphBuffer[i] > max)
-			max = GraphBuffer[i];
-		if (GraphBuffer[i] < min)
-			min = GraphBuffer[i];
-	}
-
-	if (max != min) {
-		rising = falling= 0;
-		for (i = 0; i < GraphTraceLen; ++i) {
-			if (GraphBuffer[i + 1] < GraphBuffer[i]) {
-				if (rising) {
-					GraphBuffer[i] = max;
-					rising = 0;
-				}
-				falling = 1;
-			}
-			if (GraphBuffer[i + 1] > GraphBuffer[i]) {
-				if (falling) {
-					GraphBuffer[i] = min;
-					falling = 0;
-				}
-				rising= 1;
-			}
-		}
-	}
-	RepaintGraphWindow();
-	return 0;
+  int i, rising, falling;
+  int max = INT_MIN, min = INT_MAX;
+
+  for (i = 10; i < GraphTraceLen; ++i) {
+    if (GraphBuffer[i] > max)
+      max = GraphBuffer[i];
+    if (GraphBuffer[i] < min)
+      min = GraphBuffer[i];
+  }
+
+  if (max != min) {
+    rising = falling= 0;
+    for (i = 0; i < GraphTraceLen; ++i) {
+      if (GraphBuffer[i + 1] < GraphBuffer[i]) {
+        if (rising) {
+          GraphBuffer[i] = max;
+          rising = 0;
+        }
+        falling = 1;
+      }
+      if (GraphBuffer[i + 1] > GraphBuffer[i]) {
+        if (falling) {
+          GraphBuffer[i] = min;
+          falling = 0;
+        }
+        rising= 1;
+      }
+    }
+  }
+  RepaintGraphWindow();
+  return 0;
 }
 
 /*
@@ -119,127 +119,127 @@
  //this method is dependant on all highs and lows to be the same(or clipped)  this creates issues[marshmellow] it also ignores the clock
 int Cmdaskdemod(const char *Cmd)
 {
-	int i;
-	int c, high = 0, low = 0;
-
-	// TODO: complain if we do not give 2 arguments here !
-	// (AL - this doesn't make sense! we're only using one argument!!!)
-	sscanf(Cmd, "%i", &c);
-
-	/* Detect high and lows and clock */
+  int i;
+  int c, high = 0, low = 0;
+
+  // TODO: complain if we do not give 2 arguments here !
+  // (AL - this doesn't make sense! we're only using one argument!!!)
+  sscanf(Cmd, "%i", &c);
+
+  /* Detect high and lows and clock */
 	// (AL - clock???)
-	for (i = 0; i < GraphTraceLen; ++i)
-	{
-		if (GraphBuffer[i] > high)
-			high = GraphBuffer[i];
-		else if (GraphBuffer[i] < low)
-			low = GraphBuffer[i];
-	}
-	high=abs(high*.75);
-	low=abs(low*.75);
-	if (c != 0 && c != 1) {
-		PrintAndLog("Invalid argument: %s", Cmd);
-		return 0;
-	}
-	//prime loop
-	if (GraphBuffer[0] > 0) {
-		GraphBuffer[0] = 1-c;
-	} else {
-		GraphBuffer[0] = c;
-	}
-	for (i = 1; i < GraphTraceLen; ++i) {
-		/* Transitions are detected at each peak
-		 * Transitions are either:
-		 * - we're low: transition if we hit a high
-		 * - we're high: transition if we hit a low
-		 * (we need to do it this way because some tags keep high or
-		 * low for long periods, others just reach the peak and go
-		 * down)
-		 */
-		//[marhsmellow] change == to >= for high and <= for low for fuzz
-		if ((GraphBuffer[i] == high) && (GraphBuffer[i - 1] == c)) {
-			GraphBuffer[i] = 1 - c;
-		} else if ((GraphBuffer[i] == low) && (GraphBuffer[i - 1] == (1 - c))){
-			GraphBuffer[i] = c;
-		} else {
-			/* No transition */
-			GraphBuffer[i] = GraphBuffer[i - 1];
-		}
-	}
-	RepaintGraphWindow();
-	return 0;
+  for (i = 0; i < GraphTraceLen; ++i)
+  {
+    if (GraphBuffer[i] > high)
+      high = GraphBuffer[i];
+    else if (GraphBuffer[i] < low)
+      low = GraphBuffer[i];
+  }
+  high=abs(high*.75);
+  low=abs(low*.75);
+  if (c != 0 && c != 1) {
+    PrintAndLog("Invalid argument: %s", Cmd);
+    return 0;
+  }
+  //prime loop
+  if (GraphBuffer[0] > 0) {
+    GraphBuffer[0] = 1-c;
+  } else {
+    GraphBuffer[0] = c;
+  }
+  for (i = 1; i < GraphTraceLen; ++i) {
+    /* Transitions are detected at each peak
+     * Transitions are either:
+     * - we're low: transition if we hit a high
+     * - we're high: transition if we hit a low
+     * (we need to do it this way because some tags keep high or
+     * low for long periods, others just reach the peak and go
+     * down)
+     */
+    //[marhsmellow] change == to >= for high and <= for low for fuzz
+    if ((GraphBuffer[i] == high) && (GraphBuffer[i - 1] == c)) {
+      GraphBuffer[i] = 1 - c;
+    } else if ((GraphBuffer[i] == low) && (GraphBuffer[i - 1] == (1 - c))){
+      GraphBuffer[i] = c;
+    } else {
+      /* No transition */
+      GraphBuffer[i] = GraphBuffer[i - 1];
+    }
+  }
+  RepaintGraphWindow();
+  return 0;
 }
 
 //by marshmellow
 void printBitStream(uint8_t BitStream[], uint32_t bitLen)
 {
-	uint32_t i = 0;
-	if (bitLen<16) {
-		PrintAndLog("Too few bits found: %d",bitLen);
-		return;
-	}
-	if (bitLen>512) bitLen=512;
-	 for (i = 0; i <= (bitLen-16); i+=16) {
-		PrintAndLog("%i%i%i%i%i%i%i%i%i%i%i%i%i%i%i%i",
-			BitStream[i],
-			BitStream[i+1],
-			BitStream[i+2],
-			BitStream[i+3],
-			BitStream[i+4],
-			BitStream[i+5],
-			BitStream[i+6],
-			BitStream[i+7],
-			BitStream[i+8],
-			BitStream[i+9],
-			BitStream[i+10],
-			BitStream[i+11],
-			BitStream[i+12],
-			BitStream[i+13],
-			BitStream[i+14],
-			BitStream[i+15]);
-	}
+  uint32_t i = 0;
+  if (bitLen<16) {
+    PrintAndLog("Too few bits found: %d",bitLen);
+    return;
+  }
+  if (bitLen>512) bitLen=512;
+   for (i = 0; i <= (bitLen-16); i+=16) {
+    PrintAndLog("%i%i%i%i%i%i%i%i%i%i%i%i%i%i%i%i",
+      BitStream[i],
+      BitStream[i+1],
+      BitStream[i+2],
+      BitStream[i+3],
+      BitStream[i+4],
+      BitStream[i+5],
+      BitStream[i+6],
+      BitStream[i+7],
+      BitStream[i+8],
+      BitStream[i+9],
+      BitStream[i+10],
+      BitStream[i+11],
+      BitStream[i+12],
+      BitStream[i+13],
+      BitStream[i+14],
+      BitStream[i+15]);
+  }
 	return;
 }
 //by marshmellow
 //print EM410x ID in multiple formats
 void printEM410x(uint64_t id)
 {
-	if (id !=0){
-			uint64_t iii=1;
-			uint64_t id2lo=0; //id2hi=0,
-			uint32_t ii=0;
-			uint32_t i=0;
-			for (ii=5; ii>0;ii--){
-				for (i=0;i<8;i++){
+  if (id !=0){
+      uint64_t iii=1;
+      uint64_t id2lo=0; //id2hi=0,
+      uint32_t ii=0;
+      uint32_t i=0;
+      for (ii=5; ii>0;ii--){
+        for (i=0;i<8;i++){
 					id2lo=(id2lo<<1LL) | ((id & (iii << (i+((ii-1)*8)))) >> (i+((ii-1)*8)));
-				}
-			}
-			//output em id
-			PrintAndLog("EM TAG ID    : %010llx", id);
-			PrintAndLog("Unique TAG ID: %010llx",  id2lo); //id2hi,
-			PrintAndLog("DEZ 8        : %08lld",id & 0xFFFFFF);
-			PrintAndLog("DEZ 10       : %010lld",id & 0xFFFFFF);
-			PrintAndLog("DEZ 5.5      : %05lld.%05lld",(id>>16LL) & 0xFFFF,(id & 0xFFFF));
-			PrintAndLog("DEZ 3.5A     : %03lld.%05lld",(id>>32ll),(id & 0xFFFF));
-			PrintAndLog("DEZ 14/IK2   : %014lld",id);
-			PrintAndLog("DEZ 15/IK3   : %015lld",id2lo);
-			PrintAndLog("Other        : %05lld_%03lld_%08lld",(id&0xFFFF),((id>>16LL) & 0xFF),(id & 0xFFFFFF));
+        }
+      }
+      //output em id
+      PrintAndLog("EM TAG ID    : %010llx", id);
+      PrintAndLog("Unique TAG ID: %010llx",  id2lo); //id2hi,
+      PrintAndLog("DEZ 8        : %08lld",id & 0xFFFFFF);
+      PrintAndLog("DEZ 10       : %010lld",id & 0xFFFFFF);
+      PrintAndLog("DEZ 5.5      : %05lld.%05lld",(id>>16LL) & 0xFFFF,(id & 0xFFFF));
+      PrintAndLog("DEZ 3.5A     : %03lld.%05lld",(id>>32ll),(id & 0xFFFF));
+      PrintAndLog("DEZ 14/IK2   : %014lld",id);
+      PrintAndLog("DEZ 15/IK3   : %015lld",id2lo);
+      PrintAndLog("Other        : %05lld_%03lld_%08lld",(id&0xFFFF),((id>>16LL) & 0xFF),(id & 0xFFFFFF));
 		}
-		return;
+    return;
 }
 
 //by marshmellow
 //take binary from demod buffer and see if we can find an EM410x ID
 int CmdEm410xDecode(const char *Cmd)
 {
-	uint64_t id=0;
+  uint64_t id=0;
  // uint8_t BitStream[MAX_GRAPH_TRACE_LEN]={0};
  // uint32_t i=0;
  // i=getFromGraphBuf(BitStream);
 	id = Em410xDecode(DemodBuffer,DemodBufferLen);
-	printEM410x(id);
-	if (id>0) return 1;
-	return 0;
+  printEM410x(id);
+  if (id>0) return 1;
+  return 0;
 }
 
 
@@ -251,41 +251,41 @@
 {
 	int invert=0;
 	int clk=0;
-	uint8_t BitStream[MAX_GRAPH_TRACE_LEN]={0};
+  uint8_t BitStream[MAX_GRAPH_TRACE_LEN]={0};
 	sscanf(Cmd, "%i %i", &clk, &invert);
-	if (invert != 0 && invert != 1) {
-		PrintAndLog("Invalid argument: %s", Cmd);
-		return 0;
-	}
+  if (invert != 0 && invert != 1) {
+    PrintAndLog("Invalid argument: %s", Cmd);
+    return 0;
+  }
 
 	size_t BitLen = getFromGraphBuf(BitStream);
-	//  PrintAndLog("DEBUG: Bitlen from grphbuff: %d",BitLen);
-	int errCnt=0;
-	 errCnt = askmandemod(BitStream, &BitLen,&clk,&invert);
+  //  PrintAndLog("DEBUG: Bitlen from grphbuff: %d",BitLen);
+  int errCnt=0;
+   errCnt = askmandemod(BitStream, &BitLen,&clk,&invert);
 	if (errCnt<0||BitLen<16){  //if fatal error (or -1)
 		// PrintAndLog("no data found %d, errors:%d, bitlen:%d, clock:%d",errCnt,invert,BitLen,clk);
-		return 0;
-	}
-	PrintAndLog("\nUsing Clock: %d - Invert: %d - Bits Found: %d",clk,invert,BitLen);
-
-	//output
-	if (errCnt>0){
-		PrintAndLog("# Errors during Demoding (shown as 77 in bit stream): %d",errCnt);
-	}
-	PrintAndLog("ASK/Manchester decoded bitstream:");
-	// Now output the bitstream to the scrollback by line of 16 bits
+    return 0;
+	}
+  PrintAndLog("\nUsing Clock: %d - Invert: %d - Bits Found: %d",clk,invert,BitLen);
+
+  //output
+  if (errCnt>0){
+    PrintAndLog("# Errors during Demoding (shown as 77 in bit stream): %d",errCnt);
+  }
+  PrintAndLog("ASK/Manchester decoded bitstream:");
+  // Now output the bitstream to the scrollback by line of 16 bits
 	setDemodBuf(BitStream,BitLen);
 	printDemodBuff();
-	uint64_t lo =0;
-	lo = Em410xDecode(BitStream,BitLen);
-	if (lo>0){
-		//set GraphBuffer for clone or sim command
-		PrintAndLog("EM410x pattern found: ");
-		printEM410x(lo);
-		return 1;
-	}
-	//if (BitLen>16) return 1;
-	return 0;
+  uint64_t lo =0;
+  lo = Em410xDecode(BitStream,BitLen);
+  if (lo>0){
+    //set GraphBuffer for clone or sim command
+    PrintAndLog("EM410x pattern found: ");
+    printEM410x(lo);
+    return 1;
+  }
+  //if (BitLen>16) return 1;
+  return 0;
 }
 
 //by marshmellow
@@ -293,35 +293,35 @@
 //stricktly take 10 and 01 and convert to 0 and 1
 int Cmdmandecoderaw(const char *Cmd)
 {
-	int i =0;
-	int errCnt=0;
+  int i =0;
+  int errCnt=0;
 	size_t size=0;
-	uint8_t BitStream[MAX_GRAPH_TRACE_LEN]={0};
-	int high=0,low=0;
+  uint8_t BitStream[MAX_GRAPH_TRACE_LEN]={0};
+  int high=0,low=0;
 	for (;i<DemodBufferLen;++i){
 		if (DemodBuffer[i]>high) high=DemodBuffer[i];
 		else if(DemodBuffer[i]<low) low=DemodBuffer[i];
 		BitStream[i]=DemodBuffer[i];
-	}
-	if (high>1 || low <0 ){
-		PrintAndLog("Error: please raw demod the wave first then mancheseter raw decode");
-		return 0;
-	}
+  }
+  if (high>1 || low <0 ){
+    PrintAndLog("Error: please raw demod the wave first then mancheseter raw decode");
+    return 0;
+  }
 	size=i;
 	errCnt=manrawdecode(BitStream, &size);
-	if (errCnt>=20){
-		PrintAndLog("Too many errors: %d",errCnt);
-		return 0;
-	}
-	PrintAndLog("Manchester Decoded - # errors:%d - data:",errCnt);
+  if (errCnt>=20){
+    PrintAndLog("Too many errors: %d",errCnt);
+    return 0;
+  }
+  PrintAndLog("Manchester Decoded - # errors:%d - data:",errCnt);
 	printBitStream(BitStream, size);
-	if (errCnt==0){
+  if (errCnt==0){
 		uint64_t id = 0;
 		id = Em410xDecode(BitStream, size);
 		if (id>0) setDemodBuf(BitStream, size);
 		printEM410x(id);
-	}
-	return 1;
+  }
+  return 1;
 }
 
 //by marshmellow
@@ -335,33 +335,33 @@
 //    width waves vs small width waves to help the decode positioning) or askbiphdemod
 int CmdBiphaseDecodeRaw(const char *Cmd)
 {
-	int i = 0;
-	int errCnt=0;
+  int i = 0;
+  int errCnt=0;
 	size_t size=0;
-	int offset=0;
-	int high=0, low=0;
+  int offset=0;
+  int high=0, low=0;
 	sscanf(Cmd, "%i", &offset);
-	uint8_t BitStream[MAX_GRAPH_TRACE_LEN]={0};
-	//get graphbuffer & high and low
+  uint8_t BitStream[MAX_GRAPH_TRACE_LEN]={0};
+  //get graphbuffer & high and low
 	for (;i<DemodBufferLen;++i){
 		if(DemodBuffer[i]>high)high=DemodBuffer[i];
 		else if(DemodBuffer[i]<low)low=DemodBuffer[i];
 		BitStream[i]=DemodBuffer[i];
-	}
-	if (high>1 || low <0){
-		PrintAndLog("Error: please raw demod the wave first then decode");
-		return 0;
-	}
+  }
+  if (high>1 || low <0){
+    PrintAndLog("Error: please raw demod the wave first then decode");
+    return 0;
+  }
 	size=i;
 	errCnt=BiphaseRawDecode(BitStream, &size, offset);
-	if (errCnt>=20){
-		PrintAndLog("Too many errors attempting to decode: %d",errCnt);
-		return 0;
-	}
-	PrintAndLog("Biphase Decoded using offset: %d - # errors:%d - data:",offset,errCnt);
+  if (errCnt>=20){
+    PrintAndLog("Too many errors attempting to decode: %d",errCnt);
+    return 0;
+  }
+  PrintAndLog("Biphase Decoded using offset: %d - # errors:%d - data:",offset,errCnt);
 	printBitStream(BitStream, size);
-	PrintAndLog("\nif bitstream does not look right try offset=1");
-	return 1;
+  PrintAndLog("\nif bitstream does not look right try offset=1");
+  return 1;
 }
 
 
@@ -373,87 +373,87 @@
 {
 	int invert=0;
 	int clk=0;
-	uint8_t BitStream[MAX_GRAPH_TRACE_LEN]={0};
+  uint8_t BitStream[MAX_GRAPH_TRACE_LEN]={0};
 	sscanf(Cmd, "%i %i", &clk, &invert);
-	if (invert != 0 && invert != 1) {
-		PrintAndLog("Invalid argument: %s", Cmd);
-		return 0;
-	}
+  if (invert != 0 && invert != 1) {
+    PrintAndLog("Invalid argument: %s", Cmd);
+    return 0;
+  }
 	size_t BitLen = getFromGraphBuf(BitStream);
-	int errCnt=0;
+  int errCnt=0;
 	errCnt = askrawdemod(BitStream, &BitLen,&clk,&invert);
 	if (errCnt==-1||BitLen<16){  //throw away static - allow 1 and -1 (in case of threshold command first)
 		PrintAndLog("no data found");
-		return 0;
-	}
-	PrintAndLog("Using Clock: %d - invert: %d - Bits Found: %d",clk,invert,BitLen);
-		//PrintAndLog("Data start pos:%d, lastBit:%d, stop pos:%d, numBits:%d",iii,lastBit,i,bitnum);
+    return 0;
+	}
+  PrintAndLog("Using Clock: %d - invert: %d - Bits Found: %d",clk,invert,BitLen);
+    //PrintAndLog("Data start pos:%d, lastBit:%d, stop pos:%d, numBits:%d",iii,lastBit,i,bitnum);
 		//move BitStream back to DemodBuffer
 	setDemodBuf(BitStream,BitLen);
 
 		//output
-	if (errCnt>0){
-		PrintAndLog("# Errors during Demoding (shown as 77 in bit stream): %d",errCnt);
-	}
-	PrintAndLog("ASK demoded bitstream:");
-	// Now output the bitstream to the scrollback by line of 16 bits
-	printBitStream(BitStream,BitLen);
-
-	return 1;
+  if (errCnt>0){
+    PrintAndLog("# Errors during Demoding (shown as 77 in bit stream): %d",errCnt);
+  }
+  PrintAndLog("ASK demoded bitstream:");
+  // Now output the bitstream to the scrollback by line of 16 bits
+  printBitStream(BitStream,BitLen);
+
+  return 1;
 }
 
 int CmdAutoCorr(const char *Cmd)
 {
-	static int CorrelBuffer[MAX_GRAPH_TRACE_LEN];
-
-	int window = atoi(Cmd);
-
-	if (window == 0) {
-		PrintAndLog("needs a window");
-		return 0;
-	}
-	if (window >= GraphTraceLen) {
-		PrintAndLog("window must be smaller than trace (%d samples)",
-			GraphTraceLen);
-		return 0;
-	}
-
-	PrintAndLog("performing %d correlations", GraphTraceLen - window);
-
-	for (int i = 0; i < GraphTraceLen - window; ++i) {
-		int sum = 0;
-		for (int j = 0; j < window; ++j) {
-			sum += (GraphBuffer[j]*GraphBuffer[i + j]) / 256;
-		}
-		CorrelBuffer[i] = sum;
-	}
-	GraphTraceLen = GraphTraceLen - window;
-	memcpy(GraphBuffer, CorrelBuffer, GraphTraceLen * sizeof (int));
-
-	RepaintGraphWindow();
-	return 0;
+  static int CorrelBuffer[MAX_GRAPH_TRACE_LEN];
+
+  int window = atoi(Cmd);
+
+  if (window == 0) {
+    PrintAndLog("needs a window");
+    return 0;
+  }
+  if (window >= GraphTraceLen) {
+    PrintAndLog("window must be smaller than trace (%d samples)",
+      GraphTraceLen);
+    return 0;
+  }
+
+  PrintAndLog("performing %d correlations", GraphTraceLen - window);
+
+  for (int i = 0; i < GraphTraceLen - window; ++i) {
+    int sum = 0;
+    for (int j = 0; j < window; ++j) {
+      sum += (GraphBuffer[j]*GraphBuffer[i + j]) / 256;
+    }
+    CorrelBuffer[i] = sum;
+  }
+  GraphTraceLen = GraphTraceLen - window;
+  memcpy(GraphBuffer, CorrelBuffer, GraphTraceLen * sizeof (int));
+
+  RepaintGraphWindow();
+  return 0;
 }
 
 int CmdBitsamples(const char *Cmd)
 {
-	int cnt = 0;
-	uint8_t got[12288];
-
-	GetFromBigBuf(got,sizeof(got),0);
-	WaitForResponse(CMD_ACK,NULL);
-
-		for (int j = 0; j < sizeof(got); j++) {
-			for (int k = 0; k < 8; k++) {
-				if(got[j] & (1 << (7 - k))) {
-					GraphBuffer[cnt++] = 1;
-				} else {
-					GraphBuffer[cnt++] = 0;
-				}
-			}
-	}
-	GraphTraceLen = cnt;
-	RepaintGraphWindow();
-	return 0;
+  int cnt = 0;
+  uint8_t got[12288];
+
+  GetFromBigBuf(got,sizeof(got),0);
+  WaitForResponse(CMD_ACK,NULL);
+
+    for (int j = 0; j < sizeof(got); j++) {
+      for (int k = 0; k < 8; k++) {
+        if(got[j] & (1 << (7 - k))) {
+          GraphBuffer[cnt++] = 1;
+        } else {
+          GraphBuffer[cnt++] = 0;
+        }
+      }
+  }
+  GraphTraceLen = cnt;
+  RepaintGraphWindow();
+  return 0;
 }
 
 /*
@@ -461,92 +461,92 @@
  */
 int CmdBitstream(const char *Cmd)
 {
-	int i, j;
-	int bit;
-	int gtl;
-	int clock;
-	int low = 0;
-	int high = 0;
-	int hithigh, hitlow, first;
-
-	/* Detect high and lows and clock */
-	for (i = 0; i < GraphTraceLen; ++i)
-	{
-		if (GraphBuffer[i] > high)
-			high = GraphBuffer[i];
-		else if (GraphBuffer[i] < low)
-			low = GraphBuffer[i];
-	}
-
-	/* Get our clock */
-	clock = GetClock(Cmd, high, 1);
-	gtl = ClearGraph(0);
-
-	bit = 0;
-	for (i = 0; i < (int)(gtl / clock); ++i)
-	{
-		hithigh = 0;
-		hitlow = 0;
-		first = 1;
-		/* Find out if we hit both high and low peaks */
-		for (j = 0; j < clock; ++j)
-		{
-			if (GraphBuffer[(i * clock) + j] == high)
-				hithigh = 1;
-			else if (GraphBuffer[(i * clock) + j] == low)
-				hitlow = 1;
-			/* it doesn't count if it's the first part of our read
-				 because it's really just trailing from the last sequence */
-			if (first && (hithigh || hitlow))
-				hithigh = hitlow = 0;
-			else
-				first = 0;
-
-			if (hithigh && hitlow)
-				break;
-		}
-
-		/* If we didn't hit both high and low peaks, we had a bit transition */
-		if (!hithigh || !hitlow)
-			bit ^= 1;
-
-		AppendGraph(0, clock, bit);
+  int i, j;
+  int bit;
+  int gtl;
+  int clock;
+  int low = 0;
+  int high = 0;
+  int hithigh, hitlow, first;
+
+  /* Detect high and lows and clock */
+  for (i = 0; i < GraphTraceLen; ++i)
+  {
+    if (GraphBuffer[i] > high)
+      high = GraphBuffer[i];
+    else if (GraphBuffer[i] < low)
+      low = GraphBuffer[i];
+  }
+
+  /* Get our clock */
+  clock = GetClock(Cmd, high, 1);
+  gtl = ClearGraph(0);
+
+  bit = 0;
+  for (i = 0; i < (int)(gtl / clock); ++i)
+  {
+    hithigh = 0;
+    hitlow = 0;
+    first = 1;
+    /* Find out if we hit both high and low peaks */
+    for (j = 0; j < clock; ++j)
+    {
+      if (GraphBuffer[(i * clock) + j] == high)
+        hithigh = 1;
+      else if (GraphBuffer[(i * clock) + j] == low)
+        hitlow = 1;
+      /* it doesn't count if it's the first part of our read
+         because it's really just trailing from the last sequence */
+      if (first && (hithigh || hitlow))
+        hithigh = hitlow = 0;
+      else
+        first = 0;
+
+      if (hithigh && hitlow)
+        break;
+    }
+
+    /* If we didn't hit both high and low peaks, we had a bit transition */
+    if (!hithigh || !hitlow)
+      bit ^= 1;
+
+    AppendGraph(0, clock, bit);
 	//    for (j = 0; j < (int)(clock/2); j++)
 	//      GraphBuffer[(i * clock) + j] = bit ^ 1;
 	//    for (j = (int)(clock/2); j < clock; j++)
 	//      GraphBuffer[(i * clock) + j] = bit;
-	}
-
-	RepaintGraphWindow();
-	return 0;
+  }
+
+  RepaintGraphWindow();
+  return 0;
 }
 
 int CmdBuffClear(const char *Cmd)
 {
-	UsbCommand c = {CMD_BUFF_CLEAR};
-	SendCommand(&c);
-	ClearGraph(true);
-	return 0;
+  UsbCommand c = {CMD_BUFF_CLEAR};
+  SendCommand(&c);
+  ClearGraph(true);
+  return 0;
 }
 
 int CmdDec(const char *Cmd)
 {
-	for (int i = 0; i < (GraphTraceLen / 2); ++i)
-		GraphBuffer[i] = GraphBuffer[i * 2];
-	GraphTraceLen /= 2;
-	PrintAndLog("decimated by 2");
-	RepaintGraphWindow();
-	return 0;
+  for (int i = 0; i < (GraphTraceLen / 2); ++i)
+    GraphBuffer[i] = GraphBuffer[i * 2];
+  GraphTraceLen /= 2;
+  PrintAndLog("decimated by 2");
+  RepaintGraphWindow();
+  return 0;
 }
 
 /* Print our clock rate */
 // uses data from graphbuffer
 int CmdDetectClockRate(const char *Cmd)
 {
-	GetClock("",0,0);
+  GetClock("",0,0);
 	//int clock = DetectASKClock(0);
 	//PrintAndLog("Auto-detected clock rate: %d", clock);
-	return 0;
+  return 0;
 }
 
 //by marshmellow
@@ -555,37 +555,37 @@
 //defaults: clock = 50, invert=0, rchigh=10, rclow=8 (RF/10 RF/8 (fsk2a))
 int CmdFSKrawdemod(const char *Cmd)
 {
-	//raw fsk demod  no manchester decoding no start bit finding just get binary from wave
-	//set defaults
-	int rfLen = 50;
-	int invert=0;
-	int fchigh=10;
-	int fclow=8;
-	//set options from parameters entered with the command
+  //raw fsk demod  no manchester decoding no start bit finding just get binary from wave
+  //set defaults
+  int rfLen = 50;
+  int invert=0;
+  int fchigh=10;
+  int fclow=8;
+  //set options from parameters entered with the command
 	sscanf(Cmd, "%i %i %i %i", &rfLen, &invert, &fchigh, &fclow);
 
-	if (strlen(Cmd)>0 && strlen(Cmd)<=2) {
-		 //rfLen=param_get8(Cmd, 0); //if rfLen option only is used
-		 if (rfLen==1){
-			invert=1;   //if invert option only is used
-			rfLen = 50;
-		 } else if(rfLen==0) rfLen=50;
-	}
-	PrintAndLog("Args invert: %d - Clock:%d - fchigh:%d - fclow: %d",invert,rfLen,fchigh, fclow);
-	uint8_t BitStream[MAX_GRAPH_TRACE_LEN]={0};
+  if (strlen(Cmd)>0 && strlen(Cmd)<=2) {
+     //rfLen=param_get8(Cmd, 0); //if rfLen option only is used
+     if (rfLen==1){
+      invert=1;   //if invert option only is used
+      rfLen = 50;
+     } else if(rfLen==0) rfLen=50;
+	}
+  PrintAndLog("Args invert: %d - Clock:%d - fchigh:%d - fclow: %d",invert,rfLen,fchigh, fclow);
+  uint8_t BitStream[MAX_GRAPH_TRACE_LEN]={0};
 	size_t BitLen = getFromGraphBuf(BitStream);
 	int size  = fskdemod(BitStream,BitLen,(uint8_t)rfLen,(uint8_t)invert,(uint8_t)fchigh,(uint8_t)fclow);
-	if (size>0){
-		PrintAndLog("FSK decoded bitstream:");
+  if (size>0){
+    PrintAndLog("FSK decoded bitstream:");
 		setDemodBuf(BitStream,size);
 
-		// Now output the bitstream to the scrollback by line of 16 bits
-		if(size > (8*32)+2) size = (8*32)+2; //only output a max of 8 blocks of 32 bits  most tags will have full bit stream inside that sample size
-		printBitStream(BitStream,size);
-	} else{
-		PrintAndLog("no FSK data found");
-	}
-	return 0;
+    // Now output the bitstream to the scrollback by line of 16 bits
+    if(size > (8*32)+2) size = (8*32)+2; //only output a max of 8 blocks of 32 bits  most tags will have full bit stream inside that sample size
+    printBitStream(BitStream,size);
+  } else{
+    PrintAndLog("no FSK data found");
+  }
+  return 0;
 }
 
 //by marshmellow (based on existing demod + holiman's refactor)
@@ -593,73 +593,73 @@
 //print full HID Prox ID and some bit format details if found
 int CmdFSKdemodHID(const char *Cmd)
 {
-	//raw fsk demod no manchester decoding no start bit finding just get binary from wave
-	uint32_t hi2=0, hi=0, lo=0;
-
-	uint8_t BitStream[MAX_GRAPH_TRACE_LEN]={0};
+  //raw fsk demod no manchester decoding no start bit finding just get binary from wave
+  uint32_t hi2=0, hi=0, lo=0;
+
+  uint8_t BitStream[MAX_GRAPH_TRACE_LEN]={0};
 	size_t BitLen = getFromGraphBuf(BitStream);
-	//get binary from fsk wave
+  //get binary from fsk wave
 	size_t size  = HIDdemodFSK(BitStream,BitLen,&hi2,&hi,&lo);
-	if (size<0){
-		PrintAndLog("Error demoding fsk");
-		return 0;
-	}
-	if (hi2==0 && hi==0 && lo==0) return 0;
-	if (hi2 != 0){ //extra large HID tags
+  if (size<0){
+    PrintAndLog("Error demoding fsk");
+    return 0;
+  }
+  if (hi2==0 && hi==0 && lo==0) return 0;
+  if (hi2 != 0){ //extra large HID tags
 		PrintAndLog("HID Prox TAG ID: %x%08x%08x (%d)",
-			 (unsigned int) hi2, (unsigned int) hi, (unsigned int) lo, (unsigned int) (lo>>1) & 0xFFFF);
+       (unsigned int) hi2, (unsigned int) hi, (unsigned int) lo, (unsigned int) (lo>>1) & 0xFFFF);
 		setDemodBuf(BitStream,BitLen);
-		return 1;
-	}
-	else {  //standard HID tags <38 bits
-		//Dbprintf("TAG ID: %x%08x (%d)",(unsigned int) hi, (unsigned int) lo, (unsigned int) (lo>>1) & 0xFFFF); //old print cmd
-		uint8_t fmtLen = 0;
-		uint32_t fc = 0;
-		uint32_t cardnum = 0;
-		if (((hi>>5)&1)==1){//if bit 38 is set then < 37 bit format is used
-			uint32_t lo2=0;
-			lo2=(((hi & 15) << 12) | (lo>>20)); //get bits 21-37 to check for format len bit
-			uint8_t idx3 = 1;
-			while(lo2>1){ //find last bit set to 1 (format len bit)
-				lo2=lo2>>1;
-				idx3++;
-			}
+    return 1;
+  }
+  else {  //standard HID tags <38 bits
+    //Dbprintf("TAG ID: %x%08x (%d)",(unsigned int) hi, (unsigned int) lo, (unsigned int) (lo>>1) & 0xFFFF); //old print cmd
+    uint8_t fmtLen = 0;
+    uint32_t fc = 0;
+    uint32_t cardnum = 0;
+    if (((hi>>5)&1)==1){//if bit 38 is set then < 37 bit format is used
+      uint32_t lo2=0;
+      lo2=(((hi & 15) << 12) | (lo>>20)); //get bits 21-37 to check for format len bit
+      uint8_t idx3 = 1;
+      while(lo2>1){ //find last bit set to 1 (format len bit)
+        lo2=lo2>>1;
+        idx3++;
+      }
 			fmtLen =idx3+19;
-			fc =0;
-			cardnum=0;
-			if(fmtLen==26){
-				cardnum = (lo>>1)&0xFFFF;
-				fc = (lo>>17)&0xFF;
-			}
-			if(fmtLen==37){
-				cardnum = (lo>>1)&0x7FFFF;
-				fc = ((hi&0xF)<<12)|(lo>>20);
-			}
-			if(fmtLen==34){
-				cardnum = (lo>>1)&0xFFFF;
-				fc= ((hi&1)<<15)|(lo>>17);
-			}
-			if(fmtLen==35){
-				cardnum = (lo>>1)&0xFFFFF;
-				fc = ((hi&1)<<11)|(lo>>21);
-			}
-		}
-		else { //if bit 38 is not set then 37 bit format is used
-			fmtLen= 37;
-			fc =0;
-			cardnum=0;
-			if(fmtLen==37){
-				cardnum = (lo>>1)&0x7FFFF;
-				fc = ((hi&0xF)<<12)|(lo>>20);
-			}
+      fc =0;
+      cardnum=0;
+      if(fmtLen==26){
+        cardnum = (lo>>1)&0xFFFF;
+        fc = (lo>>17)&0xFF;
+      }
+      if(fmtLen==37){
+        cardnum = (lo>>1)&0x7FFFF;
+        fc = ((hi&0xF)<<12)|(lo>>20);
+      }
+      if(fmtLen==34){
+        cardnum = (lo>>1)&0xFFFF;
+        fc= ((hi&1)<<15)|(lo>>17);
+      }
+      if(fmtLen==35){
+        cardnum = (lo>>1)&0xFFFFF;
+        fc = ((hi&1)<<11)|(lo>>21);
+      }
+    }
+    else { //if bit 38 is not set then 37 bit format is used
+      fmtLen= 37;
+      fc =0;
+      cardnum=0;
+      if(fmtLen==37){
+        cardnum = (lo>>1)&0x7FFFF;
+        fc = ((hi&0xF)<<12)|(lo>>20);
+      }
 		}
 		PrintAndLog("HID Prox TAG ID: %x%08x (%d) - Format Len: %dbit - FC: %d - Card: %d",
-			(unsigned int) hi, (unsigned int) lo, (unsigned int) (lo>>1) & 0xFFFF,
-			(unsigned int) fmtLen, (unsigned int) fc, (unsigned int) cardnum);
+      (unsigned int) hi, (unsigned int) lo, (unsigned int) (lo>>1) & 0xFFFF,
+      (unsigned int) fmtLen, (unsigned int) fc, (unsigned int) cardnum);
 		setDemodBuf(BitStream,BitLen);
-		return 1;
-	}
-	return 0;
+    return 1;
+  }
+  return 0;
 }
 
 //by marshmellow
@@ -667,60 +667,59 @@
 //print ioprox ID and some format details
 int CmdFSKdemodIO(const char *Cmd)
 {
-	//raw fsk demod no manchester decoding no start bit finding just get binary from wave
-	//set defaults
+  //raw fsk demod no manchester decoding no start bit finding just get binary from wave
+  //set defaults
 	int idx=0;
-	//something in graphbuffer
-	if (GraphTraceLen < 65) return 0;
-	uint8_t BitStream[MAX_GRAPH_TRACE_LEN]={0};
+  //something in graphbuffer
+  if (GraphTraceLen < 65) return 0;
+  uint8_t BitStream[MAX_GRAPH_TRACE_LEN]={0};
 	size_t BitLen = getFromGraphBuf(BitStream);
-	//get binary from fsk wave
-	// PrintAndLog("DEBUG: got buff");
+  //get binary from fsk wave
+ // PrintAndLog("DEBUG: got buff");
 	idx = IOdemodFSK(BitStream,BitLen);
-	if (idx<0){
-		//PrintAndLog("Error demoding fsk");
-		return 0;
-	}
-	// PrintAndLog("DEBUG: Got IOdemodFSK");
-	if (idx==0){
-		//PrintAndLog("IO Prox Data not found - FSK Data:");
-		//if (BitLen > 92) printBitStream(BitStream,92);
-		return 0;
-	}
-		//Index map
-		//0           10          20          30          40          50          60
-		//|           |           |           |           |           |           |
-		//01234567 8 90123456 7 89012345 6 78901234 5 67890123 4 56789012 3 45678901 23
-		//-----------------------------------------------------------------------------
-		//00000000 0 11110000 1 facility 1 version* 1 code*one 1 code*two 1 ???????? 11
-		//
-		//XSF(version)facility:codeone+codetwo (raw)
-		//Handle the data
-	if (idx+64>BitLen) return 0;
-	PrintAndLog("%d%d%d%d%d%d%d%d %d",BitStream[idx],    BitStream[idx+1],  BitStream[idx+2], BitStream[idx+3], BitStream[idx+4], BitStream[idx+5], BitStream[idx+6], BitStream[idx+7], BitStream[idx+8]);
+  if (idx<0){
+    //PrintAndLog("Error demoding fsk");
+    return 0;
+  }
+ // PrintAndLog("DEBUG: Got IOdemodFSK");
+  if (idx==0){
+    //PrintAndLog("IO Prox Data not found - FSK Data:");
+    //if (BitLen > 92) printBitStream(BitStream,92);
+    return 0;
+  }
+    //Index map
+    //0           10          20          30          40          50          60
+    //|           |           |           |           |           |           |
+    //01234567 8 90123456 7 89012345 6 78901234 5 67890123 4 56789012 3 45678901 23
+    //-----------------------------------------------------------------------------
+    //00000000 0 11110000 1 facility 1 version* 1 code*one 1 code*two 1 ???????? 11
+    //
+    //XSF(version)facility:codeone+codetwo (raw)
+    //Handle the data
+  if (idx+64>BitLen) return 0;
+  PrintAndLog("%d%d%d%d%d%d%d%d %d",BitStream[idx],    BitStream[idx+1],  BitStream[idx+2], BitStream[idx+3], BitStream[idx+4], BitStream[idx+5], BitStream[idx+6], BitStream[idx+7], BitStream[idx+8]);
 	PrintAndLog("%d%d%d%d%d%d%d%d %d",BitStream[idx+9],  BitStream[idx+10], BitStream[idx+11],BitStream[idx+12],BitStream[idx+13],BitStream[idx+14],BitStream[idx+15],BitStream[idx+16],BitStream[idx+17]);
-	PrintAndLog("%d%d%d%d%d%d%d%d %d facility",BitStream[idx+18], BitStream[idx+19], BitStream[idx+20],BitStream[idx+21],BitStream[idx+22],BitStream[idx+23],BitStream[idx+24],BitStream[idx+25],BitStream[idx+26]);
-	PrintAndLog("%d%d%d%d%d%d%d%d %d version",BitStream[idx+27], BitStream[idx+28], BitStream[idx+29],BitStream[idx+30],BitStream[idx+31],BitStream[idx+32],BitStream[idx+33],BitStream[idx+34],BitStream[idx+35]);
-	PrintAndLog("%d%d%d%d%d%d%d%d %d code1",BitStream[idx+36], BitStream[idx+37], BitStream[idx+38],BitStream[idx+39],BitStream[idx+40],BitStream[idx+41],BitStream[idx+42],BitStream[idx+43],BitStream[idx+44]);
-	PrintAndLog("%d%d%d%d%d%d%d%d %d code2",BitStream[idx+45], BitStream[idx+46], BitStream[idx+47],BitStream[idx+48],BitStream[idx+49],BitStream[idx+50],BitStream[idx+51],BitStream[idx+52],BitStream[idx+53]);
-	PrintAndLog("%d%d%d%d%d%d%d%d %d%d checksum",BitStream[idx+54],BitStream[idx+55],BitStream[idx+56],BitStream[idx+57],BitStream[idx+58],BitStream[idx+59],BitStream[idx+60],BitStream[idx+61],BitStream[idx+62],BitStream[idx+63]);
-
-	uint32_t code = bytebits_to_byte(BitStream+idx,32);
+  PrintAndLog("%d%d%d%d%d%d%d%d %d facility",BitStream[idx+18], BitStream[idx+19], BitStream[idx+20],BitStream[idx+21],BitStream[idx+22],BitStream[idx+23],BitStream[idx+24],BitStream[idx+25],BitStream[idx+26]);
+  PrintAndLog("%d%d%d%d%d%d%d%d %d version",BitStream[idx+27], BitStream[idx+28], BitStream[idx+29],BitStream[idx+30],BitStream[idx+31],BitStream[idx+32],BitStream[idx+33],BitStream[idx+34],BitStream[idx+35]);
+  PrintAndLog("%d%d%d%d%d%d%d%d %d code1",BitStream[idx+36], BitStream[idx+37], BitStream[idx+38],BitStream[idx+39],BitStream[idx+40],BitStream[idx+41],BitStream[idx+42],BitStream[idx+43],BitStream[idx+44]);
+  PrintAndLog("%d%d%d%d%d%d%d%d %d code2",BitStream[idx+45], BitStream[idx+46], BitStream[idx+47],BitStream[idx+48],BitStream[idx+49],BitStream[idx+50],BitStream[idx+51],BitStream[idx+52],BitStream[idx+53]);
+  PrintAndLog("%d%d%d%d%d%d%d%d %d%d checksum",BitStream[idx+54],BitStream[idx+55],BitStream[idx+56],BitStream[idx+57],BitStream[idx+58],BitStream[idx+59],BitStream[idx+60],BitStream[idx+61],BitStream[idx+62],BitStream[idx+63]);
+
+  uint32_t code = bytebits_to_byte(BitStream+idx,32);
 	uint32_t code2 = bytebits_to_byte(BitStream+idx+32,32);
-	uint8_t version = bytebits_to_byte(BitStream+idx+27,8); //14,4
-	uint8_t facilitycode = bytebits_to_byte(BitStream+idx+18,8) ;
-	uint16_t number = (bytebits_to_byte(BitStream+idx+36,8)<<8)|(bytebits_to_byte(BitStream+idx+45,8)); //36,9
+  uint8_t version = bytebits_to_byte(BitStream+idx+27,8); //14,4
+  uint8_t facilitycode = bytebits_to_byte(BitStream+idx+18,8) ;
+  uint16_t number = (bytebits_to_byte(BitStream+idx+36,8)<<8)|(bytebits_to_byte(BitStream+idx+45,8)); //36,9
 	PrintAndLog("IO Prox XSF(%02d)%02x:%05d (%08x%08x)",version,facilitycode,number,code,code2);
 	int i;
 	for (i=0;i<64;++i)
 		DemodBuffer[i]=BitStream[idx++];
 
 	DemodBufferLen=64;
-	return 1;
+  return 1;
 }
 int CmdFSKdemod(const char *Cmd) //old CmdFSKdemod needs updating
 {
-<<<<<<< HEAD
   static const int LowTone[]  = {
     1,  1,  1,  1,  1, -1, -1, -1, -1, -1,
     1,  1,  1,  1,  1, -1, -1, -1, -1, -1,
@@ -744,7 +743,7 @@
 
   int i, j;
   int minMark = 0, maxMark = 0;
-  
+
   for (i = 0; i < GraphTraceLen - convLen; ++i) {
     int lowSum = 0, highSum = 0;
 
@@ -805,7 +804,8 @@
   PrintAndLog("actual data bits start at sample %d", maxPos);
   PrintAndLog("length %d/%d", highLen, lowLen);
 
-  uint8_t bits[46] = {0x00};
+	uint8_t bits[46];
+	bits[sizeof(bits)-1] = '\0';
 
   // find bit pairs and manchester decode them
   for (i = 0; i < arraylen(bits) - 1; ++i) {
@@ -835,122 +835,6 @@
   PrintAndLog("bits: '%s'", bits);
   PrintAndLog("hex: %08x %08x", hi, lo);
   return 0;
-=======
-	static const int LowTone[]  = {
-		1,  1,  1,  1,  1, -1, -1, -1, -1, -1,
-		1,  1,  1,  1,  1, -1, -1, -1, -1, -1,
-		1,  1,  1,  1,  1, -1, -1, -1, -1, -1,
-		1,  1,  1,  1,  1, -1, -1, -1, -1, -1,
-		1,  1,  1,  1,  1, -1, -1, -1, -1, -1
-	};
-	static const int HighTone[] = {
-		1,  1,  1,  1,  1,     -1, -1, -1, -1,
-		1,  1,  1,  1,         -1, -1, -1, -1,
-		1,  1,  1,  1,         -1, -1, -1, -1,
-		1,  1,  1,  1,         -1, -1, -1, -1,
-		1,  1,  1,  1,         -1, -1, -1, -1,
-		1,  1,  1,  1,     -1, -1, -1, -1, -1,
-	};
-
-	int lowLen = sizeof (LowTone) / sizeof (int);
-	int highLen = sizeof (HighTone) / sizeof (int);
-	int convLen = (highLen > lowLen) ? highLen : lowLen; //if highlen > lowLen then highlen else lowlen
-	uint32_t hi = 0, lo = 0;
-
-	int i, j;
-	int minMark = 0, maxMark = 0;
-
-	for (i = 0; i < GraphTraceLen - convLen; ++i) {
-		int lowSum = 0, highSum = 0;
-
-		for (j = 0; j < lowLen; ++j) {
-			lowSum += LowTone[j]*GraphBuffer[i+j];
-		}
-		for (j = 0; j < highLen; ++j) {
-			highSum += HighTone[j] * GraphBuffer[i + j];
-		}
-		lowSum = abs(100 * lowSum / lowLen);
-		highSum = abs(100 * highSum / highLen);
-		GraphBuffer[i] = (highSum << 16) | lowSum;
-	}
-
-	for(i = 0; i < GraphTraceLen - convLen - 16; ++i) {
-		int lowTot = 0, highTot = 0;
-		// 10 and 8 are f_s divided by f_l and f_h, rounded
-		for (j = 0; j < 10; ++j) {
-			lowTot += (GraphBuffer[i+j] & 0xffff);
-		}
-		for (j = 0; j < 8; j++) {
-			highTot += (GraphBuffer[i + j] >> 16);
-		}
-		GraphBuffer[i] = lowTot - highTot;
-		if (GraphBuffer[i] > maxMark) maxMark = GraphBuffer[i];
-		if (GraphBuffer[i] < minMark) minMark = GraphBuffer[i];
-	}
-
-	GraphTraceLen -= (convLen + 16);
-	RepaintGraphWindow();
-
-	// Find bit-sync (3 lo followed by 3 high) (HID ONLY)
-	int max = 0, maxPos = 0;
-	for (i = 0; i < 6000; ++i) {
-		int dec = 0;
-		for (j = 0; j < 3 * lowLen; ++j) {
-			dec -= GraphBuffer[i + j];
-		}
-		for (; j < 3 * (lowLen + highLen ); ++j) {
-			dec += GraphBuffer[i + j];
-		}
-		if (dec > max) {
-			max = dec;
-			maxPos = i;
-		}
-	}
-
-	// place start of bit sync marker in graph
-	GraphBuffer[maxPos] = maxMark;
-	GraphBuffer[maxPos + 1] = minMark;
-
-	maxPos += j;
-
-	// place end of bit sync marker in graph
-	GraphBuffer[maxPos] = maxMark;
-	GraphBuffer[maxPos+1] = minMark;
-
-	PrintAndLog("actual data bits start at sample %d", maxPos);
-	PrintAndLog("length %d/%d", highLen, lowLen);
-
-	uint8_t bits[46];
-	bits[sizeof(bits)-1] = '\0';
-
-	// find bit pairs and manchester decode them
-	for (i = 0; i < arraylen(bits) - 1; ++i) {
-		int dec = 0;
-		for (j = 0; j < lowLen; ++j) {
-			dec -= GraphBuffer[maxPos + j];
-		}
-		for (; j < lowLen + highLen; ++j) {
-			dec += GraphBuffer[maxPos + j];
-		}
-		maxPos += j;
-		// place inter bit marker in graph
-		GraphBuffer[maxPos] = maxMark;
-		GraphBuffer[maxPos + 1] = minMark;
-
-		// hi and lo form a 64 bit pair
-		hi = (hi << 1) | (lo >> 31);
-		lo = (lo << 1);
-		// store decoded bit as binary (in hi/lo) and text (in bits[])
-		if(dec < 0) {
-			bits[i] = '1';
-			lo |= 1;
-		} else {
-			bits[i] = '0';
-		}
-	}
-	PrintAndLog("bits: '%s'", bits);
-	PrintAndLog("hex: %08x %08x", hi, lo);
-	return 0;
 }
 
 int CmdDetectNRZpskClockRate(const char *Cmd)
@@ -1074,80 +958,79 @@
 	printDemodBuff();
 
 	return 1;
->>>>>>> 07c80803
 }
 
 int CmdGrid(const char *Cmd)
 {
-	sscanf(Cmd, "%i %i", &PlotGridX, &PlotGridY);
-	PlotGridXdefault= PlotGridX;
-	PlotGridYdefault= PlotGridY;
-	RepaintGraphWindow();
-	return 0;
+  sscanf(Cmd, "%i %i", &PlotGridX, &PlotGridY);
+  PlotGridXdefault= PlotGridX;
+  PlotGridYdefault= PlotGridY;
+  RepaintGraphWindow();
+  return 0;
 }
 
 int CmdHexsamples(const char *Cmd)
 {
-	int i, j;
-	int requested = 0;
-	int offset = 0;
-	char string_buf[25];
-	char* string_ptr = string_buf;
-	uint8_t got[40000];
-
-	sscanf(Cmd, "%i %i", &requested, &offset);
-
-	/* if no args send something */
-	if (requested == 0) {
-		requested = 8;
-	}
-	if (offset + requested > sizeof(got)) {
-		PrintAndLog("Tried to read past end of buffer, <bytes> + <offset> > 40000");
-		return 0;
-	}
-
-	GetFromBigBuf(got,requested,offset);
-	WaitForResponse(CMD_ACK,NULL);
-
-	i = 0;
-	for (j = 0; j < requested; j++) {
-		i++;
-		string_ptr += sprintf(string_ptr, "%02x ", got[j]);
-		if (i == 8) {
-			*(string_ptr - 1) = '\0';    // remove the trailing space
-			PrintAndLog("%s", string_buf);
-			string_buf[0] = '\0';
-			string_ptr = string_buf;
-			i = 0;
-		}
-		if (j == requested - 1 && string_buf[0] != '\0') { // print any remaining bytes
-			*(string_ptr - 1) = '\0';
-			PrintAndLog("%s", string_buf);
-			string_buf[0] = '\0';
-		}
-	}
-	return 0;
+  int i, j;
+  int requested = 0;
+  int offset = 0;
+  char string_buf[25];
+  char* string_ptr = string_buf;
+  uint8_t got[40000];
+
+  sscanf(Cmd, "%i %i", &requested, &offset);
+
+  /* if no args send something */
+  if (requested == 0) {
+    requested = 8;
+  }
+  if (offset + requested > sizeof(got)) {
+    PrintAndLog("Tried to read past end of buffer, <bytes> + <offset> > 40000");
+    return 0;
+	}
+
+  GetFromBigBuf(got,requested,offset);
+  WaitForResponse(CMD_ACK,NULL);
+
+  i = 0;
+  for (j = 0; j < requested; j++) {
+    i++;
+    string_ptr += sprintf(string_ptr, "%02x ", got[j]);
+    if (i == 8) {
+      *(string_ptr - 1) = '\0';    // remove the trailing space
+      PrintAndLog("%s", string_buf);
+      string_buf[0] = '\0';
+      string_ptr = string_buf;
+      i = 0;
+    }
+    if (j == requested - 1 && string_buf[0] != '\0') { // print any remaining bytes
+      *(string_ptr - 1) = '\0';
+      PrintAndLog("%s", string_buf);
+      string_buf[0] = '\0';
+  }
+	}
+  return 0;
 }
 
 int CmdHide(const char *Cmd)
 {
-	HideGraphWindow();
-	return 0;
+  HideGraphWindow();
+  return 0;
 }
 
 int CmdHpf(const char *Cmd)
 {
-	int i;
-	int accum = 0;
-
-	for (i = 10; i < GraphTraceLen; ++i)
-		accum += GraphBuffer[i];
-	accum /= (GraphTraceLen - 10);
-	for (i = 0; i < GraphTraceLen; ++i)
-		GraphBuffer[i] -= accum;
-
-	RepaintGraphWindow();
-	return 0;
+  int i;
+  int accum = 0;
+
+  for (i = 10; i < GraphTraceLen; ++i)
+    accum += GraphBuffer[i];
+  accum /= (GraphTraceLen - 10);
+  for (i = 0; i < GraphTraceLen; ++i)
+    GraphBuffer[i] -= accum;
+
+  RepaintGraphWindow();
+  return 0;
 }
 
 int CmdSamples(const char *Cmd)
@@ -1162,14 +1045,14 @@
 		n = sizeof(got);
 
 	PrintAndLog("Reading %d samples from device memory\n", n);
-	GetFromBigBuf(got,n,0);
-	WaitForResponse(CMD_ACK,NULL);
+  GetFromBigBuf(got,n,0);
+  WaitForResponse(CMD_ACK,NULL);
 	for (int j = 0; j < n; j++) {
 		GraphBuffer[j] = ((int)got[j]) - 128;
-	}
-	GraphTraceLen = n;
-	RepaintGraphWindow();
-	return 0;
+  }
+  GraphTraceLen = n;
+  RepaintGraphWindow();
+  return 0;
 }
 
 int CmdTuneSamples(const char *Cmd)
@@ -1213,17 +1096,10 @@
 
 	for (int i = 0; i < 256; i++) {
 		GraphBuffer[i] = resp.d.asBytes[i] - 128;
-<<<<<<< HEAD
-  }
-  
+	}
+
   PrintAndLog("Done! Divisor 89 is 134khz, 95 is 125khz.\n");
   PrintAndLog("\n");
-=======
-	}
-
-	PrintAndLog("Done! Divisor 89 is 134khz, 95 is 125khz.\n");
-	PrintAndLog("\n");
->>>>>>> 07c80803
 	GraphTraceLen = 256;
 	ShowGraphWindow();
 
@@ -1233,7 +1109,6 @@
 
 int CmdLoad(const char *Cmd)
 {
-<<<<<<< HEAD
    char filename[FILE_PATH_SIZE] = {0x00};
    int len = 0;
 
@@ -1257,45 +1132,27 @@
   PrintAndLog("loaded %d samples", GraphTraceLen);
   RepaintGraphWindow();
   return 0;
-=======
-	FILE *f = fopen(Cmd, "r");
-	if (!f) {
-		PrintAndLog("couldn't open '%s'", Cmd);
-		return 0;
-	}
-
-	GraphTraceLen = 0;
-	char line[80];
-	while (fgets(line, sizeof (line), f)) {
-		GraphBuffer[GraphTraceLen] = atoi(line);
-		GraphTraceLen++;
-	}
-	fclose(f);
-	PrintAndLog("loaded %d samples", GraphTraceLen);
-	RepaintGraphWindow();
-	return 0;
->>>>>>> 07c80803
 }
 
 int CmdLtrim(const char *Cmd)
 {
-	int ds = atoi(Cmd);
-
-	for (int i = ds; i < GraphTraceLen; ++i)
-		GraphBuffer[i-ds] = GraphBuffer[i];
-	GraphTraceLen -= ds;
-
-	RepaintGraphWindow();
-	return 0;
+  int ds = atoi(Cmd);
+
+  for (int i = ds; i < GraphTraceLen; ++i)
+    GraphBuffer[i-ds] = GraphBuffer[i];
+  GraphTraceLen -= ds;
+
+  RepaintGraphWindow();
+  return 0;
 }
 int CmdRtrim(const char *Cmd)
 {
-	int ds = atoi(Cmd);
-
-	GraphTraceLen = ds;
-
-	RepaintGraphWindow();
-	return 0;
+  int ds = atoi(Cmd);
+
+  GraphTraceLen = ds;
+
+  RepaintGraphWindow();
+  return 0;
 }
 
 /*
@@ -1313,262 +1170,261 @@
  */
 int CmdManchesterDemod(const char *Cmd)
 {
-	int i, j, invert= 0;
-	int bit;
-	int clock;
-	int lastval = 0;
-	int low = 0;
-	int high = 0;
-	int hithigh, hitlow, first;
-	int lc = 0;
-	int bitidx = 0;
-	int bit2idx = 0;
-	int warnings = 0;
-
-	/* check if we're inverting output */
-	if (*Cmd == 'i')
-	{
-		PrintAndLog("Inverting output");
-		invert = 1;
-		++Cmd;
-		do
-			++Cmd;
-		while(*Cmd == ' '); // in case a 2nd argument was given
-	}
-
-	/* Holds the decoded bitstream: each clock period contains 2 bits       */
-	/* later simplified to 1 bit after manchester decoding.                 */
-	/* Add 10 bits to allow for noisy / uncertain traces without aborting   */
-	/* int BitStream[GraphTraceLen*2/clock+10]; */
-
-	/* But it does not work if compiling on WIndows: therefore we just allocate a */
-	/* large array */
-	uint8_t BitStream[MAX_GRAPH_TRACE_LEN] = {0};
-
-	/* Detect high and lows */
-	for (i = 0; i < GraphTraceLen; i++)
-	{
-		if (GraphBuffer[i] > high)
-			high = GraphBuffer[i];
-		else if (GraphBuffer[i] < low)
-			low = GraphBuffer[i];
-	}
-
-	/* Get our clock */
-	clock = GetClock(Cmd, high, 1);
-
-	int tolerance = clock/4;
-
-	/* Detect first transition */
-	/* Lo-Hi (arbitrary)       */
-	/* skip to the first high */
-	for (i= 0; i < GraphTraceLen; i++)
-		if (GraphBuffer[i] == high)
-			break;
-	/* now look for the first low */
-	for (; i < GraphTraceLen; i++)
-	{
-		if (GraphBuffer[i] == low)
-		{
-			lastval = i;
-			break;
-		}
-	}
-
-	/* If we're not working with 1/0s, demod based off clock */
-	if (high != 1)
-	{
-		bit = 0; /* We assume the 1st bit is zero, it may not be
-							* the case: this routine (I think) has an init problem.
-							* Ed.
-							*/
-		for (; i < (int)(GraphTraceLen / clock); i++)
-		{
-			hithigh = 0;
-			hitlow = 0;
-			first = 1;
-
-			/* Find out if we hit both high and low peaks */
-			for (j = 0; j < clock; j++)
-			{
-				if (GraphBuffer[(i * clock) + j] == high)
-					hithigh = 1;
-				else if (GraphBuffer[(i * clock) + j] == low)
-					hitlow = 1;
-
-				/* it doesn't count if it's the first part of our read
-					 because it's really just trailing from the last sequence */
-				if (first && (hithigh || hitlow))
-					hithigh = hitlow = 0;
-				else
-					first = 0;
-
-				if (hithigh && hitlow)
-					break;
-			}
-
-			/* If we didn't hit both high and low peaks, we had a bit transition */
-			if (!hithigh || !hitlow)
-				bit ^= 1;
-
-			BitStream[bit2idx++] = bit ^ invert;
-		}
-	}
-
-	/* standard 1/0 bitstream */
-	else
-	{
-
-		/* Then detect duration between 2 successive transitions */
-		for (bitidx = 1; i < GraphTraceLen; i++)
-		{
-			if (GraphBuffer[i-1] != GraphBuffer[i])
-			{
-				lc = i-lastval;
-				lastval = i;
-
-				// Error check: if bitidx becomes too large, we do not
-				// have a Manchester encoded bitstream or the clock is really
-				// wrong!
-				if (bitidx > (GraphTraceLen*2/clock+8) ) {
-					PrintAndLog("Error: the clock you gave is probably wrong, aborting.");
-					return 0;
-				}
-				// Then switch depending on lc length:
-				// Tolerance is 1/4 of clock rate (arbitrary)
-				if (abs(lc-clock/2) < tolerance) {
-					// Short pulse : either "1" or "0"
-					BitStream[bitidx++]=GraphBuffer[i-1];
-				} else if (abs(lc-clock) < tolerance) {
-					// Long pulse: either "11" or "00"
-					BitStream[bitidx++]=GraphBuffer[i-1];
-					BitStream[bitidx++]=GraphBuffer[i-1];
-				} else {
-				// Error
-					warnings++;
-					PrintAndLog("Warning: Manchester decode error for pulse width detection.");
-					PrintAndLog("(too many of those messages mean either the stream is not Manchester encoded, or clock is wrong)");
-
-					if (warnings > 10)
-					{
-						PrintAndLog("Error: too many detection errors, aborting.");
-						return 0;
-					}
-				}
-			}
-		}
-
-		// At this stage, we now have a bitstream of "01" ("1") or "10" ("0"), parse it into final decoded bitstream
-		// Actually, we overwrite BitStream with the new decoded bitstream, we just need to be careful
-		// to stop output at the final bitidx2 value, not bitidx
-		for (i = 0; i < bitidx; i += 2) {
-			if ((BitStream[i] == 0) && (BitStream[i+1] == 1)) {
-				BitStream[bit2idx++] = 1 ^ invert;
-			} else if ((BitStream[i] == 1) && (BitStream[i+1] == 0)) {
-				BitStream[bit2idx++] = 0 ^ invert;
-			} else {
-				// We cannot end up in this state, this means we are unsynchronized,
-				// move up 1 bit:
-				i++;
-				warnings++;
-				PrintAndLog("Unsynchronized, resync...");
-				PrintAndLog("(too many of those messages mean the stream is not Manchester encoded)");
-
-				if (warnings > 10)
-				{
-					PrintAndLog("Error: too many decode errors, aborting.");
-					return 0;
-				}
-			}
-		}
-	}
-
-	PrintAndLog("Manchester decoded bitstream");
-	// Now output the bitstream to the scrollback by line of 16 bits
-	for (i = 0; i < (bit2idx-16); i+=16) {
-		PrintAndLog("%i %i %i %i %i %i %i %i %i %i %i %i %i %i %i %i",
-			BitStream[i],
-			BitStream[i+1],
-			BitStream[i+2],
-			BitStream[i+3],
-			BitStream[i+4],
-			BitStream[i+5],
-			BitStream[i+6],
-			BitStream[i+7],
-			BitStream[i+8],
-			BitStream[i+9],
-			BitStream[i+10],
-			BitStream[i+11],
-			BitStream[i+12],
-			BitStream[i+13],
-			BitStream[i+14],
-			BitStream[i+15]);
-	}
-	return 0;
+  int i, j, invert= 0;
+  int bit;
+  int clock;
+  int lastval = 0;
+  int low = 0;
+  int high = 0;
+  int hithigh, hitlow, first;
+  int lc = 0;
+  int bitidx = 0;
+  int bit2idx = 0;
+  int warnings = 0;
+
+  /* check if we're inverting output */
+  if (*Cmd == 'i')
+  {
+    PrintAndLog("Inverting output");
+    invert = 1;
+    ++Cmd;
+    do
+      ++Cmd;
+    while(*Cmd == ' '); // in case a 2nd argument was given
+  }
+
+  /* Holds the decoded bitstream: each clock period contains 2 bits       */
+  /* later simplified to 1 bit after manchester decoding.                 */
+  /* Add 10 bits to allow for noisy / uncertain traces without aborting   */
+  /* int BitStream[GraphTraceLen*2/clock+10]; */
+
+  /* But it does not work if compiling on WIndows: therefore we just allocate a */
+  /* large array */
+  uint8_t BitStream[MAX_GRAPH_TRACE_LEN] = {0};
+
+  /* Detect high and lows */
+  for (i = 0; i < GraphTraceLen; i++)
+  {
+    if (GraphBuffer[i] > high)
+      high = GraphBuffer[i];
+    else if (GraphBuffer[i] < low)
+      low = GraphBuffer[i];
+  }
+
+  /* Get our clock */
+  clock = GetClock(Cmd, high, 1);
+
+  int tolerance = clock/4;
+
+  /* Detect first transition */
+  /* Lo-Hi (arbitrary)       */
+  /* skip to the first high */
+  for (i= 0; i < GraphTraceLen; i++)
+    if (GraphBuffer[i] == high)
+      break;
+  /* now look for the first low */
+  for (; i < GraphTraceLen; i++)
+  {
+    if (GraphBuffer[i] == low)
+    {
+      lastval = i;
+      break;
+    }
+  }
+
+  /* If we're not working with 1/0s, demod based off clock */
+  if (high != 1)
+  {
+    bit = 0; /* We assume the 1st bit is zero, it may not be
+              * the case: this routine (I think) has an init problem.
+              * Ed.
+              */
+    for (; i < (int)(GraphTraceLen / clock); i++)
+    {
+      hithigh = 0;
+      hitlow = 0;
+      first = 1;
+
+      /* Find out if we hit both high and low peaks */
+      for (j = 0; j < clock; j++)
+      {
+        if (GraphBuffer[(i * clock) + j] == high)
+          hithigh = 1;
+        else if (GraphBuffer[(i * clock) + j] == low)
+          hitlow = 1;
+
+        /* it doesn't count if it's the first part of our read
+           because it's really just trailing from the last sequence */
+        if (first && (hithigh || hitlow))
+          hithigh = hitlow = 0;
+        else
+          first = 0;
+
+        if (hithigh && hitlow)
+          break;
+      }
+
+      /* If we didn't hit both high and low peaks, we had a bit transition */
+      if (!hithigh || !hitlow)
+        bit ^= 1;
+
+      BitStream[bit2idx++] = bit ^ invert;
+    }
+  }
+
+  /* standard 1/0 bitstream */
+  else
+  {
+
+    /* Then detect duration between 2 successive transitions */
+    for (bitidx = 1; i < GraphTraceLen; i++)
+    {
+      if (GraphBuffer[i-1] != GraphBuffer[i])
+      {
+        lc = i-lastval;
+        lastval = i;
+
+        // Error check: if bitidx becomes too large, we do not
+        // have a Manchester encoded bitstream or the clock is really
+        // wrong!
+        if (bitidx > (GraphTraceLen*2/clock+8) ) {
+          PrintAndLog("Error: the clock you gave is probably wrong, aborting.");
+          return 0;
+        }
+        // Then switch depending on lc length:
+        // Tolerance is 1/4 of clock rate (arbitrary)
+        if (abs(lc-clock/2) < tolerance) {
+          // Short pulse : either "1" or "0"
+          BitStream[bitidx++]=GraphBuffer[i-1];
+        } else if (abs(lc-clock) < tolerance) {
+          // Long pulse: either "11" or "00"
+          BitStream[bitidx++]=GraphBuffer[i-1];
+          BitStream[bitidx++]=GraphBuffer[i-1];
+        } else {
+        // Error
+          warnings++;
+          PrintAndLog("Warning: Manchester decode error for pulse width detection.");
+          PrintAndLog("(too many of those messages mean either the stream is not Manchester encoded, or clock is wrong)");
+
+          if (warnings > 10)
+          {
+            PrintAndLog("Error: too many detection errors, aborting.");
+            return 0;
+          }
+        }
+      }
+    }
+
+    // At this stage, we now have a bitstream of "01" ("1") or "10" ("0"), parse it into final decoded bitstream
+    // Actually, we overwrite BitStream with the new decoded bitstream, we just need to be careful
+    // to stop output at the final bitidx2 value, not bitidx
+    for (i = 0; i < bitidx; i += 2) {
+      if ((BitStream[i] == 0) && (BitStream[i+1] == 1)) {
+        BitStream[bit2idx++] = 1 ^ invert;
+      } else if ((BitStream[i] == 1) && (BitStream[i+1] == 0)) {
+        BitStream[bit2idx++] = 0 ^ invert;
+      } else {
+        // We cannot end up in this state, this means we are unsynchronized,
+        // move up 1 bit:
+        i++;
+        warnings++;
+        PrintAndLog("Unsynchronized, resync...");
+        PrintAndLog("(too many of those messages mean the stream is not Manchester encoded)");
+
+        if (warnings > 10)
+        {
+          PrintAndLog("Error: too many decode errors, aborting.");
+          return 0;
+        }
+      }
+    }
+  }
+
+  PrintAndLog("Manchester decoded bitstream");
+  // Now output the bitstream to the scrollback by line of 16 bits
+  for (i = 0; i < (bit2idx-16); i+=16) {
+    PrintAndLog("%i %i %i %i %i %i %i %i %i %i %i %i %i %i %i %i",
+      BitStream[i],
+      BitStream[i+1],
+      BitStream[i+2],
+      BitStream[i+3],
+      BitStream[i+4],
+      BitStream[i+5],
+      BitStream[i+6],
+      BitStream[i+7],
+      BitStream[i+8],
+      BitStream[i+9],
+      BitStream[i+10],
+      BitStream[i+11],
+      BitStream[i+12],
+      BitStream[i+13],
+      BitStream[i+14],
+      BitStream[i+15]);
+  }
+  return 0;
 }
 
 /* Modulate our data into manchester */
 int CmdManchesterMod(const char *Cmd)
 {
-	int i, j;
-	int clock;
-	int bit, lastbit, wave;
-
-	/* Get our clock */
-	clock = GetClock(Cmd, 0, 1);
-
-	wave = 0;
-	lastbit = 1;
-	for (i = 0; i < (int)(GraphTraceLen / clock); i++)
-	{
-		bit = GraphBuffer[i * clock] ^ 1;
-
-		for (j = 0; j < (int)(clock/2); j++)
-			GraphBuffer[(i * clock) + j] = bit ^ lastbit ^ wave;
-		for (j = (int)(clock/2); j < clock; j++)
-			GraphBuffer[(i * clock) + j] = bit ^ lastbit ^ wave ^ 1;
-
-		/* Keep track of how we start our wave and if we changed or not this time */
-		wave ^= bit ^ lastbit;
-		lastbit = bit;
-	}
-
-	RepaintGraphWindow();
-	return 0;
+  int i, j;
+  int clock;
+  int bit, lastbit, wave;
+
+  /* Get our clock */
+  clock = GetClock(Cmd, 0, 1);
+
+  wave = 0;
+  lastbit = 1;
+  for (i = 0; i < (int)(GraphTraceLen / clock); i++)
+  {
+    bit = GraphBuffer[i * clock] ^ 1;
+
+    for (j = 0; j < (int)(clock/2); j++)
+      GraphBuffer[(i * clock) + j] = bit ^ lastbit ^ wave;
+    for (j = (int)(clock/2); j < clock; j++)
+      GraphBuffer[(i * clock) + j] = bit ^ lastbit ^ wave ^ 1;
+
+    /* Keep track of how we start our wave and if we changed or not this time */
+    wave ^= bit ^ lastbit;
+    lastbit = bit;
+  }
+
+  RepaintGraphWindow();
+  return 0;
 }
 
 int CmdNorm(const char *Cmd)
 {
-	int i;
-	int max = INT_MIN, min = INT_MAX;
-
-	for (i = 10; i < GraphTraceLen; ++i) {
-		if (GraphBuffer[i] > max)
-			max = GraphBuffer[i];
-		if (GraphBuffer[i] < min)
-			min = GraphBuffer[i];
-	}
-
-	if (max != min) {
-		for (i = 0; i < GraphTraceLen; ++i) {
+  int i;
+  int max = INT_MIN, min = INT_MAX;
+
+  for (i = 10; i < GraphTraceLen; ++i) {
+    if (GraphBuffer[i] > max)
+      max = GraphBuffer[i];
+    if (GraphBuffer[i] < min)
+      min = GraphBuffer[i];
+  }
+
+  if (max != min) {
+    for (i = 0; i < GraphTraceLen; ++i) {
 			GraphBuffer[i] = (GraphBuffer[i] - ((max + min) / 2)) * 256 /
-				(max - min);
+        (max - min);
 				//marshmelow: adjusted *1000 to *256 to make +/- 128 so demod commands still work
-		}
-	}
-	RepaintGraphWindow();
-	return 0;
+    }
+  }
+  RepaintGraphWindow();
+  return 0;
 }
 
 int CmdPlot(const char *Cmd)
 {
-	ShowGraphWindow();
-	return 0;
+  ShowGraphWindow();
+  return 0;
 }
 
 int CmdSave(const char *Cmd)
 {
-<<<<<<< HEAD
    char filename[FILE_PATH_SIZE] = {0x00};
    int len = 0;
 
@@ -1589,45 +1445,31 @@
   fclose(f);
   PrintAndLog("saved to '%s'", Cmd);
   return 0;
-=======
-	FILE *f = fopen(Cmd, "w");
-	if(!f) {
-		PrintAndLog("couldn't open '%s'", Cmd);
-		return 0;
-	}
-	int i;
-	for (i = 0; i < GraphTraceLen; i++) {
-		fprintf(f, "%d\n", GraphBuffer[i]);
-	}
-	fclose(f);
-	PrintAndLog("saved to '%s'", Cmd);
-	return 0;
->>>>>>> 07c80803
 }
 
 int CmdScale(const char *Cmd)
 {
-	CursorScaleFactor = atoi(Cmd);
-	if (CursorScaleFactor == 0) {
-		PrintAndLog("bad, can't have zero scale");
-		CursorScaleFactor = 1;
-	}
-	RepaintGraphWindow();
-	return 0;
+  CursorScaleFactor = atoi(Cmd);
+  if (CursorScaleFactor == 0) {
+    PrintAndLog("bad, can't have zero scale");
+    CursorScaleFactor = 1;
+  }
+  RepaintGraphWindow();
+  return 0;
 }
 
 int CmdThreshold(const char *Cmd)
 {
-	int threshold = atoi(Cmd);
-
-	for (int i = 0; i < GraphTraceLen; ++i) {
-		if (GraphBuffer[i] >= threshold)
-			GraphBuffer[i] = 1;
-		else
-			GraphBuffer[i] = -1;
-	}
-	RepaintGraphWindow();
-	return 0;
+  int threshold = atoi(Cmd);
+
+  for (int i = 0; i < GraphTraceLen; ++i) {
+    if (GraphBuffer[i] >= threshold)
+      GraphBuffer[i] = 1;
+    else
+      GraphBuffer[i] = -1;
+  }
+  RepaintGraphWindow();
+  return 0;
 }
 
 int CmdDirectionalThreshold(const char *Cmd)
@@ -1635,117 +1477,117 @@
 	int8_t upThres = param_get8(Cmd, 0);
 	int8_t downThres = param_get8(Cmd, 1);
 
-	printf("Applying Up Threshold: %d, Down Threshold: %d\n", upThres, downThres);
-
-	int lastValue = GraphBuffer[0];
-	GraphBuffer[0] = 0; // Will be changed at the end, but init 0 as we adjust to last samples value if no threshold kicks in.
-
-	for (int i = 1; i < GraphTraceLen; ++i) {
-		// Apply first threshold to samples heading up
-		if (GraphBuffer[i] >= upThres && GraphBuffer[i] > lastValue)
-		{
-			lastValue = GraphBuffer[i]; // Buffer last value as we overwrite it.
-			GraphBuffer[i] = 1;
-		}
-		// Apply second threshold to samples heading down
-		else if (GraphBuffer[i] <= downThres && GraphBuffer[i] < lastValue)
-		{
-			lastValue = GraphBuffer[i]; // Buffer last value as we overwrite it.
-			GraphBuffer[i] = -1;
-		}
-		else
-		{
-			lastValue = GraphBuffer[i]; // Buffer last value as we overwrite it.
-			GraphBuffer[i] = GraphBuffer[i-1];
-
-		}
-	}
-	GraphBuffer[0] = GraphBuffer[1]; // Aline with first edited sample.
-	RepaintGraphWindow();
-	return 0;
+  printf("Applying Up Threshold: %d, Down Threshold: %d\n", upThres, downThres);
+
+  int lastValue = GraphBuffer[0];
+  GraphBuffer[0] = 0; // Will be changed at the end, but init 0 as we adjust to last samples value if no threshold kicks in.
+
+  for (int i = 1; i < GraphTraceLen; ++i) {
+    // Apply first threshold to samples heading up
+    if (GraphBuffer[i] >= upThres && GraphBuffer[i] > lastValue)
+    {
+      lastValue = GraphBuffer[i]; // Buffer last value as we overwrite it.
+      GraphBuffer[i] = 1;
+    }
+    // Apply second threshold to samples heading down
+    else if (GraphBuffer[i] <= downThres && GraphBuffer[i] < lastValue)
+    {
+      lastValue = GraphBuffer[i]; // Buffer last value as we overwrite it.
+      GraphBuffer[i] = -1;
+    }
+    else
+    {
+      lastValue = GraphBuffer[i]; // Buffer last value as we overwrite it.
+      GraphBuffer[i] = GraphBuffer[i-1];
+
+    }
+  }
+  GraphBuffer[0] = GraphBuffer[1]; // Aline with first edited sample.
+  RepaintGraphWindow();
+  return 0;
 }
 
 int CmdZerocrossings(const char *Cmd)
 {
-	// Zero-crossings aren't meaningful unless the signal is zero-mean.
-	CmdHpf("");
-
-	int sign = 1;
-	int zc = 0;
-	int lastZc = 0;
-
-	for (int i = 0; i < GraphTraceLen; ++i) {
-		if (GraphBuffer[i] * sign >= 0) {
-			// No change in sign, reproduce the previous sample count.
-			zc++;
-			GraphBuffer[i] = lastZc;
-		} else {
-			// Change in sign, reset the sample count.
-			sign = -sign;
-			GraphBuffer[i] = lastZc;
-			if (sign > 0) {
-				lastZc = zc;
-				zc = 0;
-			}
-		}
-	}
-
-	RepaintGraphWindow();
-	return 0;
+  // Zero-crossings aren't meaningful unless the signal is zero-mean.
+  CmdHpf("");
+
+  int sign = 1;
+  int zc = 0;
+  int lastZc = 0;
+
+  for (int i = 0; i < GraphTraceLen; ++i) {
+    if (GraphBuffer[i] * sign >= 0) {
+      // No change in sign, reproduce the previous sample count.
+      zc++;
+      GraphBuffer[i] = lastZc;
+    } else {
+      // Change in sign, reset the sample count.
+      sign = -sign;
+      GraphBuffer[i] = lastZc;
+      if (sign > 0) {
+        lastZc = zc;
+        zc = 0;
+      }
+    }
+  }
+
+  RepaintGraphWindow();
+  return 0;
 }
 
 static command_t CommandTable[] =
 {
-	{"help",          CmdHelp,            1, "This help"},
-	{"amp",           CmdAmp,             1, "Amplify peaks"},
-	{"askdemod",      Cmdaskdemod,        1, "<0 or 1> -- Attempt to demodulate simple ASK tags"},
+  {"help",          CmdHelp,            1, "This help"},
+  {"amp",           CmdAmp,             1, "Amplify peaks"},
+  {"askdemod",      Cmdaskdemod,        1, "<0 or 1> -- Attempt to demodulate simple ASK tags"},
 	{"askmandemod",   Cmdaskmandemod,     1, "[clock] [invert<0|1>] -- Attempt to demodulate ASK/Manchester tags and output binary (args optional[clock will try Auto-detect])"},
 	{"askrawdemod",   Cmdaskrawdemod,     1, "[clock] [invert<0|1>] -- Attempt to demodulate ASK tags and output binary (args optional[clock will try Auto-detect])"},
-	{"autocorr",      CmdAutoCorr,        1, "<window length> -- Autocorrelation over window"},
-	{"biphaserawdecode",CmdBiphaseDecodeRaw,1,"[offset] Biphase decode binary stream already in graph buffer (offset = bit to start decode from)"},
-	{"bitsamples",    CmdBitsamples,      0, "Get raw samples as bitstring"},
-	{"bitstream",     CmdBitstream,       1, "[clock rate] -- Convert waveform into a bitstream"},
-	{"buffclear",     CmdBuffClear,       1, "Clear sample buffer and graph window"},
-	{"dec",           CmdDec,             1, "Decimate samples"},
+  {"autocorr",      CmdAutoCorr,        1, "<window length> -- Autocorrelation over window"},
+  {"biphaserawdecode",CmdBiphaseDecodeRaw,1,"[offset] Biphase decode binary stream already in graph buffer (offset = bit to start decode from)"},
+  {"bitsamples",    CmdBitsamples,      0, "Get raw samples as bitstring"},
+  {"bitstream",     CmdBitstream,       1, "[clock rate] -- Convert waveform into a bitstream"},
+  {"buffclear",     CmdBuffClear,       1, "Clear sample buffer and graph window"},
+  {"dec",           CmdDec,             1, "Decimate samples"},
 	{"detectclock",   CmdDetectClockRate, 1, "Detect ASK clock rate"},
-	{"fskdemod",      CmdFSKdemod,        1, "Demodulate graph window as a HID FSK"},
-	{"fskhiddemod",   CmdFSKdemodHID,     1, "Demodulate graph window as a HID FSK using raw"},
-	{"fskiodemod",    CmdFSKdemodIO,      1, "Demodulate graph window as an IO Prox FSK using raw"},
+  {"fskdemod",      CmdFSKdemod,        1, "Demodulate graph window as a HID FSK"},
+  {"fskhiddemod",   CmdFSKdemodHID,     1, "Demodulate graph window as a HID FSK using raw"},
+  {"fskiodemod",    CmdFSKdemodIO,      1, "Demodulate graph window as an IO Prox FSK using raw"},
 	{"fskrawdemod",   CmdFSKrawdemod,     1, "[clock rate] [invert] [rchigh] [rclow] Demodulate graph window from FSK to binary (clock = 50)(invert = 1|0)(rchigh = 10)(rclow=8)"},
-	{"grid",          CmdGrid,            1, "<x> <y> -- overlay grid on graph window, use zero value to turn off either"},
+  {"grid",          CmdGrid,            1, "<x> <y> -- overlay grid on graph window, use zero value to turn off either"},
 	{"hexsamples",    CmdHexsamples,      0, "<bytes> [<offset>] -- Dump big buffer as hex bytes"},
-	{"hide",          CmdHide,            1, "Hide graph window"},
-	{"hpf",           CmdHpf,             1, "Remove DC offset from trace"},
-	{"load",          CmdLoad,            1, "<filename> -- Load trace (to graph window"},
-	{"ltrim",         CmdLtrim,           1, "<samples> -- Trim samples from left of trace"},
-	{"rtrim",         CmdRtrim,           1, "<location to end trace> -- Trim samples from right of trace"},
-	{"mandemod",      CmdManchesterDemod, 1, "[i] [clock rate] -- Manchester demodulate binary stream (option 'i' to invert output)"},
-	{"manrawdecode",  Cmdmandecoderaw,    1, "Manchester decode binary stream already in graph buffer"},
-	{"manmod",        CmdManchesterMod,   1, "[clock rate] -- Manchester modulate a binary stream"},
+  {"hide",          CmdHide,            1, "Hide graph window"},
+  {"hpf",           CmdHpf,             1, "Remove DC offset from trace"},
+  {"load",          CmdLoad,            1, "<filename> -- Load trace (to graph window"},
+  {"ltrim",         CmdLtrim,           1, "<samples> -- Trim samples from left of trace"},
+  {"rtrim",         CmdRtrim,           1, "<location to end trace> -- Trim samples from right of trace"},
+  {"mandemod",      CmdManchesterDemod, 1, "[i] [clock rate] -- Manchester demodulate binary stream (option 'i' to invert output)"},
+  {"manrawdecode",  Cmdmandecoderaw,    1, "Manchester decode binary stream already in graph buffer"},
+  {"manmod",        CmdManchesterMod,   1, "[clock rate] -- Manchester modulate a binary stream"},
 	{"norm",          CmdNorm,            1, "Normalize max/min to +/-128"},
-	{"plot",          CmdPlot,            1, "Show graph window (hit 'h' in window for keystroke help)"},
+  {"plot",          CmdPlot,            1, "Show graph window (hit 'h' in window for keystroke help)"},
 	{"pskclean",      CmdPskClean,        1, "Attempt to clean psk wave"},
 	{"pskdetectclock",CmdDetectNRZpskClockRate, 1, "Detect ASK, PSK, or NRZ clock rate"},
 	{"pskindalademod",CmdIndalaDecode,    1, "[clock] [invert<0|1>] -- Attempt to demodulate psk indala tags and output ID binary & hex (args optional[clock will try Auto-detect])"},
 	{"psknrzrawdemod",CmdpskNRZrawDemod,  1, "[clock] [invert<0|1>] -- Attempt to demodulate psk or nrz tags and output binary (args optional[clock will try Auto-detect])"},
-	{"samples",       CmdSamples,         0, "[512 - 40000] -- Get raw samples for graph window"},
-	{"save",          CmdSave,            1, "<filename> -- Save trace (from graph window)"},
-	{"scale",         CmdScale,           1, "<int> -- Set cursor display scale"},
-	{"threshold",     CmdThreshold,       1, "<threshold> -- Maximize/minimize every value in the graph window depending on threshold"},
+  {"samples",       CmdSamples,         0, "[512 - 40000] -- Get raw samples for graph window"},
+  {"save",          CmdSave,            1, "<filename> -- Save trace (from graph window)"},
+  {"scale",         CmdScale,           1, "<int> -- Set cursor display scale"},
+  {"threshold",     CmdThreshold,       1, "<threshold> -- Maximize/minimize every value in the graph window depending on threshold"},
 	{"dirthreshold",  CmdDirectionalThreshold,   1, "<thres up> <thres down> -- Max rising higher up-thres/ Min falling lower down-thres, keep rest as prev."},
 	{"tune",          CmdTuneSamples,     0, "Get hw tune samples for graph window"},
-	{"zerocrossings", CmdZerocrossings,   1, "Count time between zero-crossings"},
-	{NULL, NULL, 0, NULL}
+  {"zerocrossings", CmdZerocrossings,   1, "Count time between zero-crossings"},
+  {NULL, NULL, 0, NULL}
 };
 
 int CmdData(const char *Cmd)
 {
-	CmdsParse(CommandTable, Cmd);
-	return 0;
+  CmdsParse(CommandTable, Cmd);
+  return 0;
 }
 
 int CmdHelp(const char *Cmd)
 {
-	CmdsHelp(CommandTable);
-	return 0;
+  CmdsHelp(CommandTable);
+  return 0;
 }