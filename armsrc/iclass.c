//-----------------------------------------------------------------------------
// Gerhard de Koning Gans - May 2008
// Hagen Fritsch - June 2010
// Gerhard de Koning Gans - May 2011
// Gerhard de Koning Gans - June 2012 - Added iClass card and reader emulation
//
// This code is licensed to you under the terms of the GNU GPL, version 2 or,
// at your option, any later version. See the LICENSE.txt file for the text of
// the license.
//-----------------------------------------------------------------------------
// Routines to support iClass.
//-----------------------------------------------------------------------------
// Based on ISO14443a implementation. Still in experimental phase.
// Contribution made during a security research at Radboud University Nijmegen
// 
// Please feel free to contribute and extend iClass support!!
//-----------------------------------------------------------------------------
//
// FIX:
// ====
// We still have sometimes a demodulation error when snooping iClass communication.
// The resulting trace of a read-block-03 command may look something like this:
//
//  +  22279:    :     0c  03  e8  01    
//
//    ...with an incorrect answer...
//
//  +     85:   0: TAG ff! ff! ff! ff! ff! ff! ff! ff! bb  33  bb  00  01! 0e! 04! bb     !crc
//
// We still left the error signalling bytes in the traces like 0xbb
//
// A correct trace should look like this:
//
// +  21112:    :     0c  03  e8  01    
// +     85:   0: TAG ff  ff  ff  ff  ff  ff  ff  ff  ea  f5    
//
//-----------------------------------------------------------------------------

#include "../include/proxmark3.h"
#include "apps.h"
#include "util.h"
#include "string.h"
#include "common.h"
#include "cmd.h"
// Needed for CRC in emulation mode;
// same construction as in ISO 14443;
// different initial value (CRC_ICLASS)
<<<<<<< HEAD
#include "../common/iso14443crc.h"
#include "../common/iso15693tools.h"
//#include "iso15693tools.h"


=======
#include "iso14443crc.h"
#include "iso15693tools.h"
#include "cipher.h"
#include "protocols.h"
>>>>>>> 0387cd33
static int timeout = 4096;


static int SendIClassAnswer(uint8_t *resp, int respLen, int delay);

//-----------------------------------------------------------------------------
// The software UART that receives commands from the reader, and its state
// variables.
//-----------------------------------------------------------------------------
static struct {
    enum {
        STATE_UNSYNCD,
        STATE_START_OF_COMMUNICATION,
	STATE_RECEIVING
    }       state;
    uint16_t    shiftReg;
    int     bitCnt;
    int     byteCnt;
    int     byteCntMax;
    int     posCnt;
    int     nOutOfCnt;
    int     OutOfCnt;
    int     syncBit;
    int     samples;
    int     highCnt;
    int     swapper;
    int     counter;
    int     bitBuffer;
    int     dropPosition;
    uint8_t *output;
} Uart;

static RAMFUNC int OutOfNDecoding(int bit)
{
	//int error = 0;
	int bitright;

	if(!Uart.bitBuffer) {
		Uart.bitBuffer = bit ^ 0xFF0;
		return FALSE;
	}
	else {
		Uart.bitBuffer <<= 4;
		Uart.bitBuffer ^= bit;
	}
	
	/*if(Uart.swapper) {
		Uart.output[Uart.byteCnt] = Uart.bitBuffer & 0xFF;
		Uart.byteCnt++;
		Uart.swapper = 0;
		if(Uart.byteCnt > 15) { return TRUE; }
	}
	else {
		Uart.swapper = 1;
	}*/

	if(Uart.state != STATE_UNSYNCD) {
		Uart.posCnt++;

		if((Uart.bitBuffer & Uart.syncBit) ^ Uart.syncBit) {
			bit = 0x00;
		}
		else {
			bit = 0x01;
		}
		if(((Uart.bitBuffer << 1) & Uart.syncBit) ^ Uart.syncBit) {
			bitright = 0x00;
		}
		else {
			bitright = 0x01;
		}
		if(bit != bitright) { bit = bitright; }

		
		// So, now we only have to deal with *bit*, lets see...
		if(Uart.posCnt == 1) {
			// measurement first half bitperiod
			if(!bit) {
				// Drop in first half means that we are either seeing
				// an SOF or an EOF.

				if(Uart.nOutOfCnt == 1) {
					// End of Communication
					Uart.state = STATE_UNSYNCD;
					Uart.highCnt = 0;
					if(Uart.byteCnt == 0) {
						// Its not straightforward to show single EOFs
						// So just leave it and do not return TRUE
						Uart.output[0] = 0xf0;
						Uart.byteCnt++;
					}
					else {
						return TRUE;
					}
				}
				else if(Uart.state != STATE_START_OF_COMMUNICATION) {
					// When not part of SOF or EOF, it is an error
					Uart.state = STATE_UNSYNCD;
					Uart.highCnt = 0;
					//error = 4;
				}
			}
		}
		else {
			// measurement second half bitperiod
			// Count the bitslot we are in... (ISO 15693)
			Uart.nOutOfCnt++;
			
			if(!bit) {
				if(Uart.dropPosition) {
					if(Uart.state == STATE_START_OF_COMMUNICATION) {
						//error = 1;
					}
					else {
						//error = 7;
					}
					// It is an error if we already have seen a drop in current frame
					Uart.state = STATE_UNSYNCD;
					Uart.highCnt = 0;
				}
				else {
					Uart.dropPosition = Uart.nOutOfCnt;
				}
			}

			Uart.posCnt = 0;

			
			if(Uart.nOutOfCnt == Uart.OutOfCnt && Uart.OutOfCnt == 4) {
				Uart.nOutOfCnt = 0;
				
				if(Uart.state == STATE_START_OF_COMMUNICATION) {
					if(Uart.dropPosition == 4) {
						Uart.state = STATE_RECEIVING;
						Uart.OutOfCnt = 256;
					}
					else if(Uart.dropPosition == 3) {
						Uart.state = STATE_RECEIVING;
						Uart.OutOfCnt = 4;
						//Uart.output[Uart.byteCnt] = 0xdd;
						//Uart.byteCnt++;
					}
					else {
						Uart.state = STATE_UNSYNCD;
						Uart.highCnt = 0;
					}
					Uart.dropPosition = 0;
				}
				else {
					// RECEIVING DATA
					// 1 out of 4
					if(!Uart.dropPosition) {
						Uart.state = STATE_UNSYNCD;
						Uart.highCnt = 0;
						//error = 9;
					}
					else {
						Uart.shiftReg >>= 2;
						
						// Swap bit order
						Uart.dropPosition--;
						//if(Uart.dropPosition == 1) { Uart.dropPosition = 2; }
						//else if(Uart.dropPosition == 2) { Uart.dropPosition = 1; }
						
						Uart.shiftReg ^= ((Uart.dropPosition & 0x03) << 6);
						Uart.bitCnt += 2;
						Uart.dropPosition = 0;

						if(Uart.bitCnt == 8) {
							Uart.output[Uart.byteCnt] = (Uart.shiftReg & 0xff);
							Uart.byteCnt++;
							Uart.bitCnt = 0;
							Uart.shiftReg = 0;
						}
					}
				}
			}
			else if(Uart.nOutOfCnt == Uart.OutOfCnt) {
				// RECEIVING DATA
				// 1 out of 256
				if(!Uart.dropPosition) {
					Uart.state = STATE_UNSYNCD;
					Uart.highCnt = 0;
					//error = 3;
				}
				else {
					Uart.dropPosition--;
					Uart.output[Uart.byteCnt] = (Uart.dropPosition & 0xff);
					Uart.byteCnt++;
					Uart.bitCnt = 0;
					Uart.shiftReg = 0;
					Uart.nOutOfCnt = 0;
					Uart.dropPosition = 0;
				}
			}

			/*if(error) {
				Uart.output[Uart.byteCnt] = 0xAA;
				Uart.byteCnt++;
				Uart.output[Uart.byteCnt] = error & 0xFF;
				Uart.byteCnt++;
				Uart.output[Uart.byteCnt] = 0xAA;
				Uart.byteCnt++;
				Uart.output[Uart.byteCnt] = (Uart.bitBuffer >> 8) & 0xFF;
				Uart.byteCnt++;
				Uart.output[Uart.byteCnt] = Uart.bitBuffer & 0xFF;
				Uart.byteCnt++;
				Uart.output[Uart.byteCnt] = (Uart.syncBit >> 3) & 0xFF;
				Uart.byteCnt++;
				Uart.output[Uart.byteCnt] = 0xAA;
				Uart.byteCnt++;
				return TRUE;
			}*/
		}

	}
	else {
		bit = Uart.bitBuffer & 0xf0;
		bit >>= 4;
		bit ^= 0x0F; // drops become 1s ;-)
		if(bit) {
			// should have been high or at least (4 * 128) / fc
			// according to ISO this should be at least (9 * 128 + 20) / fc
			if(Uart.highCnt == 8) {
				// we went low, so this could be start of communication
				// it turns out to be safer to choose a less significant
				// syncbit... so we check whether the neighbour also represents the drop
				Uart.posCnt = 1;   // apparently we are busy with our first half bit period
				Uart.syncBit = bit & 8;
				Uart.samples = 3;
				if(!Uart.syncBit)	{ Uart.syncBit = bit & 4; Uart.samples = 2; }
				else if(bit & 4)	{ Uart.syncBit = bit & 4; Uart.samples = 2; bit <<= 2; }
				if(!Uart.syncBit)	{ Uart.syncBit = bit & 2; Uart.samples = 1; }
				else if(bit & 2)	{ Uart.syncBit = bit & 2; Uart.samples = 1; bit <<= 1; }
				if(!Uart.syncBit)	{ Uart.syncBit = bit & 1; Uart.samples = 0;
					if(Uart.syncBit && (Uart.bitBuffer & 8)) {
						Uart.syncBit = 8;

						// the first half bit period is expected in next sample
						Uart.posCnt = 0;
						Uart.samples = 3;
					}
				}
				else if(bit & 1)	{ Uart.syncBit = bit & 1; Uart.samples = 0; }

				Uart.syncBit <<= 4;
				Uart.state = STATE_START_OF_COMMUNICATION;
				Uart.bitCnt = 0;
				Uart.byteCnt = 0;
				Uart.nOutOfCnt = 0;
				Uart.OutOfCnt = 4; // Start at 1/4, could switch to 1/256
				Uart.dropPosition = 0;
				Uart.shiftReg = 0;
				//error = 0;
			}
			else {
				Uart.highCnt = 0;
			}
		}
		else {
			if(Uart.highCnt < 8) {
				Uart.highCnt++;
			}
		}
	}

    return FALSE;
}

//=============================================================================
// Manchester
//=============================================================================

static struct {
    enum {
        DEMOD_UNSYNCD,
		DEMOD_START_OF_COMMUNICATION,
		DEMOD_START_OF_COMMUNICATION2,
		DEMOD_START_OF_COMMUNICATION3,
		DEMOD_SOF_COMPLETE,
		DEMOD_MANCHESTER_D,
		DEMOD_MANCHESTER_E,
		DEMOD_END_OF_COMMUNICATION,
		DEMOD_END_OF_COMMUNICATION2,
		DEMOD_MANCHESTER_F,
        DEMOD_ERROR_WAIT
    }       state;
    int     bitCount;
    int     posCount;
	int     syncBit;
    uint16_t    shiftReg;
	int     buffer;
	int     buffer2;
	int	buffer3;
	int     buff;
	int     samples;
    int     len;
	enum {
		SUB_NONE,
		SUB_FIRST_HALF,
		SUB_SECOND_HALF,
		SUB_BOTH
	}		sub;
    uint8_t   *output;
} Demod;

static RAMFUNC int ManchesterDecoding(int v)
{
	int bit;
	int modulation;
	int error = 0;

	bit = Demod.buffer;
	Demod.buffer = Demod.buffer2;
	Demod.buffer2 = Demod.buffer3;
	Demod.buffer3 = v;

	if(Demod.buff < 3) {
		Demod.buff++;
		return FALSE;
	}

	if(Demod.state==DEMOD_UNSYNCD) {
		Demod.output[Demod.len] = 0xfa;
		Demod.syncBit = 0;
		//Demod.samples = 0;
		Demod.posCount = 1;		// This is the first half bit period, so after syncing handle the second part

		if(bit & 0x08) {
			Demod.syncBit = 0x08;
		}

		if(bit & 0x04) {
			if(Demod.syncBit) {
				bit <<= 4;
			}
			Demod.syncBit = 0x04;
		}

		if(bit & 0x02) {
			if(Demod.syncBit) {
				bit <<= 2;
			}
			Demod.syncBit = 0x02;
		}

		if(bit & 0x01 && Demod.syncBit) {
			Demod.syncBit = 0x01;
		}
		
		if(Demod.syncBit) {
			Demod.len = 0;
			Demod.state = DEMOD_START_OF_COMMUNICATION;
			Demod.sub = SUB_FIRST_HALF;
			Demod.bitCount = 0;
			Demod.shiftReg = 0;
			Demod.samples = 0;
			if(Demod.posCount) {
				//if(trigger) LED_A_OFF();  // Not useful in this case...
				switch(Demod.syncBit) {
					case 0x08: Demod.samples = 3; break;
					case 0x04: Demod.samples = 2; break;
					case 0x02: Demod.samples = 1; break;
					case 0x01: Demod.samples = 0; break;
				}
				// SOF must be long burst... otherwise stay unsynced!!!
				if(!(Demod.buffer & Demod.syncBit) || !(Demod.buffer2 & Demod.syncBit)) {
					Demod.state = DEMOD_UNSYNCD;
				}
			}
			else {
				// SOF must be long burst... otherwise stay unsynced!!!
				if(!(Demod.buffer2 & Demod.syncBit) || !(Demod.buffer3 & Demod.syncBit)) {
					Demod.state = DEMOD_UNSYNCD;
					error = 0x88;
				}

			}
			error = 0;

		}
	}
	else {
		modulation = bit & Demod.syncBit;
		modulation |= ((bit << 1) ^ ((Demod.buffer & 0x08) >> 3)) & Demod.syncBit;

		Demod.samples += 4;

		if(Demod.posCount==0) {
			Demod.posCount = 1;
			if(modulation) {
				Demod.sub = SUB_FIRST_HALF;
			}
			else {
				Demod.sub = SUB_NONE;
			}
		}
		else {
			Demod.posCount = 0;
			/*(modulation && (Demod.sub == SUB_FIRST_HALF)) {
				if(Demod.state!=DEMOD_ERROR_WAIT) {
					Demod.state = DEMOD_ERROR_WAIT;
					Demod.output[Demod.len] = 0xaa;
					error = 0x01;
				}
			}*/
			//else if(modulation) {
			if(modulation) {
				if(Demod.sub == SUB_FIRST_HALF) {
					Demod.sub = SUB_BOTH;
				}
				else {
					Demod.sub = SUB_SECOND_HALF;
				}
			}
			else if(Demod.sub == SUB_NONE) {
				if(Demod.state == DEMOD_SOF_COMPLETE) {
					Demod.output[Demod.len] = 0x0f;
					Demod.len++;
					Demod.state = DEMOD_UNSYNCD;
//					error = 0x0f;
					return TRUE;
				}
				else {
					Demod.state = DEMOD_ERROR_WAIT;
					error = 0x33;
				}
				/*if(Demod.state!=DEMOD_ERROR_WAIT) {
					Demod.state = DEMOD_ERROR_WAIT;
					Demod.output[Demod.len] = 0xaa;
					error = 0x01;
				}*/
			}

			switch(Demod.state) {
				case DEMOD_START_OF_COMMUNICATION:
					if(Demod.sub == SUB_BOTH) {
						//Demod.state = DEMOD_MANCHESTER_D;
						Demod.state = DEMOD_START_OF_COMMUNICATION2;
						Demod.posCount = 1;
						Demod.sub = SUB_NONE;
					}
					else {
						Demod.output[Demod.len] = 0xab;
						Demod.state = DEMOD_ERROR_WAIT;
						error = 0xd2;
					}
					break;
				case DEMOD_START_OF_COMMUNICATION2:
					if(Demod.sub == SUB_SECOND_HALF) {
						Demod.state = DEMOD_START_OF_COMMUNICATION3;
					}
					else {
						Demod.output[Demod.len] = 0xab;
						Demod.state = DEMOD_ERROR_WAIT;
						error = 0xd3;
					}
					break;
				case DEMOD_START_OF_COMMUNICATION3:
					if(Demod.sub == SUB_SECOND_HALF) {
//						Demod.state = DEMOD_MANCHESTER_D;
						Demod.state = DEMOD_SOF_COMPLETE;
						//Demod.output[Demod.len] = Demod.syncBit & 0xFF;
						//Demod.len++;
					}
					else {
						Demod.output[Demod.len] = 0xab;
						Demod.state = DEMOD_ERROR_WAIT;
						error = 0xd4;
					}
					break;
				case DEMOD_SOF_COMPLETE:
				case DEMOD_MANCHESTER_D:
				case DEMOD_MANCHESTER_E:
					// OPPOSITE FROM ISO14443 - 11110000 = 0 (1 in 14443)
					//                          00001111 = 1 (0 in 14443)
					if(Demod.sub == SUB_SECOND_HALF) { // SUB_FIRST_HALF
						Demod.bitCount++;
						Demod.shiftReg = (Demod.shiftReg >> 1) ^ 0x100;
						Demod.state = DEMOD_MANCHESTER_D;
					}
					else if(Demod.sub == SUB_FIRST_HALF) { // SUB_SECOND_HALF
						Demod.bitCount++;
						Demod.shiftReg >>= 1;
						Demod.state = DEMOD_MANCHESTER_E;
					}
					else if(Demod.sub == SUB_BOTH) {
						Demod.state = DEMOD_MANCHESTER_F;
					}
					else {
						Demod.state = DEMOD_ERROR_WAIT;
						error = 0x55;
					}
					break;

				case DEMOD_MANCHESTER_F:
					// Tag response does not need to be a complete byte!
					if(Demod.len > 0 || Demod.bitCount > 0) {
						if(Demod.bitCount > 1) {  // was > 0, do not interpret last closing bit, is part of EOF
							Demod.shiftReg >>= (9 - Demod.bitCount);	// right align data
							Demod.output[Demod.len] = Demod.shiftReg & 0xff;
							Demod.len++;
						}

						Demod.state = DEMOD_UNSYNCD;
						return TRUE;
					}
					else {
						Demod.output[Demod.len] = 0xad;
						Demod.state = DEMOD_ERROR_WAIT;
						error = 0x03;
					}
					break;

				case DEMOD_ERROR_WAIT:
					Demod.state = DEMOD_UNSYNCD;
					break;

				default:
					Demod.output[Demod.len] = 0xdd;
					Demod.state = DEMOD_UNSYNCD;
					break;
			}

			/*if(Demod.bitCount>=9) {
				Demod.output[Demod.len] = Demod.shiftReg & 0xff;
				Demod.len++;

				Demod.parityBits <<= 1;
				Demod.parityBits ^= ((Demod.shiftReg >> 8) & 0x01);

				Demod.bitCount = 0;
				Demod.shiftReg = 0;
			}*/
			if(Demod.bitCount>=8) {
				Demod.shiftReg >>= 1;
				Demod.output[Demod.len] = (Demod.shiftReg & 0xff);
				Demod.len++;
				Demod.bitCount = 0;
				Demod.shiftReg = 0;
			}

			if(error) {
				Demod.output[Demod.len] = 0xBB;
				Demod.len++;
				Demod.output[Demod.len] = error & 0xFF;
				Demod.len++;
				Demod.output[Demod.len] = 0xBB;
				Demod.len++;
				Demod.output[Demod.len] = bit & 0xFF;
				Demod.len++;
				Demod.output[Demod.len] = Demod.buffer & 0xFF;
				Demod.len++;
				// Look harder ;-)
				Demod.output[Demod.len] = Demod.buffer2 & 0xFF;
				Demod.len++;
				Demod.output[Demod.len] = Demod.syncBit & 0xFF;
				Demod.len++;
				Demod.output[Demod.len] = 0xBB;
				Demod.len++;
				return TRUE;
			}

		}

	} // end (state != UNSYNCED)

    return FALSE;
}

//=============================================================================
// Finally, a `sniffer' for iClass communication
// Both sides of communication!
//=============================================================================

//-----------------------------------------------------------------------------
// Record the sequence of commands sent by the reader to the tag, with
// triggering so that we start recording at the point that the tag is moved
// near the reader.
//-----------------------------------------------------------------------------
void RAMFUNC SnoopIClass(void)
{


    // We won't start recording the frames that we acquire until we trigger;
    // a good trigger condition to get started is probably when we see a
    // response from the tag.
    //int triggered = FALSE; // FALSE to wait first for card

    // The command (reader -> tag) that we're receiving.
	// The length of a received command will in most cases be no more than 18 bytes.
	// So 32 should be enough!
	#define ICLASS_BUFFER_SIZE 32
	uint8_t readerToTagCmd[ICLASS_BUFFER_SIZE];
    // The response (tag -> reader) that we're receiving.
	uint8_t tagToReaderResponse[ICLASS_BUFFER_SIZE];
	
    FpgaDownloadAndGo(FPGA_BITSTREAM_HF);
 
 	// free all BigBuf memory
	BigBuf_free();
    // The DMA buffer, used to stream samples from the FPGA
    uint8_t *dmaBuf = BigBuf_malloc(DMA_BUFFER_SIZE);
 
	set_tracing(TRUE);
	clear_trace();
    iso14a_set_trigger(FALSE);

    int lastRxCounter;
    uint8_t *upTo;
    int smpl;
    int maxBehindBy = 0;

    // Count of samples received so far, so that we can include timing
    // information in the trace buffer.
    int samples = 0;
    rsamples = 0;

    // Set up the demodulator for tag -> reader responses.
	Demod.output = tagToReaderResponse;
    Demod.len = 0;
    Demod.state = DEMOD_UNSYNCD;

    // Setup for the DMA.
    FpgaSetupSsc();
    upTo = dmaBuf;
    lastRxCounter = DMA_BUFFER_SIZE;
    FpgaSetupSscDma((uint8_t *)dmaBuf, DMA_BUFFER_SIZE);

    // And the reader -> tag commands
    memset(&Uart, 0, sizeof(Uart));
	Uart.output = readerToTagCmd;
    Uart.byteCntMax = 32; // was 100 (greg)////////////////////////////////////////////////////////////////////////
    Uart.state = STATE_UNSYNCD;

    // And put the FPGA in the appropriate mode
    // Signal field is off with the appropriate LED
    LED_D_OFF();
    FpgaWriteConfWord(FPGA_MAJOR_MODE_HF_ISO14443A | FPGA_HF_ISO14443A_SNIFFER);
    SetAdcMuxFor(GPIO_MUXSEL_HIPKD);

	uint32_t time_0 = GetCountSspClk();
	uint32_t time_start = 0;
	uint32_t time_stop  = 0;

    int div = 0;
    //int div2 = 0;
    int decbyte = 0;
    int decbyter = 0;

    // And now we loop, receiving samples.
    for(;;) {
        LED_A_ON();
        WDT_HIT();
        int behindBy = (lastRxCounter - AT91C_BASE_PDC_SSC->PDC_RCR) &
                                (DMA_BUFFER_SIZE-1);
        if(behindBy > maxBehindBy) {
            maxBehindBy = behindBy;
            if(behindBy > (9 * DMA_BUFFER_SIZE / 10)) {
                Dbprintf("blew circular buffer! behindBy=0x%x", behindBy);
                goto done;
            }
        }
        if(behindBy < 1) continue;

	LED_A_OFF();
        smpl = upTo[0];
        upTo++;
        lastRxCounter -= 1;
        if(upTo - dmaBuf > DMA_BUFFER_SIZE) {
            upTo -= DMA_BUFFER_SIZE;
            lastRxCounter += DMA_BUFFER_SIZE;
            AT91C_BASE_PDC_SSC->PDC_RNPR = (uint32_t) upTo;
            AT91C_BASE_PDC_SSC->PDC_RNCR = DMA_BUFFER_SIZE;
        }

        //samples += 4;
	samples += 1;

	if(smpl & 0xF) {
		decbyte ^= (1 << (3 - div));
	}
	
	// FOR READER SIDE COMMUMICATION...

	decbyter <<= 2;
	decbyter ^= (smpl & 0x30);

	div++;
	
	if((div + 1) % 2 == 0) {
		smpl = decbyter;	
		if(OutOfNDecoding((smpl & 0xF0) >> 4)) {
		    rsamples = samples - Uart.samples;
			time_stop = (GetCountSspClk()-time_0) << 4;
		    LED_C_ON();

			//if(!LogTrace(Uart.output,Uart.byteCnt, rsamples, Uart.parityBits,TRUE)) break;
			//if(!LogTrace(NULL, 0, Uart.endTime*16 - DELAY_READER_AIR2ARM_AS_SNIFFER, 0, TRUE)) break;
			if(tracing)	{
				uint8_t parity[MAX_PARITY_SIZE];
				GetParity(Uart.output, Uart.byteCnt, parity);
				LogTrace(Uart.output,Uart.byteCnt, time_start, time_stop, parity, TRUE);
			}


			/* And ready to receive another command. */
		    Uart.state = STATE_UNSYNCD;
		    /* And also reset the demod code, which might have been */
		    /* false-triggered by the commands from the reader. */
		    Demod.state = DEMOD_UNSYNCD;
		    LED_B_OFF();
		    Uart.byteCnt = 0;
		}else{
			time_start = (GetCountSspClk()-time_0) << 4;
		}
		decbyter = 0;
	}

	if(div > 3) {
		smpl = decbyte;
		if(ManchesterDecoding(smpl & 0x0F)) {
			time_stop = (GetCountSspClk()-time_0) << 4;

		    rsamples = samples - Demod.samples;
		    LED_B_ON();

			if(tracing)	{
				uint8_t parity[MAX_PARITY_SIZE];
				GetParity(Demod.output, Demod.len, parity);
				LogTrace(Demod.output, Demod.len, time_start, time_stop, parity, FALSE);
			}

		    // And ready to receive another response.
		    memset(&Demod, 0, sizeof(Demod));
			Demod.output = tagToReaderResponse;
		    Demod.state = DEMOD_UNSYNCD;
		    LED_C_OFF();
		}else{
			time_start = (GetCountSspClk()-time_0) << 4;
		}
		
		div = 0;
		decbyte = 0x00;
	}
	//}

        if(BUTTON_PRESS()) {
            DbpString("cancelled_a");
            goto done;
        }
    }

    DbpString("COMMAND FINISHED");

    Dbprintf("%x %x %x", maxBehindBy, Uart.state, Uart.byteCnt);
	Dbprintf("%x %x %x", Uart.byteCntMax, BigBuf_get_traceLen(), (int)Uart.output[0]);

done:
    AT91C_BASE_PDC_SSC->PDC_PTCR = AT91C_PDC_RXTDIS;
    Dbprintf("%x %x %x", maxBehindBy, Uart.state, Uart.byteCnt);
	Dbprintf("%x %x %x", Uart.byteCntMax, BigBuf_get_traceLen(), (int)Uart.output[0]);
    LED_A_OFF();
    LED_B_OFF();
    LED_C_OFF();
    LED_D_OFF();
}

void rotateCSN(uint8_t* originalCSN, uint8_t* rotatedCSN) {
	int i; 
	for(i = 0; i < 8; i++) {
		rotatedCSN[i] = (originalCSN[i] >> 3) | (originalCSN[(i+1)%8] << 5);
	}
}

//-----------------------------------------------------------------------------
// Wait for commands from reader
// Stop when button is pressed
// Or return TRUE when command is captured
//-----------------------------------------------------------------------------
static int GetIClassCommandFromReader(uint8_t *received, int *len, int maxLen)
{
    // Set FPGA mode to "simulated ISO 14443 tag", no modulation (listen
    // only, since we are receiving, not transmitting).
    // Signal field is off with the appropriate LED
    LED_D_OFF();
    FpgaWriteConfWord(FPGA_MAJOR_MODE_HF_ISO14443A | FPGA_HF_ISO14443A_TAGSIM_LISTEN);

    // Now run a `software UART' on the stream of incoming samples.
    Uart.output = received;
    Uart.byteCntMax = maxLen;
    Uart.state = STATE_UNSYNCD;

    for(;;) {
        WDT_HIT();

        if(BUTTON_PRESS()) return FALSE;

        if(AT91C_BASE_SSC->SSC_SR & (AT91C_SSC_TXRDY)) {
            AT91C_BASE_SSC->SSC_THR = 0x00;
        }
        if(AT91C_BASE_SSC->SSC_SR & (AT91C_SSC_RXRDY)) {
            uint8_t b = (uint8_t)AT91C_BASE_SSC->SSC_RHR;

			if(OutOfNDecoding(b & 0x0f)) {
				*len = Uart.byteCnt;
				return TRUE;
			}
        }
    }
}

static uint8_t encode4Bits(const uint8_t b)
{
	uint8_t c = b & 0xF;
	// OTA, the least significant bits first
	//         The columns are
	//               1 - Bit value to send
	//               2 - Reversed (big-endian)
	//               3 - Encoded
	//               4 - Hex values

	switch(c){
	//                          1       2         3         4
	  case 15: return 0x55; // 1111 -> 1111 -> 01010101 -> 0x55
	  case 14: return 0x95; // 1110 -> 0111 -> 10010101 -> 0x95
	  case 13: return 0x65; // 1101 -> 1011 -> 01100101 -> 0x65
	  case 12: return 0xa5; // 1100 -> 0011 -> 10100101 -> 0xa5
	  case 11: return 0x59; // 1011 -> 1101 -> 01011001 -> 0x59
	  case 10: return 0x99; // 1010 -> 0101 -> 10011001 -> 0x99
	  case 9:  return 0x69; // 1001 -> 1001 -> 01101001 -> 0x69
	  case 8:  return 0xa9; // 1000 -> 0001 -> 10101001 -> 0xa9
	  case 7:  return 0x56; // 0111 -> 1110 -> 01010110 -> 0x56
	  case 6:  return 0x96; // 0110 -> 0110 -> 10010110 -> 0x96
	  case 5:  return 0x66; // 0101 -> 1010 -> 01100110 -> 0x66
	  case 4:  return 0xa6; // 0100 -> 0010 -> 10100110 -> 0xa6
	  case 3:  return 0x5a; // 0011 -> 1100 -> 01011010 -> 0x5a
	  case 2:  return 0x9a; // 0010 -> 0100 -> 10011010 -> 0x9a
	  case 1:  return 0x6a; // 0001 -> 1000 -> 01101010 -> 0x6a
	  default: return 0xaa; // 0000 -> 0000 -> 10101010 -> 0xaa

	}
}

//-----------------------------------------------------------------------------
// Prepare tag messages
//-----------------------------------------------------------------------------
static void CodeIClassTagAnswer(const uint8_t *cmd, int len)
{

	/*
	 * SOF comprises 3 parts;
	 * * An unmodulated time of 56.64 us
	 * * 24 pulses of 423.75 KHz (fc/32)
	 * * A logic 1, which starts with an unmodulated time of 18.88us
	 *   followed by 8 pulses of 423.75kHz (fc/32)
	 *
	 *
	 * EOF comprises 3 parts:
	 * - A logic 0 (which starts with 8 pulses of fc/32 followed by an unmodulated
	 *   time of 18.88us.
	 * - 24 pulses of fc/32
	 * - An unmodulated time of 56.64 us
	 *
	 *
	 * A logic 0 starts with 8 pulses of fc/32
	 * followed by an unmodulated time of 256/fc (~18,88us).
	 *
	 * A logic 0 starts with unmodulated time of 256/fc (~18,88us) followed by
	 * 8 pulses of fc/32 (also 18.88us)
	 *
	 * The mode FPGA_HF_SIMULATOR_MODULATE_424K_8BIT which we use to simulate tag,
	 * works like this.
	 * - A 1-bit input to the FPGA becomes 8 pulses on 423.5kHz (fc/32) (18.88us).
	 * - A 0-bit inptu to the FPGA becomes an unmodulated time of 18.88us
	 *
	 * In this mode the SOF can be written as 00011101 = 0x1D
	 * The EOF can be written as 10111000 = 0xb8
	 * A logic 1 is 01
	 * A logic 0 is 10
	 *
	 * */

	int i;

	ToSendReset();

	// Send SOF
	ToSend[++ToSendMax] = 0x1D;

	for(i = 0; i < len; i++) {
		uint8_t b = cmd[i];
		ToSend[++ToSendMax] = encode4Bits(b & 0xF); //Least significant half
		ToSend[++ToSendMax] = encode4Bits((b >>4) & 0xF);//Most significant half
			}

	// Send EOF
	ToSend[++ToSendMax] = 0xB8;
	//lastProxToAirDuration  = 8*ToSendMax - 3*8 - 3*8;//Not counting zeroes in the beginning or end
	// Convert from last byte pos to length
	ToSendMax++;
}

// Only SOF 
static void CodeIClassTagSOF()
{
	//So far a dummy implementation, not used
	//int lastProxToAirDuration =0;

	ToSendReset();
	// Send SOF
	ToSend[++ToSendMax] = 0x1D;
//	lastProxToAirDuration  = 8*ToSendMax - 3*8;//Not counting zeroes in the beginning

	// Convert from last byte pos to length
	ToSendMax++;
}
#define MODE_SIM_CSN        0
#define MODE_EXIT_AFTER_MAC 1
#define MODE_FULLSIM        2

int doIClassSimulation(int simulationMode, uint8_t *reader_mac_buf);
/**
 * @brief SimulateIClass simulates an iClass card.
 * @param arg0 type of simulation
 *			- 0 uses the first 8 bytes in usb data as CSN
 *			- 2 "dismantling iclass"-attack. This mode iterates through all CSN's specified
 *			in the usb data. This mode collects MAC from the reader, in order to do an offline
 *			attack on the keys. For more info, see "dismantling iclass" and proxclone.com.
 *			- Other : Uses the default CSN (031fec8af7ff12e0)
 * @param arg1 - number of CSN's contained in datain (applicable for mode 2 only)
 * @param arg2
 * @param datain
 */
void SimulateIClass(uint32_t arg0, uint32_t arg1, uint32_t arg2, uint8_t *datain)
{
	uint32_t simType = arg0;
	uint32_t numberOfCSNS = arg1;
	FpgaDownloadAndGo(FPGA_BITSTREAM_HF);

	// Enable and clear the trace
	set_tracing(TRUE);
	clear_trace();
	//Use the emulator memory for SIM
	uint8_t *emulator = BigBuf_get_EM_addr();

	if(simType == 0) {
		// Use the CSN from commandline
		memcpy(emulator, datain, 8);
		doIClassSimulation(MODE_SIM_CSN,NULL);
	}else if(simType == 1)
	{
		//Default CSN
		uint8_t csn_crc[] = { 0x03, 0x1f, 0xec, 0x8a, 0xf7, 0xff, 0x12, 0xe0, 0x00, 0x00 };
		// Use the CSN from commandline
		memcpy(emulator, csn_crc, 8);
		doIClassSimulation(MODE_SIM_CSN,NULL);
	}
	else if(simType == 2)
	{

		uint8_t mac_responses[USB_CMD_DATA_SIZE] = { 0 };
		Dbprintf("Going into attack mode, %d CSNS sent", numberOfCSNS);
		// In this mode, a number of csns are within datain. We'll simulate each one, one at a time
		// in order to collect MAC's from the reader. This can later be used in an offlne-attack
		// in order to obtain the keys, as in the "dismantling iclass"-paper.
		int i = 0;
		for( ; i < numberOfCSNS && i*8+8 < USB_CMD_DATA_SIZE; i++)
		{
			// The usb data is 512 bytes, fitting 65 8-byte CSNs in there.

			memcpy(emulator, datain+(i*8), 8);
			if(doIClassSimulation(MODE_EXIT_AFTER_MAC,mac_responses+i*8))
			{
				cmd_send(CMD_ACK,CMD_SIMULATE_TAG_ICLASS,i,0,mac_responses,i*8);
				return; // Button pressed
			}
		}
		cmd_send(CMD_ACK,CMD_SIMULATE_TAG_ICLASS,i,0,mac_responses,i*8);

	}else if(simType == 3){
		//This is 'full sim' mode, where we use the emulator storage for data.
		doIClassSimulation(MODE_FULLSIM, NULL);
	}
	else{
		// We may want a mode here where we hardcode the csns to use (from proxclone).
		// That will speed things up a little, but not required just yet.
		Dbprintf("The mode is not implemented, reserved for future use");
	}
	Dbprintf("Done...");

}

/**
 * @brief Does the actual simulation
 * @param csn - csn to use
 * @param breakAfterMacReceived if true, returns after reader MAC has been received.
 */
int doIClassSimulation( int simulationMode, uint8_t *reader_mac_buf)
{
	// free eventually allocated BigBuf memory
	BigBuf_free_keep_EM();

	uint8_t *csn = BigBuf_get_EM_addr();
	uint8_t *emulator = csn;
	uint8_t sof_data[] = { 0x0F} ;
	// CSN followed by two CRC bytes
	uint8_t anticoll_data[10] = { 0 };
	uint8_t csn_data[10] = { 0 };
	memcpy(csn_data,csn,sizeof(csn_data));
	Dbprintf("Simulating CSN %02x%02x%02x%02x%02x%02x%02x%02x",csn[0],csn[1],csn[2],csn[3],csn[4],csn[5],csn[6],csn[7]);

	// Construct anticollision-CSN
	rotateCSN(csn_data,anticoll_data);

	// Compute CRC on both CSNs
	ComputeCrc14443(CRC_ICLASS, anticoll_data, 8, &anticoll_data[8], &anticoll_data[9]);
	ComputeCrc14443(CRC_ICLASS, csn_data, 8, &csn_data[8], &csn_data[9]);

	// e-Purse
	uint8_t card_challenge_data[8] = { 0x00 };
	if(simulationMode == MODE_FULLSIM)
	{
		//Card challenge, a.k.a e-purse is on block 2
		memcpy(card_challenge_data,emulator + (8 * 2) , 8);
	}

	int exitLoop = 0;
	// Reader 0a
	// Tag    0f
	// Reader 0c
	// Tag    anticoll. CSN
	// Reader 81 anticoll. CSN
	// Tag    CSN

	uint8_t *modulated_response;
	int modulated_response_size;
	uint8_t* trace_data = NULL;
	int trace_data_size = 0;


	// Respond SOF -- takes 1 bytes
	uint8_t *resp_sof = BigBuf_malloc(2);
	int resp_sof_Len;

	// Anticollision CSN (rotated CSN)
	// 22: Takes 2 bytes for SOF/EOF and 10 * 2 = 20 bytes (2 bytes/byte)
	uint8_t *resp_anticoll = BigBuf_malloc(28);
	int resp_anticoll_len;

	// CSN
	// 22: Takes 2 bytes for SOF/EOF and 10 * 2 = 20 bytes (2 bytes/byte)
	uint8_t *resp_csn = BigBuf_malloc(30);
	int resp_csn_len;

	// e-Purse
	// 18: Takes 2 bytes for SOF/EOF and 8 * 2 = 16 bytes (2 bytes/bit)
	uint8_t *resp_cc = BigBuf_malloc(20);
	int resp_cc_len;

	uint8_t *receivedCmd = BigBuf_malloc(MAX_FRAME_SIZE);
	memset(receivedCmd, 0x44, MAX_FRAME_SIZE);
	int len;

	// Prepare card messages
	ToSendMax = 0;

	// First card answer: SOF
	CodeIClassTagSOF();
	memcpy(resp_sof, ToSend, ToSendMax); resp_sof_Len = ToSendMax;

	// Anticollision CSN
	CodeIClassTagAnswer(anticoll_data, sizeof(anticoll_data));
	memcpy(resp_anticoll, ToSend, ToSendMax); resp_anticoll_len = ToSendMax;

	// CSN
	CodeIClassTagAnswer(csn_data, sizeof(csn_data));
	memcpy(resp_csn, ToSend, ToSendMax); resp_csn_len = ToSendMax;

	// e-Purse
	CodeIClassTagAnswer(card_challenge_data, sizeof(card_challenge_data));
	memcpy(resp_cc, ToSend, ToSendMax); resp_cc_len = ToSendMax;

	//This is used for responding to READ-block commands
	uint8_t *data_response = BigBuf_malloc(8 * 2 + 2);

	// Start from off (no field generated)
	//FpgaWriteConfWord(FPGA_MAJOR_MODE_OFF);
	//SpinDelay(200);
	FpgaWriteConfWord(FPGA_MAJOR_MODE_HF_ISO14443A | FPGA_HF_ISO14443A_TAGSIM_LISTEN);
	SpinDelay(100);
	StartCountSspClk();
	// We need to listen to the high-frequency, peak-detected path.
	SetAdcMuxFor(GPIO_MUXSEL_HIPKD);
	FpgaSetupSsc();

	// To control where we are in the protocol
	int cmdsRecvd = 0;
	uint32_t time_0 = GetCountSspClk();
	uint32_t t2r_time =0;
	uint32_t r2t_time =0;

	LED_A_ON();
	bool buttonPressed = false;

	while(!exitLoop) {

		LED_B_OFF();
		//Signal tracer
		// Can be used to get a trigger for an oscilloscope..
		LED_C_OFF();

		if(!GetIClassCommandFromReader(receivedCmd, &len, 100)) {
			buttonPressed = true;
			break;
		}
		r2t_time = GetCountSspClk();
		//Signal tracer
		LED_C_ON();

		// Okay, look at the command now.
		if(receivedCmd[0] == ICLASS_CMD_ACTALL ) {
			// Reader in anticollission phase
			modulated_response = resp_sof; modulated_response_size = resp_sof_Len; //order = 1;
			trace_data = sof_data;
			trace_data_size = sizeof(sof_data);
		} else if(receivedCmd[0] == ICLASS_CMD_READ_OR_IDENTIFY && len == 1) {
			// Reader asks for anticollission CSN
			modulated_response = resp_anticoll; modulated_response_size = resp_anticoll_len; //order = 2;
			trace_data = anticoll_data;
			trace_data_size = sizeof(anticoll_data);
			//DbpString("Reader requests anticollission CSN:");
		} else if(receivedCmd[0] == ICLASS_CMD_SELECT) {
			// Reader selects anticollission CSN.
			// Tag sends the corresponding real CSN
			modulated_response = resp_csn; modulated_response_size = resp_csn_len; //order = 3;
			trace_data = csn_data;
			trace_data_size = sizeof(csn_data);
			//DbpString("Reader selects anticollission CSN:");
		} else if(receivedCmd[0] == ICLASS_CMD_READCHECK_KD) {
			// Read e-purse (88 02)
			modulated_response = resp_cc; modulated_response_size = resp_cc_len; //order = 4;
			trace_data = card_challenge_data;
			trace_data_size = sizeof(card_challenge_data);
			LED_B_ON();
		} else if(receivedCmd[0] == ICLASS_CMD_CHECK) {
			// Reader random and reader MAC!!!
			if(simulationMode == MODE_FULLSIM)
			{	//This is what we must do..
				//Reader just sent us NR and MAC(k,cc * nr)
				//The diversified key should be stored on block 3
				//However, from a typical dump, the key will not be there
				uint8_t *diversified_key = { 0 };
				//Get the diversified key from emulator memory
				memcpy(diversified_key, emulator+(8*3),8);
				uint8_t ccnr[12] = { 0 };
				//Put our cc there (block 2)
				memcpy(ccnr, emulator + (8 * 2), 8);
				//Put nr there
				memcpy(ccnr+8, receivedCmd+1,4);
				//Now, calc MAC
				doMAC(ccnr,diversified_key, trace_data);
				trace_data_size = 4;
				CodeIClassTagAnswer(trace_data , trace_data_size);
				memcpy(data_response, ToSend, ToSendMax);
				modulated_response = data_response;
				modulated_response_size = ToSendMax;
			}else
			{	//Not fullsim, we don't respond
				// We do not know what to answer, so lets keep quiet
				modulated_response = resp_sof; modulated_response_size = 0;
				trace_data = NULL;
				trace_data_size = 0;
				if (simulationMode == MODE_EXIT_AFTER_MAC){
					// dbprintf:ing ...
					Dbprintf("CSN: %02x %02x %02x %02x %02x %02x %02x %02x"
							   ,csn[0],csn[1],csn[2],csn[3],csn[4],csn[5],csn[6],csn[7]);
					Dbprintf("RDR:  (len=%02d): %02x %02x %02x %02x %02x %02x %02x %02x %02x",len,
							receivedCmd[0], receivedCmd[1], receivedCmd[2],
							receivedCmd[3], receivedCmd[4], receivedCmd[5],
							receivedCmd[6], receivedCmd[7], receivedCmd[8]);
					if (reader_mac_buf != NULL)
					{
						memcpy(reader_mac_buf,receivedCmd+1,8);
					}
					exitLoop = true;
				}
			}

		} else if(receivedCmd[0] == ICLASS_CMD_HALT && len == 1) {
			// Reader ends the session
			modulated_response = resp_sof; modulated_response_size = 0; //order = 0;
			trace_data = NULL;
			trace_data_size = 0;
		} else if(simulationMode == MODE_FULLSIM && receivedCmd[0] == ICLASS_CMD_READ_OR_IDENTIFY && len == 4){
			//Read block
			uint16_t blk = receivedCmd[1];
			trace_data = emulator+(blk << 3);
			trace_data_size = 8;
			CodeIClassTagAnswer(trace_data , trace_data_size);
			memcpy(data_response, ToSend, ToSendMax);
			modulated_response = data_response;
			modulated_response_size = ToSendMax;
		}
		else {
			//#db# Unknown command received from reader (len=5): 26 1 0 f6 a 44 44 44 44
			// Never seen this command before
			Dbprintf("Unknown command received from reader (len=%d): %x %x %x %x %x %x %x %x %x",
			len,
			receivedCmd[0], receivedCmd[1], receivedCmd[2],
			receivedCmd[3], receivedCmd[4], receivedCmd[5],
			receivedCmd[6], receivedCmd[7], receivedCmd[8]);
			// Do not respond
			modulated_response = resp_sof; modulated_response_size = 0; //order = 0;
			trace_data = NULL;
			trace_data_size = 0;
		}

		if(cmdsRecvd >  100) {
			//DbpString("100 commands later...");
			//break;
		}
		else {
			cmdsRecvd++;
		}
		/**
		A legit tag has about 380us delay between reader EOT and tag SOF.
		**/
		if(modulated_response_size > 0) {
			SendIClassAnswer(modulated_response, modulated_response_size, 1);
			t2r_time = GetCountSspClk();
		}

		if (tracing) {
			uint8_t parity[MAX_PARITY_SIZE];
			GetParity(receivedCmd, len, parity);
			LogTrace(receivedCmd,len, (r2t_time-time_0)<< 4, (r2t_time-time_0) << 4, parity, TRUE);

			if (trace_data != NULL) {
				GetParity(trace_data, trace_data_size, parity);
				LogTrace(trace_data, trace_data_size, (t2r_time-time_0) << 4, (t2r_time-time_0) << 4, parity, FALSE);
			}
			if(!tracing) {
				DbpString("Trace full");
				//break;
			}

		}
		memset(receivedCmd, 0x44, MAX_FRAME_SIZE);
	}

	//Dbprintf("%x", cmdsRecvd);
	LED_A_OFF();
	LED_B_OFF();
	LED_C_OFF();

	if(buttonPressed)
	{
		DbpString("Button pressed");
	}
	return buttonPressed;
}

static int SendIClassAnswer(uint8_t *resp, int respLen, int delay)
{
	int i = 0, d=0;//, u = 0, d = 0;
	uint8_t b = 0;

	//FpgaWriteConfWord(FPGA_MAJOR_MODE_HF_SIMULATOR|FPGA_HF_SIMULATOR_MODULATE_424K);
	FpgaWriteConfWord(FPGA_MAJOR_MODE_HF_SIMULATOR|FPGA_HF_SIMULATOR_MODULATE_424K_8BIT);

	AT91C_BASE_SSC->SSC_THR = 0x00;
	FpgaSetupSsc();
	while(!BUTTON_PRESS()) {
		if((AT91C_BASE_SSC->SSC_SR & AT91C_SSC_RXRDY)){
			b = AT91C_BASE_SSC->SSC_RHR; (void) b;
		}
		if(AT91C_BASE_SSC->SSC_SR & (AT91C_SSC_TXRDY)){
			b = 0x00;
			if(d < delay) {
				d++;
			}
			else {
				if( i < respLen){
					b = resp[i];
					//Hack
					//b = 0xAC;
				}
				i++;
			}
			AT91C_BASE_SSC->SSC_THR = b;
		}

//		if (i > respLen +4) break;
		if (i > respLen +1) break;
	}

	return 0;
}

/// THE READER CODE

//-----------------------------------------------------------------------------
// Transmit the command (to the tag) that was placed in ToSend[].
//-----------------------------------------------------------------------------
static void TransmitIClassCommand(const uint8_t *cmd, int len, int *samples, int *wait)
{
  int c;
  FpgaWriteConfWord(FPGA_MAJOR_MODE_HF_ISO14443A | FPGA_HF_ISO14443A_READER_MOD);
  AT91C_BASE_SSC->SSC_THR = 0x00;
  FpgaSetupSsc();

   if (wait)
   {
     if(*wait < 10) *wait = 10;
     
  for(c = 0; c < *wait;) {
    if(AT91C_BASE_SSC->SSC_SR & (AT91C_SSC_TXRDY)) {
      AT91C_BASE_SSC->SSC_THR = 0x00;		// For exact timing!
      c++;
    }
    if(AT91C_BASE_SSC->SSC_SR & (AT91C_SSC_RXRDY)) {
      volatile uint32_t r = AT91C_BASE_SSC->SSC_RHR;
      (void)r;
    }
    WDT_HIT();
  }

   }


  uint8_t sendbyte;
  bool firstpart = TRUE;
  c = 0;
  for(;;) {
    if(AT91C_BASE_SSC->SSC_SR & (AT91C_SSC_TXRDY)) {

      // DOUBLE THE SAMPLES!
      if(firstpart) {
	sendbyte = (cmd[c] & 0xf0) | (cmd[c] >> 4); 
      }
      else {
	sendbyte = (cmd[c] & 0x0f) | (cmd[c] << 4);
        c++;
      }
      if(sendbyte == 0xff) {
	sendbyte = 0xfe;
      }
      AT91C_BASE_SSC->SSC_THR = sendbyte;
      firstpart = !firstpart;

      if(c >= len) {
        break;
      }
    }
    if(AT91C_BASE_SSC->SSC_SR & (AT91C_SSC_RXRDY)) {
      volatile uint32_t r = AT91C_BASE_SSC->SSC_RHR;
      (void)r;
    }
    WDT_HIT();
  }
  if (samples) *samples = (c + *wait) << 3;
}


//-----------------------------------------------------------------------------
// Prepare iClass reader command to send to FPGA
//-----------------------------------------------------------------------------
void CodeIClassCommand(const uint8_t * cmd, int len)
{
  int i, j, k;
  uint8_t b;

  ToSendReset();

  // Start of Communication: 1 out of 4
  ToSend[++ToSendMax] = 0xf0;
  ToSend[++ToSendMax] = 0x00;
  ToSend[++ToSendMax] = 0x0f;
  ToSend[++ToSendMax] = 0x00;

  // Modulate the bytes 
  for (i = 0; i < len; i++) {
    b = cmd[i];
    for(j = 0; j < 4; j++) {
      for(k = 0; k < 4; k++) {
			if(k == (b & 3)) {
				ToSend[++ToSendMax] = 0x0f;
			}
			else {
				ToSend[++ToSendMax] = 0x00;
			}
      }
      b >>= 2;
    }
  }

  // End of Communication
  ToSend[++ToSendMax] = 0x00;
  ToSend[++ToSendMax] = 0x00;
  ToSend[++ToSendMax] = 0xf0;
  ToSend[++ToSendMax] = 0x00;

  // Convert from last character reference to length
  ToSendMax++;
}

void ReaderTransmitIClass(uint8_t* frame, int len)
{
  int wait = 0;
  int samples = 0;

  // This is tied to other size changes
  CodeIClassCommand(frame,len);

  // Select the card
  TransmitIClassCommand(ToSend, ToSendMax, &samples, &wait);
  if(trigger)
  	LED_A_ON();

  // Store reader command in buffer
	if (tracing) {
		uint8_t par[MAX_PARITY_SIZE];
		GetParity(frame, len, par);
		LogTrace(frame, len, rsamples, rsamples, par, TRUE);
	}
}

//-----------------------------------------------------------------------------
// Wait a certain time for tag response
//  If a response is captured return TRUE
//  If it takes too long return FALSE
//-----------------------------------------------------------------------------
static int GetIClassAnswer(uint8_t *receivedResponse, int maxLen, int *samples, int *elapsed) //uint8_t *buffer
{
	// buffer needs to be 512 bytes
	int c;

	// Set FPGA mode to "reader listen mode", no modulation (listen
	// only, since we are receiving, not transmitting).
	FpgaWriteConfWord(FPGA_MAJOR_MODE_HF_ISO14443A | FPGA_HF_ISO14443A_READER_LISTEN);

	// Now get the answer from the card
	Demod.output = receivedResponse;
	Demod.len = 0;
	Demod.state = DEMOD_UNSYNCD;

	uint8_t b;
	if (elapsed) *elapsed = 0;

	bool skip = FALSE;

	c = 0;
	for(;;) {
		WDT_HIT();

	    if(BUTTON_PRESS()) return FALSE;

		if(AT91C_BASE_SSC->SSC_SR & (AT91C_SSC_TXRDY)) {
			AT91C_BASE_SSC->SSC_THR = 0x00;  // To make use of exact timing of next command from reader!!
			if (elapsed) (*elapsed)++;
		}
		if(AT91C_BASE_SSC->SSC_SR & (AT91C_SSC_RXRDY)) {
			if(c < timeout) { c++; } else { return FALSE; }
			b = (uint8_t)AT91C_BASE_SSC->SSC_RHR;
			skip = !skip;
			if(skip) continue;
		
			if(ManchesterDecoding(b & 0x0f)) {
				*samples = c << 3;
				return  TRUE;
			}
		}
	}
}

int ReaderReceiveIClass(uint8_t* receivedAnswer)
{
  int samples = 0;
  if (!GetIClassAnswer(receivedAnswer,160,&samples,0)) return FALSE;
  rsamples += samples;
  if (tracing) {
	uint8_t parity[MAX_PARITY_SIZE];
	GetParity(receivedAnswer, Demod.len, parity);
	LogTrace(receivedAnswer,Demod.len,rsamples,rsamples,parity,FALSE);
  }
  if(samples == 0) return FALSE;
  return Demod.len;
}

void setupIclassReader()
{
    FpgaDownloadAndGo(FPGA_BITSTREAM_HF);
    // Reset trace buffer
	set_tracing(TRUE);
	clear_trace();

    // Setup SSC
    FpgaSetupSsc();
    // Start from off (no field generated)
    // Signal field is off with the appropriate LED
    LED_D_OFF();
    FpgaWriteConfWord(FPGA_MAJOR_MODE_OFF);
    SpinDelay(200);

    SetAdcMuxFor(GPIO_MUXSEL_HIPKD);

    // Now give it time to spin up.
    // Signal field is on with the appropriate LED
    FpgaWriteConfWord(FPGA_MAJOR_MODE_HF_ISO14443A | FPGA_HF_ISO14443A_READER_MOD);
    SpinDelay(200);
    LED_A_ON();

}

size_t sendCmdGetResponseWithRetries(uint8_t* command, size_t cmdsize, uint8_t* resp, uint8_t expected_size, uint8_t retries)
{
	while(retries-- > 0)
	{
		ReaderTransmitIClass(command, cmdsize);
		if(expected_size == ReaderReceiveIClass(resp)){
			return 0;
		}
	}
	return 1;//Error
}

/**
 * @brief Talks to an iclass tag, sends the commands to get CSN and CC.
 * @param card_data where the CSN and CC are stored for return
 * @return 0 = fail
 *         1 = Got CSN
 *         2 = Got CSN and CC
 */
uint8_t handshakeIclassTag(uint8_t *card_data)
{
	static uint8_t act_all[]     = { 0x0a };
	static uint8_t identify[]    = { 0x0c };
	static uint8_t select[]      = { 0x81, 0x00, 0x00, 0x00, 0x00, 0x00, 0x00, 0x00, 0x00 };
	static uint8_t readcheck_cc[]= { 0x88, 0x02 };
	uint8_t resp[ICLASS_BUFFER_SIZE];

	uint8_t read_status = 0;

	// Send act_all
	ReaderTransmitIClass(act_all, 1);
	// Card present?
	if(!ReaderReceiveIClass(resp)) return read_status;//Fail
	//Send Identify
	ReaderTransmitIClass(identify, 1);
	//We expect a 10-byte response here, 8 byte anticollision-CSN and 2 byte CRC
	uint8_t len  = ReaderReceiveIClass(resp);
	if(len != 10) return read_status;//Fail

	//Copy the Anti-collision CSN to our select-packet
	memcpy(&select[1],resp,8);
	//Select the card
	ReaderTransmitIClass(select, sizeof(select));
	//We expect a 10-byte response here, 8 byte CSN and 2 byte CRC
	len  = ReaderReceiveIClass(resp);
	if(len != 10) return read_status;//Fail

	//Success - level 1, we got CSN
	//Save CSN in response data
	memcpy(card_data,resp,8);

	//Flag that we got to at least stage 1, read CSN
	read_status = 1;

	// Card selected, now read e-purse (cc)
	ReaderTransmitIClass(readcheck_cc, sizeof(readcheck_cc));
	if(ReaderReceiveIClass(resp) == 8) {
		//Save CC (e-purse) in response data
		memcpy(card_data+8,resp,8);

		//Got both
		read_status = 2;
	}

	return read_status;
}

// Reader iClass Anticollission
void ReaderIClass(uint8_t arg0) {

    uint8_t card_data[24]={0};
    uint8_t last_csn[8]={0};
	
    int read_status= 0;
    bool abort_after_read = arg0 & FLAG_ICLASS_READER_ONLY_ONCE;
	bool get_cc = arg0 & FLAG_ICLASS_READER_GET_CC;
	set_tracing(TRUE);
    setupIclassReader();

    size_t datasize = 0;
    while(!BUTTON_PRESS())
    {

		if(!tracing) {
			DbpString("Trace full");
			break;
		}
		WDT_HIT();

		read_status = handshakeIclassTag(card_data);

		if(read_status == 0) continue;
		if(read_status == 1) datasize = 8;
		if(read_status == 2) datasize = 16;

<<<<<<< HEAD
                    LED_B_ON();
                    //Send back to client, but don't bother if we already sent this
                    if(memcmp(last_csn, card_data, 8) != 0)
=======
		//Todo, read the public blocks 1,5 aswell:
		//
		// 0 : CSN (we already have)
		// 1 : Configuration
		// 2 : e-purse (we already have)
		// (3,4 write-only)
		// 5 Application issuer area
		//
		//Then we can 'ship' back the 8 * 5 bytes of data,
		// with 0xFF:s in block 3 and 4.

		LED_B_ON();
		//Send back to client, but don't bother if we already sent this
		if(memcmp(last_csn, card_data, 8) != 0)
>>>>>>> 0387cd33
		{

			if(!get_cc || (get_cc && read_status == 2))
			{
                        cmd_send(CMD_ACK,read_status,0,0,card_data,datasize);
				if(abort_after_read) {
					LED_A_OFF();
					return;
				}
                    //Save that we already sent this....
                        memcpy(last_csn, card_data, 8);
			}
			//If 'get_cc' was specified and we didn't get a CC, we'll just keep trying...
		}
		LED_B_OFF();
    }
    cmd_send(CMD_ACK,0,0,0,card_data, 0);
    LED_A_OFF();
}

void ReaderIClass_Replay(uint8_t arg0, uint8_t *MAC) {

	uint8_t card_data[USB_CMD_DATA_SIZE]={0};
	uint16_t block_crc_LUT[255] = {0};

	{//Generate a lookup table for block crc
		for(int block = 0; block < 255; block++){
			char bl = block;
			block_crc_LUT[block] = iclass_crc16(&bl ,1);
		}
	}
	//Dbprintf("Lookup table: %02x %02x %02x" ,block_crc_LUT[0],block_crc_LUT[1],block_crc_LUT[2]);

	uint8_t check[]       = { 0x05, 0x00, 0x00, 0x00, 0x00, 0x00, 0x00, 0x00, 0x00 };
	uint8_t read[]        = { 0x0c, 0x00, 0x00, 0x00 };
	
    uint16_t crc = 0;
	uint8_t cardsize=0;
	uint8_t mem=0;
	
	static struct memory_t{
	  int k16;
	  int book;
	  int k2;
	  int lockauth;
	  int keyaccess;
	} memory;
	
	uint8_t resp[ICLASS_BUFFER_SIZE];
	
    setupIclassReader();
	set_tracing(TRUE);

	while(!BUTTON_PRESS()) {
	
		WDT_HIT();

		if(!tracing) {
			DbpString("Trace full");
			break;
		}
		
		uint8_t read_status = handshakeIclassTag(card_data);
		if(read_status < 2) continue;

				//for now replay captured auth (as cc not updated)
				memcpy(check+5,MAC,4);

		if(sendCmdGetResponseWithRetries(check, sizeof(check),resp, 4, 5))
		{
				  Dbprintf("Error: Authentication Fail!");
			continue;
				}

		//first get configuration block (block 1)
		crc = block_crc_LUT[1];
				read[1]=1;
				read[2] = crc >> 8;
				read[3] = crc & 0xff;

		if(sendCmdGetResponseWithRetries(read, sizeof(read),resp, 10, 10))
		{
			Dbprintf("Dump config (block 1) failed");
			continue;
		}

					 mem=resp[5];
					 memory.k16= (mem & 0x80);
					 memory.book= (mem & 0x20);
					 memory.k2= (mem & 0x8);
					 memory.lockauth= (mem & 0x2);
					 memory.keyaccess= (mem & 0x1);

		cardsize = memory.k16 ? 255 : 32;
		WDT_HIT();
		//Set card_data to all zeroes, we'll fill it with data
		memset(card_data,0x0,USB_CMD_DATA_SIZE);
		uint8_t failedRead =0;
		uint32_t stored_data_length =0;
				//then loop around remaining blocks
		for(int block=0; block < cardsize; block++){

			read[1]= block;
			crc = block_crc_LUT[block];
				    read[2] = crc >> 8;
				    read[3] = crc & 0xff;

			if(!sendCmdGetResponseWithRetries(read, sizeof(read), resp, 10, 10))
			{
				         Dbprintf("     %02x: %02x %02x %02x %02x %02x %02x %02x %02x",
						 block, resp[0], resp[1], resp[2],
					  resp[3], resp[4], resp[5],
					  resp[6], resp[7]);

				//Fill up the buffer
				memcpy(card_data+stored_data_length,resp,8);
				stored_data_length += 8;
				if(stored_data_length +8 > USB_CMD_DATA_SIZE)
				{//Time to send this off and start afresh
					cmd_send(CMD_ACK,
							 stored_data_length,//data length
							 failedRead,//Failed blocks?
							 0,//Not used ATM
							 card_data, stored_data_length);
					//reset
					stored_data_length = 0;
					failedRead = 0;
				}

			}else{
				failedRead = 1;
				stored_data_length +=8;//Otherwise, data becomes misaligned
				Dbprintf("Failed to dump block %d", block);
			}
		}

		//Send off any remaining data
		if(stored_data_length > 0)
		{
			cmd_send(CMD_ACK,
					 stored_data_length,//data length
					 failedRead,//Failed blocks?
					 0,//Not used ATM
					 card_data, stored_data_length);
		}
		//If we got here, let's break
		break;
	}
	//Signal end of transmission
	cmd_send(CMD_ACK,
			 0,//data length
			 0,//Failed blocks?
			 0,//Not used ATM
			 card_data, 0);

	LED_A_OFF();
}

//2. Create Read method (cut-down from above) based off responses from 1. 
//   Since we have the MAC could continue to use replay function.
//3. Create Write method
/*
void IClass_iso14443A_write(uint8_t arg0, uint8_t blockNo, uint8_t *data, uint8_t *MAC) {
	uint8_t act_all[]     = { 0x0a };
	uint8_t identify[]    = { 0x0c };
	uint8_t select[]      = { 0x81, 0x00, 0x00, 0x00, 0x00, 0x00, 0x00, 0x00, 0x00 };
	uint8_t readcheck_cc[]= { 0x88, 0x02 };
	uint8_t check[]       = { 0x05, 0x00, 0x00, 0x00, 0x00, 0x00, 0x00, 0x00, 0x00 };
	uint8_t read[]        = { 0x0c, 0x00, 0x00, 0x00 };
	uint8_t write[]       = { 0x87, 0x00, 0x00, 0x00, 0x00, 0x00, 0x00, 0x00, 0x00, 0x00, 0x00, 0x00, 0x00, 0x00 };
	
    uint16_t crc = 0;
	
	uint8_t* resp = (((uint8_t *)BigBuf) + 3560);

	// Reset trace buffer
	memset(trace, 0x44, RECV_CMD_OFFSET);
	traceLen = 0;

	// Setup SSC
	FpgaSetupSsc();
	// Start from off (no field generated)
	// Signal field is off with the appropriate LED
	LED_D_OFF();
	FpgaWriteConfWord(FPGA_MAJOR_MODE_OFF);
	SpinDelay(200);

	SetAdcMuxFor(GPIO_MUXSEL_HIPKD);

	// Now give it time to spin up.
	// Signal field is on with the appropriate LED
	FpgaWriteConfWord(FPGA_MAJOR_MODE_HF_ISO14443A | FPGA_HF_ISO14443A_READER_MOD);
	SpinDelay(200);

	LED_A_ON();

	for(int i=0;i<1;i++) {
	
		if(traceLen > TRACE_SIZE) {
			DbpString("Trace full");
			break;
		}
		
		if (BUTTON_PRESS()) break;

		// Send act_all
		ReaderTransmitIClass(act_all, 1);
		// Card present?
		if(ReaderReceiveIClass(resp)) {
			ReaderTransmitIClass(identify, 1);
			if(ReaderReceiveIClass(resp) == 10) {
				// Select card          
				memcpy(&select[1],resp,8);
				ReaderTransmitIClass(select, sizeof(select));

				if(ReaderReceiveIClass(resp) == 10) {
					Dbprintf("     Selected CSN: %02x %02x %02x %02x %02x %02x %02x %02x",
					resp[0], resp[1], resp[2],
					resp[3], resp[4], resp[5],
					resp[6], resp[7]);
				}
				// Card selected
				Dbprintf("Readcheck on Sector 2");
				ReaderTransmitIClass(readcheck_cc, sizeof(readcheck_cc));
				if(ReaderReceiveIClass(resp) == 8) {
				   Dbprintf("     CC: %02x %02x %02x %02x %02x %02x %02x %02x",
					resp[0], resp[1], resp[2],
					resp[3], resp[4], resp[5],
					resp[6], resp[7]);
				}else return;
				Dbprintf("Authenticate");
				//for now replay captured auth (as cc not updated)
				memcpy(check+5,MAC,4);
				Dbprintf("     AA: %02x %02x %02x %02x",
					check[5], check[6], check[7],check[8]);
				ReaderTransmitIClass(check, sizeof(check));
				if(ReaderReceiveIClass(resp) == 4) {
				   Dbprintf("     AR: %02x %02x %02x %02x",
					resp[0], resp[1], resp[2],resp[3]);
				}else {
				  Dbprintf("Error: Authentication Fail!");
				  return;
				}
				Dbprintf("Write Block");
				
				//read configuration for max block number
				read_success=false;
				read[1]=1;
				uint8_t *blockno=&read[1];
				crc = iclass_crc16((char *)blockno,1);
				read[2] = crc >> 8;
				read[3] = crc & 0xff;
				while(!read_success){
				      ReaderTransmitIClass(read, sizeof(read));
				      if(ReaderReceiveIClass(resp) == 10) {
					 read_success=true;
					 mem=resp[5];
					 memory.k16= (mem & 0x80);
					 memory.book= (mem & 0x20);
					 memory.k2= (mem & 0x8);
					 memory.lockauth= (mem & 0x2);
					 memory.keyaccess= (mem & 0x1);

				      }
				}
				if (memory.k16){
				  cardsize=255;
				}else cardsize=32;
				//check card_size
				
				memcpy(write+1,blockNo,1);
				memcpy(write+2,data,8);
				memcpy(write+10,mac,4);
				while(!send_success){
				  ReaderTransmitIClass(write, sizeof(write));
				  if(ReaderReceiveIClass(resp) == 10) {
				    write_success=true;
				}
			}//
		}
		WDT_HIT();
	}
	
	LED_A_OFF();
}*/<|MERGE_RESOLUTION|>--- conflicted
+++ resolved
@@ -45,18 +45,12 @@
 // Needed for CRC in emulation mode;
 // same construction as in ISO 14443;
 // different initial value (CRC_ICLASS)
-<<<<<<< HEAD
 #include "../common/iso14443crc.h"
 #include "../common/iso15693tools.h"
 //#include "iso15693tools.h"
-
-
-=======
-#include "iso14443crc.h"
-#include "iso15693tools.h"
 #include "cipher.h"
 #include "protocols.h"
->>>>>>> 0387cd33
+
 static int timeout = 4096;
 
 
@@ -1226,24 +1220,24 @@
 				modulated_response_size = ToSendMax;
 			}else
 			{	//Not fullsim, we don't respond
-				// We do not know what to answer, so lets keep quiet
+            // We do not know what to answer, so lets keep quiet
 				modulated_response = resp_sof; modulated_response_size = 0;
-				trace_data = NULL;
-				trace_data_size = 0;
+			trace_data = NULL;
+			trace_data_size = 0;
 				if (simulationMode == MODE_EXIT_AFTER_MAC){
-					// dbprintf:ing ...
-					Dbprintf("CSN: %02x %02x %02x %02x %02x %02x %02x %02x"
-							   ,csn[0],csn[1],csn[2],csn[3],csn[4],csn[5],csn[6],csn[7]);
-					Dbprintf("RDR:  (len=%02d): %02x %02x %02x %02x %02x %02x %02x %02x %02x",len,
-							receivedCmd[0], receivedCmd[1], receivedCmd[2],
-							receivedCmd[3], receivedCmd[4], receivedCmd[5],
-							receivedCmd[6], receivedCmd[7], receivedCmd[8]);
-					if (reader_mac_buf != NULL)
-					{
-						memcpy(reader_mac_buf,receivedCmd+1,8);
-					}
-					exitLoop = true;
-				}
+				// dbprintf:ing ...
+				Dbprintf("CSN: %02x %02x %02x %02x %02x %02x %02x %02x"
+						   ,csn[0],csn[1],csn[2],csn[3],csn[4],csn[5],csn[6],csn[7]);
+				Dbprintf("RDR:  (len=%02d): %02x %02x %02x %02x %02x %02x %02x %02x %02x",len,
+						receivedCmd[0], receivedCmd[1], receivedCmd[2],
+						receivedCmd[3], receivedCmd[4], receivedCmd[5],
+						receivedCmd[6], receivedCmd[7], receivedCmd[8]);
+				if (reader_mac_buf != NULL)
+				{
+					memcpy(reader_mac_buf,receivedCmd+1,8);
+				}
+				exitLoop = true;
+			}
 			}
 
 		} else if(receivedCmd[0] == ICLASS_CMD_HALT && len == 1) {
@@ -1667,11 +1661,6 @@
 		if(read_status == 1) datasize = 8;
 		if(read_status == 2) datasize = 16;
 
-<<<<<<< HEAD
-                    LED_B_ON();
-                    //Send back to client, but don't bother if we already sent this
-                    if(memcmp(last_csn, card_data, 8) != 0)
-=======
 		//Todo, read the public blocks 1,5 aswell:
 		//
 		// 0 : CSN (we already have)
@@ -1683,10 +1672,9 @@
 		//Then we can 'ship' back the 8 * 5 bytes of data,
 		// with 0xFF:s in block 3 and 4.
 
-		LED_B_ON();
-		//Send back to client, but don't bother if we already sent this
-		if(memcmp(last_csn, card_data, 8) != 0)
->>>>>>> 0387cd33
+                    LED_B_ON();
+                    //Send back to client, but don't bother if we already sent this
+                    if(memcmp(last_csn, card_data, 8) != 0)
 		{
 
 			if(!get_cc || (get_cc && read_status == 2))
