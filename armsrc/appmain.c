//-----------------------------------------------------------------------------
// Jonathan Westhues, Mar 2006
// Edits by Gerhard de Koning Gans, Sep 2007 (##)
//
// This code is licensed to you under the terms of the GNU GPL, version 2 or,
// at your option, any later version. See the LICENSE.txt file for the text of
// the license.
//-----------------------------------------------------------------------------
// The main application code. This is the first thing called after start.c
// executes.
//-----------------------------------------------------------------------------
#include <stdarg.h>
#include <inttypes.h>
#include "usb_cdc.h"
#include "proxmark3.h"
#include "apps.h"
#include "fpga.h"
#include "util.h"
#include "printf.h"
#include "string.h"
#include "legicrf.h"
#include "legicrfsim.h"
#include "lfsampling.h"
#include "BigBuf.h"
#include "mifareutil.h"
#include "mifaresim.h"
#include "hitag.h"

#define DEBUG 1

#ifdef WITH_LCD
#include "LCD.h"
#endif

#ifdef WITH_SMARTCARD
#include "i2c.h"
#endif

#ifdef WITH_FPC
#include "usart.h"
#endif

#ifdef WITH_FLASH
#include "flashmem.h"
#endif

//=============================================================================
// A buffer where we can queue things up to be sent through the FPGA, for
// any purpose (fake tag, as reader, whatever). We go MSB first, since that
// is the order in which they go out on the wire.
//=============================================================================

#define TOSEND_BUFFER_SIZE (9*MAX_FRAME_SIZE + 1 + 1 + 2)  // 8 data bits and 1 parity bit per payload byte, 1 correction bit, 1 SOC bit, 2 EOC bits
uint8_t ToSend[TOSEND_BUFFER_SIZE];
int ToSendMax = -1;
static int ToSendBit;
struct common_area common_area __attribute__((section(".commonarea")));

void ToSendReset(void) {
    ToSendMax = -1;
    ToSendBit = 8;
}

void ToSendStuffBit(int b) {
    if (ToSendBit >= 8) {
        ToSendMax++;
        ToSend[ToSendMax] = 0;
        ToSendBit = 0;
    }

    if (b)
        ToSend[ToSendMax] |= (1 << (7 - ToSendBit));

    ToSendBit++;

    if (ToSendMax >= sizeof(ToSend)) {
        ToSendBit = 0;
        DbpString("ToSendStuffBit overflowed!");
    }
}

/* useful when debugging new protocol implementations like FeliCa
void PrintToSendBuffer(void) {
    DbpString("Printing ToSendBuffer:");
    Dbhexdump(ToSendMax, ToSend, 0);
}
*/

void print_result(char *name, uint8_t *buf, size_t len) {

    uint8_t *p = buf;
    uint16_t tmp = len & 0xFFF0;

    for (; p - buf < tmp; p += 16) {
        Dbprintf("[%s: %02d/%02d] %02x %02x %02x %02x %02x %02x %02x %02x %02x %02x %02x %02x %02x %02x %02x %02x",
                 name,
                 p - buf,
                 len,
                 p[0], p[1], p[2], p[3], p[4], p[5], p[6], p[7], p[8], p[9], p[10], p[11], p[12], p[13], p[14], p[15]
                );
    }
    if (len % 16 != 0) {
        char s[46] = {0};
        char *sp = s;
        for (; p - buf < len; p++) {
            sprintf(sp, "%02x ", p[0]);
            sp += 3;
        }
        Dbprintf("[%s: %02d/%02d] %s", name, p - buf, len, s);
    }
}

//=============================================================================
// Debug print functions, to go out over USB, to the usual PC-side client.
//=============================================================================

void DbpStringEx(char *str, uint32_t cmd) {
#if DEBUG
    uint8_t len = strlen(str);
    cmd_send(CMD_DEBUG_PRINT_STRING, len, cmd, 0, (uint8_t *)str, len);
#endif
}

void DbpString(char *str) {
#if DEBUG
    DbpStringEx(str, 0);
#endif
}

#if 0
void DbpIntegers(int x1, int x2, int x3) {
    cmd_send(CMD_DEBUG_PRINT_INTEGERS, x1, x2, x3, 0, 0);
}
#endif
void DbprintfEx(uint32_t cmd, const char *fmt, ...) {
#if DEBUG
    // should probably limit size here; oh well, let's just use a big buffer
    char output_string[128] = {0x00};
    va_list ap;
    va_start(ap, fmt);
    kvsprintf(fmt, output_string, 10, ap);
    va_end(ap);

    DbpStringEx(output_string, cmd);
#endif
}

void Dbprintf(const char *fmt, ...) {
#if DEBUG
    // should probably limit size here; oh well, let's just use a big buffer
    char output_string[128] = {0x00};
    va_list ap;

    va_start(ap, fmt);
    kvsprintf(fmt, output_string, 10, ap);
    va_end(ap);

    DbpString(output_string);
#endif
}

// prints HEX & ASCII
void Dbhexdump(int len, uint8_t *d, bool bAsci) {
#if DEBUG
    char ascii[9];

    while (len > 0) {

        int l = (len > 8) ? 8 : len;

        memcpy(ascii, d, l);
        ascii[l] = 0;

        // filter safe ascii
        for (int i = 0; i < l; i++) {
            if (ascii[i] < 32 || ascii[i] > 126) {
                ascii[i] = '.';
            }
        }

        if (bAsci)
            Dbprintf("%-8s %*D", ascii, l, d, " ");
        else
            Dbprintf("%*D", l, d, " ");

        len -= 8;
        d += 8;
    }
#endif
}

//-----------------------------------------------------------------------------
// Read an ADC channel and block till it completes, then return the result
// in ADC units (0 to 1023). Also a routine to average 32 samples and
// return that.
//-----------------------------------------------------------------------------
static uint16_t ReadAdc(int ch) {

    // Note: ADC_MODE_PRESCALE and ADC_MODE_SAMPLE_HOLD_TIME are set to the maximum allowed value.
    // AMPL_HI is are high impedance (10MOhm || 1MOhm) output, the input capacitance of the ADC is 12pF (typical). This results in a time constant
    // of RC = (0.91MOhm) * 12pF = 10.9us. Even after the maximum configurable sample&hold time of 40us the input capacitor will not be fully charged.
    //
    // The maths are:
    // If there is a voltage v_in at the input, the voltage v_cap at the capacitor (this is what we are measuring) will be
    //
    //       v_cap = v_in * (1 - exp(-SHTIM/RC))  =   v_in * (1 - exp(-40us/10.9us))  =  v_in * 0,97                   (i.e. an error of 3%)

    AT91C_BASE_ADC->ADC_CR = AT91C_ADC_SWRST;
    AT91C_BASE_ADC->ADC_MR =
        ADC_MODE_PRESCALE(63)          // ADC_CLK = MCK / ((63+1) * 2) = 48MHz / 128 = 375kHz
        | ADC_MODE_STARTUP_TIME(1)       // Startup Time = (1+1) * 8 / ADC_CLK = 16 / 375kHz = 42,7us   Note: must be > 20us
        | ADC_MODE_SAMPLE_HOLD_TIME(15); // Sample & Hold Time SHTIM = 15 / ADC_CLK = 15 / 375kHz = 40us

    AT91C_BASE_ADC->ADC_CHER = ADC_CHANNEL(ch);
    AT91C_BASE_ADC->ADC_CR = AT91C_ADC_START;

    while (!(AT91C_BASE_ADC->ADC_SR & ADC_END_OF_CONVERSION(ch))) {};

    return (AT91C_BASE_ADC->ADC_CDR[ch] & 0x3FF);
}

// was static - merlok
uint16_t AvgAdc(int ch) {
    uint16_t a = 0;
    for (uint8_t i = 0; i < 32; i++)
        a += ReadAdc(ch);

    //division by 32
    return (a + 15) >> 5;
}

void MeasureAntennaTuning(void) {

    uint8_t LF_Results[256];
    uint32_t i, peak = 0, peakv = 0, peakf = 0;
    uint32_t v_lf125 = 0, v_lf134 = 0, v_hf = 0; // in mV

    memset(LF_Results, 0, sizeof(LF_Results));
    LED_B_ON();

    /*
     * Sweeps the useful LF range of the proxmark from
     * 46.8kHz (divisor=255) to 600kHz (divisor=19) and
     * read the voltage in the antenna, the result left
     * in the buffer is a graph which should clearly show
     * the resonating frequency of your LF antenna
     * ( hopefully around 95 if it is tuned to 125kHz!)
     */

    FpgaDownloadAndGo(FPGA_BITSTREAM_LF);
    FpgaWriteConfWord(FPGA_MAJOR_MODE_LF_ADC | FPGA_LF_ADC_READER_FIELD);
    SpinDelay(50);

    for (i = 255; i >= 19; i--) {
        WDT_HIT();
        FpgaSendCommand(FPGA_CMD_SET_DIVISOR, i);
        SpinDelay(20);
        uint32_t adcval = ((MAX_ADC_LF_VOLTAGE * AvgAdc(ADC_CHAN_LF)) >> 10);
        if (i == 95)
            v_lf125 = adcval; // voltage at 125Khz
        if (i == 89)
            v_lf134 = adcval; // voltage at 134Khz

        LF_Results[i] = adcval >> 9; // scale int to fit in byte for graphing purposes
        if (LF_Results[i] > peak) {
            peakv = adcval;
            peakf = i;
            peak = LF_Results[i];
        }
    }

    LED_A_ON();
    // Let the FPGA drive the high-frequency antenna around 13.56 MHz.
    FpgaDownloadAndGo(FPGA_BITSTREAM_HF);
    FpgaWriteConfWord(FPGA_MAJOR_MODE_HF_READER_RX_XCORR);
    SpinDelay(50);
    v_hf = (MAX_ADC_HF_VOLTAGE * AvgAdc(ADC_CHAN_HF)) >> 10;

    // RDV40 will hit the roof, try other ADC channel used in that hardware revision.
    if (v_hf > MAX_ADC_HF_VOLTAGE - 300) {
        v_hf = (MAX_ADC_HF_VOLTAGE_RDV40 * AvgAdc(ADC_CHAN_HF_RDV40)) >> 10;
    }

    uint64_t arg0 = v_lf134;
    arg0 <<= 32;
    arg0 |= v_lf125;

    uint64_t arg2 = peakv;
    arg2 <<= 32;
    arg2 |= peakf;

    cmd_send(CMD_MEASURED_ANTENNA_TUNING, arg0, v_hf, arg2, LF_Results, 256);
    FpgaWriteConfWord(FPGA_MAJOR_MODE_OFF);
    LEDsoff();
}

void MeasureAntennaTuningHf(void) {
    uint16_t volt = 0; // in mV
    // Let the FPGA drive the high-frequency antenna around 13.56 MHz.
    FpgaDownloadAndGo(FPGA_BITSTREAM_HF);
    FpgaWriteConfWord(FPGA_MAJOR_MODE_HF_READER_RX_XCORR);
    SpinDelay(50);
    volt = (MAX_ADC_HF_VOLTAGE * AvgAdc(ADC_CHAN_HF)) >> 10;
    bool use_high = (volt > MAX_ADC_HF_VOLTAGE - 300);

    while (!BUTTON_PRESS()) {
        SpinDelay(20);
        if (!use_high) {
            volt = (MAX_ADC_HF_VOLTAGE * AvgAdc(ADC_CHAN_HF)) >> 10;
        } else {
            volt = (MAX_ADC_HF_VOLTAGE_RDV40 * AvgAdc(ADC_CHAN_HF_RDV40)) >> 10;
        }
        DbprintfEx(FLAG_NONEWLINE, "%u mV / %5u V", volt, (uint16_t)(volt / 1000));
    }
    FpgaWriteConfWord(FPGA_MAJOR_MODE_OFF);
    DbprintfEx(FLAG_NOOPT, "\n[+] cancelled", 1);
}

void ReadMem(int addr) {
    const uint8_t *data = ((uint8_t *)addr);

    Dbprintf("%x: %02x %02x %02x %02x %02x %02x %02x %02x", addr, data[0], data[1], data[2], data[3], data[4], data[5], data[6], data[7]);
}

/* osimage version information is linked in */
extern struct version_information version_information;
/* bootrom version information is pointed to from _bootphase1_version_pointer */
extern char *_bootphase1_version_pointer, _flash_start, _flash_end, _bootrom_start, _bootrom_end, __data_src_start__;
void SendVersion(void) {
    char temp[USB_CMD_DATA_SIZE]; /* Limited data payload in USB packets */
    char VersionString[USB_CMD_DATA_SIZE] = { '\0' };

    /* Try to find the bootrom version information. Expect to find a pointer at
     * symbol _bootphase1_version_pointer, perform slight sanity checks on the
     * pointer, then use it.
     */
    char *bootrom_version = *(char **)&_bootphase1_version_pointer;

    strncat(VersionString, " [ ARM ]\n", sizeof(VersionString) - strlen(VersionString) - 1);

    if (bootrom_version < &_flash_start || bootrom_version >= &_flash_end) {
        strcat(VersionString, "bootrom version information appears invalid\n");
    } else {
        FormatVersionInformation(temp, sizeof(temp), " bootrom: ", bootrom_version);
        strncat(VersionString, temp, sizeof(VersionString) - strlen(VersionString) - 1);
    }

    FormatVersionInformation(temp, sizeof(temp), "      os: ", &version_information);
    strncat(VersionString, temp, sizeof(VersionString) - strlen(VersionString) - 1);

    strncat(VersionString, "\n [ FPGA ]\n", sizeof(VersionString) - strlen(VersionString) - 1);

    for (int i = 0; i < fpga_bitstream_num; i++) {
        strncat(VersionString, fpga_version_information[i], sizeof(VersionString) - strlen(VersionString) - 1);
        if (i < fpga_bitstream_num - 1) {
            strncat(VersionString, "\n", sizeof(VersionString) - strlen(VersionString) - 1);
        }
    }
    // Send Chip ID and used flash memory
    uint32_t text_and_rodata_section_size = (uint32_t)&__data_src_start__ - (uint32_t)&_flash_start;
    uint32_t compressed_data_section_size = common_area.arg1;
    cmd_send(CMD_ACK, *(AT91C_DBGU_CIDR), text_and_rodata_section_size + compressed_data_section_size, 0, VersionString, strlen(VersionString));
}

// measure the USB Speed by sending SpeedTestBufferSize bytes to client and measuring the elapsed time.
// Note: this mimics GetFromBigbuf(), i.e. we have the overhead of the UsbCommand structure included.
void printUSBSpeed(void) {
    Dbprintf("USB Speed");
    Dbprintf("  Sending USB packets to client...");

#define USB_SPEED_TEST_MIN_TIME 1500 // in milliseconds
    uint8_t *test_data = BigBuf_get_addr();
    uint32_t end_time;

    uint32_t start_time = end_time = GetTickCount();
    uint32_t bytes_transferred = 0;

    LED_B_ON();

    while (end_time < start_time + USB_SPEED_TEST_MIN_TIME) {
        cmd_send(CMD_DOWNLOADED_RAW_ADC_SAMPLES_125K, 0, USB_CMD_DATA_SIZE, 0, test_data, USB_CMD_DATA_SIZE);
        end_time = GetTickCount();
        bytes_transferred += USB_CMD_DATA_SIZE;
    }
    LED_B_OFF();

    Dbprintf("  Time elapsed............%dms", end_time - start_time);
    Dbprintf("  Bytes transferred.......%d", bytes_transferred);
    Dbprintf("  USB Transfer Speed PM3 -> Client = %d Bytes/s", 1000 * bytes_transferred / (end_time - start_time));
}

/**
  * Prints runtime information about the PM3.
**/
void SendStatus(void) {
    BigBuf_print_status();
    Fpga_print_status();
#ifdef WITH_FLASH
    Flashmem_print_status();
#endif
#ifdef WITH_SMARTCARD
    I2C_print_status();
#endif
#ifdef WITH_LF
    printConfig();      // LF Sampling config
    printT55xxConfig(); // LF T55XX Config
#endif
    printUSBSpeed();
    Dbprintf("Various");
    Dbprintf("  MF_DBGLEVEL.............%d", MF_DBGLEVEL);
    Dbprintf("  ToSendMax...............%d", ToSendMax);
    Dbprintf("  ToSendBit...............%d", ToSendBit);
    Dbprintf("  ToSend BUFFERSIZE.......%d", TOSEND_BUFFER_SIZE);
    DbpString("Installed StandAlone Mode");
    ModInfo();

    //DbpString("Running ");
    //Dbprintf("  Is Device attached to USB| %s", USB_ATTACHED() ? "Yes" : "No");
    //Dbprintf("  Is Device attached to FPC| %s", send_using_0 ? "Yes" : "No");
    //Dbprintf("  Is USB_reconnect value   | %d", GetUSBreconnect() );
    //Dbprintf("  Is USB_configured value  | %d", GetUSBconfigured() );
    
    cmd_send(CMD_ACK, 1, 0, 0, 0, 0);
}

// Show some leds in a pattern to identify StandAlone mod is running
void StandAloneMode(void) {

    DbpString("Stand-alone mode! No PC necessary.");

    SpinDown(50);
    SpinOff(50);
    SpinUp(50);
    SpinOff(50);
    SpinDown(50);
    SpinDelay(500);
}
<<<<<<< HEAD
// detection of which Standalone Modes is installed
// (iceman)
void printStandAloneModes(void) {

    DbpString("Installed StandAlone Mode");

#if defined(WITH_STANDALONE_LF_ICERUN)
    DbpString("   LF sniff/clone/simulation -  aka IceRun (iceman)");
#endif
#if defined(WITH_STANDALONE_HF_YOUNG)
    DbpString("   HF Mifare sniff/simulation - (Craig Young)");
#endif
#if defined(WITH_STANDALONE_LF_SAMYRUN)
    DbpString("   LF HID26 standalone - aka SamyRun (Samy Kamkar)");
#endif
#if defined(WITH_STANDALONE_LF_PROXBRUTE)
    DbpString("   LF HID ProxII bruteforce - aka Proxbrute (Brad Antoniewicz)");
#endif
#if defined(WITH_STANDALONE_LF_HIDBRUTE)
    DbpString("   LF HID corporate 1000 bruteforce - aka Corporatebrute (Federico dotta & Maurizio Agazzini)");
#endif
#if defined(WITH_STANDALONE_HF_MATTYRUN)
    DbpString("   HF Mifare sniff/clone - aka MattyRun (Matías A. Ré Medina)");
#endif
#if defined(WITH_STANDALONE_HF_COLIN)
    DbpString("   HF Mifare ultra fast sniff/sim/clone - aka VIGIKPWN (Colin Brigato)");
#endif
#if defined(WITH_STANDALONE_HF_BOG)
    DbpString("   HF 14a sniff standalone with ULC/ULEV1/NTAG auth storing in flashmem - aka BogitoRun (Bogito)");
#endif

    //DbpString("Running ");
    //Dbprintf("  Is Device attached to USB| %s", USB_ATTACHED() ? "Yes" : "No");
    //Dbprintf("  Is Device attached to FPC| %s", 0 ? "Yes" : "No");
    //Dbprintf("  Is USB_reconnect value   | %d", GetUSBreconnect() );
    //Dbprintf("  Is USB_configured value  | %d", GetUSBconfigured() );

    //.. add your own standalone detection based on with compiler directive you are used.
    // don't "reuse" the already taken ones, this will make things easier when trying to detect the different modes
    // 2017-08-06  must adapt the makefile and have individual compilation flags for all mods
    //
}
=======
>>>>>>> 505506c5

/*
OBJECTIVE
Listen and detect an external reader. Determine the best location
for the antenna.

INSTRUCTIONS:
Inside the ListenReaderField() function, there is two mode.
By default, when you call the function, you will enter mode 1.
If you press the PM3 button one time, you will enter mode 2.
If you press the PM3 button a second time, you will exit the function.

DESCRIPTION OF MODE 1:
This mode just listens for an external reader field and lights up green
for HF and/or red for LF. This is the original mode of the detectreader
function.

DESCRIPTION OF MODE 2:
This mode will visually represent, using the LEDs, the actual strength of the
current compared to the maximum current detected. Basically, once you know
what kind of external reader is present, it will help you spot the best location to place
your antenna. You will probably not get some good results if there is a LF and a HF reader
at the same place! :-)

LIGHT SCHEME USED:
*/
static const char LIGHT_SCHEME[] = {
    0x0, /* ----     | No field detected */
    0x1, /* X---     | 14% of maximum current detected */
    0x2, /* -X--     | 29% of maximum current detected */
    0x4, /* --X-     | 43% of maximum current detected */
    0x8, /* ---X     | 57% of maximum current detected */
    0xC, /* --XX     | 71% of maximum current detected */
    0xE, /* -XXX     | 86% of maximum current detected */
    0xF, /* XXXX     | 100% of maximum current detected */
};
static const int LIGHT_LEN = sizeof(LIGHT_SCHEME) / sizeof(LIGHT_SCHEME[0]);

void ListenReaderField(int limit) {
#define LF_ONLY 1
#define HF_ONLY 2
#define REPORT_CHANGE 10    // report new values only if they have changed at least by REPORT_CHANGE

    uint16_t lf_av, lf_av_new, lf_baseline = 0, lf_max;
    uint16_t hf_av, hf_av_new,  hf_baseline = 0, hf_max;
    uint16_t mode = 1, display_val, display_max, i;

    // switch off FPGA - we don't want to measure our own signal
    // 20180315 - iceman,  why load this before and then turn off?
    FpgaDownloadAndGo(FPGA_BITSTREAM_HF);
    FpgaWriteConfWord(FPGA_MAJOR_MODE_OFF);

    LEDsoff();

    lf_av = lf_max = AvgAdc(ADC_CHAN_LF);

    if (limit != HF_ONLY) {
        Dbprintf("LF 125/134kHz Baseline: %dmV", (MAX_ADC_LF_VOLTAGE * lf_av) >> 10);
        lf_baseline = lf_av;
    }

    hf_av = hf_max = AvgAdc(ADC_CHAN_HF);

    // iceman,  useless,  since we are measuring readerfield,  not our field.  My tests shows a max of 20v from a reader.
    // RDV40 will hit the roof, try other ADC channel used in that hardware revision.
    bool use_high = (((MAX_ADC_HF_VOLTAGE * hf_max) >> 10) > MAX_ADC_HF_VOLTAGE - 300);
    if (use_high) {
        hf_av = hf_max = AvgAdc(ADC_CHAN_HF_RDV40);
    }

    if (limit != LF_ONLY) {
        Dbprintf("HF 13.56MHz Baseline: %dmV", (MAX_ADC_HF_VOLTAGE * hf_av) >> 10);
        hf_baseline = hf_av;
    }

    for (;;) {
        // Switch modes with button
        if (BUTTON_PRESS()) {
            SpinDelay(500);
            switch (mode) {
                case 1:
                    mode = 2;
                    DbpString("Signal Strength Mode");
                    break;
                case 2:
                default:
                    DbpString("Stopped");
                    LEDsoff();
                    return;
                    break;
            }
        }
        WDT_HIT();

        if (limit != HF_ONLY) {
            if (mode == 1) {
                if (ABS(lf_av - lf_baseline) > REPORT_CHANGE)
                    LED_D_ON();
                else
                    LED_D_OFF();
            }

            lf_av_new = AvgAdc(ADC_CHAN_LF);
            // see if there's a significant change
            if (ABS(lf_av - lf_av_new) > REPORT_CHANGE) {
                Dbprintf("LF 125/134kHz Field Change: %5dmV", (MAX_ADC_LF_VOLTAGE * lf_av_new) >> 10);
                lf_av = lf_av_new;
                if (lf_av > lf_max)
                    lf_max = lf_av;
            }
        }

        if (limit != LF_ONLY) {
            if (mode == 1) {
                if (ABS(hf_av - hf_baseline) > REPORT_CHANGE)
                    LED_B_ON();
                else
                    LED_B_OFF();
            }

            hf_av_new = (use_high) ? AvgAdc(ADC_CHAN_HF_RDV40) :  AvgAdc(ADC_CHAN_HF);

            // see if there's a significant change
            if (ABS(hf_av - hf_av_new) > REPORT_CHANGE) {
                Dbprintf("HF 13.56MHz Field Change: %5dmV", (MAX_ADC_HF_VOLTAGE * hf_av_new) >> 10);
                hf_av = hf_av_new;
                if (hf_av > hf_max)
                    hf_max = hf_av;
            }
        }

        if (mode == 2) {
            if (limit == LF_ONLY) {
                display_val = lf_av;
                display_max = lf_max;
            } else if (limit == HF_ONLY) {
                display_val = hf_av;
                display_max = hf_max;
            } else { /* Pick one at random */
                if ((hf_max - hf_baseline) > (lf_max - lf_baseline)) {
                    display_val = hf_av;
                    display_max = hf_max;
                } else {
                    display_val = lf_av;
                    display_max = lf_max;
                }
            }
            for (i = 0; i < LIGHT_LEN; i++) {
                if (display_val >= ((display_max / LIGHT_LEN)*i) && display_val <= ((display_max / LIGHT_LEN) * (i + 1))) {
                    if (LIGHT_SCHEME[i] & 0x1) LED_C_ON();
                    else LED_C_OFF();
                    if (LIGHT_SCHEME[i] & 0x2) LED_A_ON();
                    else LED_A_OFF();
                    if (LIGHT_SCHEME[i] & 0x4) LED_B_ON();
                    else LED_B_OFF();
                    if (LIGHT_SCHEME[i] & 0x8) LED_D_ON();
                    else LED_D_OFF();
                    break;
                }
            }
        }
    }
}

void UsbPacketReceived(uint8_t *packet, int len) {
    UsbCommand *c = (UsbCommand *)packet;
    //Dbprintf("received %d bytes, with command: 0x%04x and args: %d %d %d", len, c->cmd, c->arg[0], c->arg[1], c->arg[2]);

    switch (c->cmd) {
#ifdef WITH_LF
        case CMD_SET_LF_T55XX_CONFIG:
            setT55xxConfig(c->arg[0], (t55xx_config *) c->d.asBytes);
            break;
        case CMD_SET_LF_SAMPLING_CONFIG:
            setSamplingConfig((sample_config *) c->d.asBytes);
            break;
        case CMD_ACQUIRE_RAW_ADC_SAMPLES_125K: {
            uint32_t bits = SampleLF(c->arg[0], c->arg[1]);
            cmd_send(CMD_ACK, bits, 0, 0, 0, 0);
            break;
        }
        case CMD_MOD_THEN_ACQUIRE_RAW_ADC_SAMPLES_125K:
            ModThenAcquireRawAdcSamples125k(c->arg[0], c->arg[1], c->arg[2], c->d.asBytes);
            break;
        case CMD_LF_SNIFF_RAW_ADC_SAMPLES: {
            uint32_t bits = SniffLF();
            cmd_send(CMD_ACK, bits, 0, 0, 0, 0);
            break;
        }
        case CMD_HID_DEMOD_FSK: {
            uint32_t high, low;
            CmdHIDdemodFSK(c->arg[0], &high, &low, 1);
            break;
        }
        case CMD_HID_SIM_TAG:
            CmdHIDsimTAG(c->arg[0], c->arg[1], 1);
            break;
        case CMD_FSK_SIM_TAG:
            CmdFSKsimTAG(c->arg[0], c->arg[1], c->arg[2], c->d.asBytes, 1);
            break;
        case CMD_ASK_SIM_TAG:
            CmdASKsimTag(c->arg[0], c->arg[1], c->arg[2], c->d.asBytes, 1);
            break;
        case CMD_PSK_SIM_TAG:
            CmdPSKsimTag(c->arg[0], c->arg[1], c->arg[2], c->d.asBytes, 1);
            break;
        case CMD_HID_CLONE_TAG:
            CopyHIDtoT55x7(c->arg[0], c->arg[1], c->arg[2], c->d.asBytes[0]);
            break;
        case CMD_IO_DEMOD_FSK: {
            uint32_t high, low;
            CmdIOdemodFSK(c->arg[0], &high, &low, 1);
            break;
        }
        case CMD_IO_CLONE_TAG:
            CopyIOtoT55x7(c->arg[0], c->arg[1]);
            break;
        case CMD_EM410X_DEMOD: {
            uint32_t high;
            uint64_t low;
            CmdEM410xdemod(c->arg[0], &high, &low, 1);
            break;
        }
        case CMD_EM410X_WRITE_TAG:
            WriteEM410x(c->arg[0], c->arg[1], c->arg[2]);
            break;
        case CMD_READ_TI_TYPE:
            ReadTItag();
            break;
        case CMD_WRITE_TI_TYPE:
            WriteTItag(c->arg[0], c->arg[1], c->arg[2]);
            break;
        case CMD_SIMULATE_TAG_125K:
            LED_A_ON();
            SimulateTagLowFrequency(c->arg[0], c->arg[1], 1);
            LED_A_OFF();
            break;
        case CMD_LF_SIMULATE_BIDIR:
            SimulateTagLowFrequencyBidir(c->arg[0], c->arg[1]);
            break;
        case CMD_INDALA_CLONE_TAG:
            CopyIndala64toT55x7(c->d.asDwords[0], c->d.asDwords[1]);
            break;
        case CMD_INDALA_CLONE_TAG_L:
            CopyIndala224toT55x7(
                c->d.asDwords[0], c->d.asDwords[1], c->d.asDwords[2], c->d.asDwords[3],
                c->d.asDwords[4], c->d.asDwords[5], c->d.asDwords[6]
            );
            break;
        case CMD_T55XX_READ_BLOCK: {
            T55xxReadBlock(c->arg[0], c->arg[1], c->arg[2]);
            break;
        }
        case CMD_T55XX_WRITE_BLOCK:
            T55xxWriteBlock(c->arg[0], c->arg[1], c->arg[2], c->d.asBytes[0]);
            break;
        case CMD_T55XX_WAKEUP:
            T55xxWakeUp(c->arg[0]);
            break;
        case CMD_T55XX_RESET_READ:
            T55xxResetRead();
            break;
        case CMD_T55XX_CHKPWDS:
            T55xx_ChkPwds();
            break;
        case CMD_PCF7931_READ:
            ReadPCF7931();
            break;
        case CMD_PCF7931_WRITE:
            WritePCF7931(
                c->d.asBytes[0], c->d.asBytes[1], c->d.asBytes[2], c->d.asBytes[3],
                c->d.asBytes[4], c->d.asBytes[5], c->d.asBytes[6], c->d.asBytes[9],
                c->d.asBytes[7] - 128, c->d.asBytes[8] - 128,
                c->arg[0],
                c->arg[1],
                c->arg[2]
            );
            break;
        case CMD_EM4X_READ_WORD:
            EM4xReadWord(c->arg[0], c->arg[1], c->arg[2]);
            break;
        case CMD_EM4X_WRITE_WORD:
            EM4xWriteWord(c->arg[0], c->arg[1], c->arg[2]);
            break;
        case CMD_AWID_DEMOD_FSK:  {
            uint32_t high, low;
            // Set realtime AWID demodulation
            CmdAWIDdemodFSK(c->arg[0], &high, &low, 1);
            break;
        }
        case CMD_VIKING_CLONE_TAG:
            CopyVikingtoT55xx(c->arg[0], c->arg[1], c->arg[2]);
            break;
        case CMD_COTAG:
            Cotag(c->arg[0]);
            break;
#endif

#ifdef WITH_HITAG
        case CMD_SNIFF_HITAG: // Eavesdrop Hitag tag, args = type
            SniffHitag(c->arg[0]);
            break;
        case CMD_SIMULATE_HITAG: // Simulate Hitag tag, args = memory content
            SimulateHitagTag((bool)c->arg[0], c->d.asBytes);
            break;
        case CMD_READER_HITAG: // Reader for Hitag tags, args = type and function
            ReaderHitag((hitag_function)c->arg[0], (hitag_data *)c->d.asBytes);
            break;
        case CMD_SIMULATE_HITAG_S:// Simulate Hitag s tag, args = memory content
            SimulateHitagSTag((bool)c->arg[0], c->d.asBytes);
            break;
        case CMD_TEST_HITAGS_TRACES:// Tests every challenge within the given file
            check_challenges((bool)c->arg[0], c->d.asBytes);
            break;
        case CMD_READ_HITAG_S: //Reader for only Hitag S tags, args = key or challenge
            ReadHitagS((hitag_function)c->arg[0], (hitag_data *)c->d.asBytes);
            break;
        case CMD_WR_HITAG_S: //writer for Hitag tags args=data to write,page and key or challenge
            if ((hitag_function)c->arg[0] < 10) {
                WritePageHitagS((hitag_function)c->arg[0], (hitag_data *)c->d.asBytes, c->arg[2]);
            } else {
                WriterHitag((hitag_function)c->arg[0], (hitag_data *)c->d.asBytes, c->arg[2]);
            }
            break;
#endif

#ifdef WITH_ISO15693
        case CMD_ACQUIRE_RAW_ADC_SAMPLES_ISO_15693:
            AcquireRawAdcSamplesIso15693();
            break;
        case CMD_RECORD_RAW_ADC_SAMPLES_ISO_15693:
            RecordRawAdcSamplesIso15693();
            break;
        case CMD_ISO_15693_COMMAND:
            DirectTag15693Command(c->arg[0], c->arg[1], c->arg[2], c->d.asBytes);
            break;
        case CMD_ISO_15693_FIND_AFI:
            BruteforceIso15693Afi(c->arg[0]);
            break;
        case CMD_READER_ISO_15693:
            ReaderIso15693(c->arg[0]);
            break;
        case CMD_SIMTAG_ISO_15693:
            SimTagIso15693(c->arg[0], c->d.asBytes);
            break;
#endif

#ifdef WITH_LEGICRF
        case CMD_SIMULATE_TAG_LEGIC_RF:
            LegicRfSimulate(c->arg[0]);
            break;
        case CMD_WRITER_LEGIC_RF:
            LegicRfWriter(c->arg[0], c->arg[1], c->arg[2], c->d.asBytes);
            break;
        case CMD_READER_LEGIC_RF:
            LegicRfReader(c->arg[0], c->arg[1], c->arg[2]);
            break;
        case CMD_LEGIC_INFO:
            LegicRfInfo();
            break;
        case CMD_LEGIC_ESET:
            //-----------------------------------------------------------------------------
            // Note: we call FpgaDownloadAndGo(FPGA_BITSTREAM_HF) here although FPGA is not
            // involved in dealing with emulator memory. But if it is called later, it might
            // destroy the Emulator Memory.
            //-----------------------------------------------------------------------------
            // arg0 = offset
            // arg1 = num of bytes
            FpgaDownloadAndGo(FPGA_BITSTREAM_HF);
            emlSet(c->d.asBytes, c->arg[0], c->arg[1]);
            break;
#endif

#ifdef WITH_ISO14443b
        case CMD_READ_SRI_TAG:
            ReadSTMemoryIso14443b(c->arg[0]);
            break;
        case CMD_SNIFF_ISO_14443B:
            SniffIso14443b();
            break;
        case CMD_SIMULATE_TAG_ISO_14443B:
            SimulateIso14443bTag(c->arg[0]);
            break;
        case CMD_ISO_14443B_COMMAND:
            //SendRawCommand14443B(c->arg[0],c->arg[1],c->arg[2],c->d.asBytes);
            SendRawCommand14443B_Ex(c);
            break;
#endif

#ifdef WITH_FELICA
        case CMD_FELICA_COMMAND:
            felica_sendraw(c);
            break;
        case CMD_FELICA_LITE_SIM:
            felica_sim_lite(c->arg[0]);
            break;
        case CMD_FELICA_SNIFF:
            felica_sniff(c->arg[0], c->arg[1]);
            break;
        case CMD_FELICA_LITE_DUMP:
            felica_dump_lite_s();
            break;
#endif

#ifdef WITH_ISO14443a
        case CMD_SNIFF_ISO_14443a:
            SniffIso14443a(c->arg[0]);
            break;
        case CMD_READER_ISO_14443a:
            ReaderIso14443a(c);
            break;
        case CMD_SIMULATE_TAG_ISO_14443a:
            SimulateIso14443aTag(c->arg[0], c->arg[1], c->d.asBytes);  // ## Simulate iso14443a tag - pass tag type & UID
            break;
        case CMD_ANTIFUZZ_ISO_14443a:
            iso14443a_antifuzz(c->arg[0]);
            break;
        case CMD_EPA_PACE_COLLECT_NONCE:
            EPA_PACE_Collect_Nonce(c);
            break;
        case CMD_EPA_PACE_REPLAY:
            EPA_PACE_Replay(c);
            break;
        case CMD_READER_MIFARE:
            ReaderMifare(c->arg[0], c->arg[1], c->arg[2]);
            break;
        case CMD_MIFARE_READBL:
            MifareReadBlock(c->arg[0], c->arg[1], c->arg[2], c->d.asBytes);
            break;
        case CMD_MIFAREU_READBL:
            MifareUReadBlock(c->arg[0], c->arg[1], c->d.asBytes);
            break;
        case CMD_MIFAREUC_AUTH:
            MifareUC_Auth(c->arg[0], c->d.asBytes);
            break;
        case CMD_MIFAREU_READCARD:
            MifareUReadCard(c->arg[0], c->arg[1], c->arg[2], c->d.asBytes);
            break;
        case CMD_MIFAREUC_SETPWD:
            MifareUSetPwd(c->arg[0], c->d.asBytes);
            break;
        case CMD_MIFARE_READSC:
            MifareReadSector(c->arg[0], c->arg[1], c->arg[2], c->d.asBytes);
            break;
        case CMD_MIFARE_WRITEBL:
            MifareWriteBlock(c->arg[0], c->arg[1], c->arg[2], c->d.asBytes);
            break;
        //case CMD_MIFAREU_WRITEBL_COMPAT:
        //MifareUWriteBlockCompat(c->arg[0], c->d.asBytes);
        //break;
        case CMD_MIFAREU_WRITEBL:
            MifareUWriteBlock(c->arg[0], c->arg[1], c->d.asBytes);
            break;
        case CMD_MIFARE_ACQUIRE_ENCRYPTED_NONCES:
            MifareAcquireEncryptedNonces(c->arg[0], c->arg[1], c->arg[2], c->d.asBytes);
            break;
        case CMD_MIFARE_ACQUIRE_NONCES:
            MifareAcquireNonces(c->arg[0], c->arg[1], c->arg[2], c->d.asBytes);
            break;
        case CMD_MIFARE_NESTED:
            MifareNested(c->arg[0], c->arg[1], c->arg[2], c->d.asBytes);
            break;
        case CMD_MIFARE_CHKKEYS: {
            MifareChkKeys(c->arg[0], c->arg[1], c->arg[2], c->d.asBytes);
            break;
        }
        case CMD_MIFARE_CHKKEYS_FAST: {
            MifareChkKeys_fast(c->arg[0], c->arg[1], c->arg[2], c->d.asBytes);
            break;
        }
        case CMD_SIMULATE_MIFARE_CARD:
            Mifare1ksim(c->arg[0], c->arg[1], c->arg[2], c->d.asBytes);
            break;

        // emulator
        case CMD_MIFARE_SET_DBGMODE:
            MifareSetDbgLvl(c->arg[0]);
            break;
        case CMD_MIFARE_EML_MEMCLR:
            MifareEMemClr(c->arg[0], c->arg[1], c->arg[2], c->d.asBytes);
            break;
        case CMD_MIFARE_EML_MEMSET:
            MifareEMemSet(c->arg[0], c->arg[1], c->arg[2], c->d.asBytes);
            break;
        case CMD_MIFARE_EML_MEMGET:
            MifareEMemGet(c->arg[0], c->arg[1], c->arg[2], c->d.asBytes);
            break;
        case CMD_MIFARE_EML_CARDLOAD:
            MifareECardLoad(c->arg[0], c->arg[1], c->arg[2], c->d.asBytes);
            break;

        // Work with "magic Chinese" card
        case CMD_MIFARE_CSETBLOCK:
            MifareCSetBlock(c->arg[0], c->arg[1], c->d.asBytes);
            break;
        case CMD_MIFARE_CGETBLOCK:
            MifareCGetBlock(c->arg[0], c->arg[1], c->d.asBytes);
            break;
        case CMD_MIFARE_CIDENT:
            MifareCIdent();
            break;
        // mifare sniffer
//        case CMD_MIFARE_SNIFFER:
//            SniffMifare(c->arg[0]);
//            break;
        case CMD_MIFARE_SETMOD:
            MifareSetMod(c->arg[0], c->d.asBytes);
            break;
        //mifare desfire
        case CMD_MIFARE_DESFIRE_READBL:
            break;
        case CMD_MIFARE_DESFIRE_WRITEBL:
            break;
        case CMD_MIFARE_DESFIRE_AUTH1:
            MifareDES_Auth1(c->arg[0], c->arg[1], c->arg[2], c->d.asBytes);
            break;
        case CMD_MIFARE_DESFIRE_AUTH2:
            //MifareDES_Auth2(c->arg[0],c->d.asBytes);
            break;
        case CMD_MIFARE_DES_READER:
            //readermifaredes(c->arg[0], c->arg[1], c->d.asBytes);
            break;
        case CMD_MIFARE_DESFIRE_INFO:
            MifareDesfireGetInformation();
            break;
        case CMD_MIFARE_DESFIRE:
            MifareSendCommand(c->arg[0], c->arg[1], c->d.asBytes);
            break;
        case CMD_MIFARE_COLLECT_NONCES:
            break;
        case CMD_MIFARE_NACK_DETECT:
            DetectNACKbug();
            break;
#endif

#ifdef WITH_ICLASS
        // Makes use of ISO14443a FPGA Firmware
        case CMD_SNIFF_ICLASS:
            SniffIClass();
            break;
        case CMD_SIMULATE_TAG_ICLASS:
            SimulateIClass(c->arg[0], c->arg[1], c->arg[2], c->d.asBytes);
            break;
        case CMD_READER_ICLASS:
            ReaderIClass(c->arg[0]);
            break;
        case CMD_READER_ICLASS_REPLAY:
            ReaderIClass_Replay(c->arg[0], c->d.asBytes);
            break;
        case CMD_ICLASS_EML_MEMSET:
            //iceman, should call FPGADOWNLOAD before, since it corrupts BigBuf
            FpgaDownloadAndGo(FPGA_BITSTREAM_HF);
            emlSet(c->d.asBytes, c->arg[0], c->arg[1]);
            break;
        case CMD_ICLASS_WRITEBLOCK:
            iClass_WriteBlock(c->arg[0], c->d.asBytes);
            break;
        case CMD_ICLASS_READCHECK:  // auth step 1
            iClass_ReadCheck(c->arg[0], c->arg[1]);
            break;
        case CMD_ICLASS_READBLOCK:
            iClass_ReadBlk(c->arg[0]);
            break;
        case CMD_ICLASS_AUTHENTICATION: //check
            iClass_Authentication(c->d.asBytes);
            break;
        case CMD_ICLASS_CHECK_KEYS:
            iClass_Authentication_fast(c->arg[0], c->arg[1], c->d.asBytes);
            break;
        case CMD_ICLASS_DUMP:
            iClass_Dump(c->arg[0], c->arg[1]);
            break;
        case CMD_ICLASS_CLONE:
            iClass_Clone(c->arg[0], c->arg[1], c->d.asBytes);
            break;
#endif

#ifdef WITH_HFSNIFF
        case CMD_HF_SNIFFER:
            HfSniff(c->arg[0], c->arg[1]);
            break;
#endif

#ifdef WITH_SMARTCARD
        case CMD_SMART_ATR: {
            SmartCardAtr();
            break;
        }
        case CMD_SMART_SETBAUD: {
            SmartCardSetBaud(c->arg[0]);
            break;
        }
        case CMD_SMART_SETCLOCK: {
            SmartCardSetClock(c->arg[0]);
            break;
        }
        case CMD_SMART_RAW: {
            SmartCardRaw(c->arg[0], c->arg[1], c->d.asBytes);
            break;
        }
        case CMD_SMART_UPLOAD: {
            // upload file from client
            uint8_t *mem = BigBuf_get_addr();
            memcpy(mem + c->arg[0], c->d.asBytes, USB_CMD_DATA_SIZE);
            cmd_send(CMD_ACK, 1, 0, 0, 0, 0);
            break;
        }
        case CMD_SMART_UPGRADE: {
            SmartCardUpgrade(c->arg[0]);
            break;
        }
#endif

#ifdef WITH_FPC
        case CMD_FPC_SEND: {


            StartTicks();
            DbpString("Mutual USB/FPC sending from device to client");

            /*
            char at[11] = {'\0'};
            static const char* s_at = "AT+BAUD8\0D\0A";
            strncat(at, s_at, sizeof(at) - strlen(at) - 1);
            DbpString("Try AT baud rate setting");
            usart_init();
            int16_t res = usart_writebuffer((uint8_t*)&at, sizeof(at));
            WaitMS(1);
            Dbprintf("SEND %d | %c%c%c%c%c%c%c%c%c%c%c", res,  at[0], at[1], at[2], at[3], at[4], at[5], at[6], at[7], at[8], at[9], at[10]);

            uint8_t my_rx[20];
            memset(my_rx, 0, sizeof(my_rx));
            res = usart_readbuffer(my_rx, sizeof(my_rx));
            WaitMS(1);
            Dbprintf("GOT  %d | %c%c%c%c%c%c%c%c", res,  my_rx[0], my_rx[1], my_rx[2], my_rx[3], my_rx[4], my_rx[5], my_rx[6], my_rx[7]);
            */


            char dest[USB_CMD_DATA_SIZE] = {'\0'};
            if (usart_dataavailable()) {
                Dbprintf("RX DATA!");
                uint16_t len = usart_readbuffer((uint8_t *)dest);
                dest[len] = '\0';
                Dbprintf("RX: %d | %02X %02X %02X %02X %02X %02X %02X %02X ", len,  dest[0], dest[1], dest[2], dest[3], dest[4], dest[5], dest[6], dest[7]);
            }

            static const char *welcome = "Proxmark3 Serial interface via FPC ready\r\n";
            usart_writebuffer((uint8_t *)welcome, strlen(welcome));

            sprintf(dest, "| bytes 0x%02x 0x%02x 0x%02x 0x%02x\r\n"
                    , c->d.asBytes[0]
                    , c->d.asBytes[1]
                    , c->d.asBytes[2]
                    , c->d.asBytes[3]
                   );
            usart_writebuffer((uint8_t *)dest, strlen(dest));


            LED_A_ON();


            //usb
            cmd_send(CMD_DEBUG_PRINT_STRING, strlen(dest), 0, 0, dest, strlen(dest));
            LED_A_OFF();
            /*
            uint8_t my_rx[sizeof(UsbCommand)];
            while (!BUTTON_PRESS() && !usb_poll_validate_length()) {
                LED_B_INV();
                if (usart_readbuffer(my_rx) ) {
                    //UsbPacketReceived(my_rx, sizeof(my_rx));

                    UsbCommand *my = (UsbCommand *)my_rx;
                    if (my->cmd > 0 ) {
                        Dbprintf("received command: 0x%04x and args: %d %d %d", my->cmd, my->arg[0], my->arg[1], my->arg[2]);
                    }
                }
            }
            */
            //cmd_send(CMD_DEBUG_PRINT_STRING, strlen(dest), 0, 0, dest, strlen(dest));

            cmd_send(CMD_ACK, 0, 0, 0, 0, 0);
            StopTicks();
            break;
        }
#endif
        case CMD_BUFF_CLEAR:
            BigBuf_Clear();
            BigBuf_free();
            break;

        case CMD_MEASURE_ANTENNA_TUNING:
            MeasureAntennaTuning();
            break;

        case CMD_MEASURE_ANTENNA_TUNING_HF:
            MeasureAntennaTuningHf();
            break;

        case CMD_LISTEN_READER_FIELD:
            ListenReaderField(c->arg[0]);
            break;

        case CMD_FPGA_MAJOR_MODE_OFF: // ## FPGA Control
            FpgaWriteConfWord(FPGA_MAJOR_MODE_OFF);
            SpinDelay(200);
            LED_D_OFF(); // LED D indicates field ON or OFF
            break;
#ifdef WITH_LF
        case CMD_DOWNLOAD_RAW_ADC_SAMPLES_125K: {
            LED_B_ON();
            uint8_t *mem = BigBuf_get_addr();
            uint32_t startidx = c->arg[0];
            uint32_t numofbytes = c->arg[1];
            // arg0 = startindex
            // arg1 = length bytes to transfer
            // arg2 = BigBuf tracelen
            //Dbprintf("transfer to client parameters: %" PRIu32 " | %" PRIu32 " | %" PRIu32, startidx, numofbytes, c->arg[2]);

            for (size_t i = 0; i < numofbytes; i += USB_CMD_DATA_SIZE) {
                size_t len = MIN((numofbytes - i), USB_CMD_DATA_SIZE);
                bool isok = cmd_send(CMD_DOWNLOADED_RAW_ADC_SAMPLES_125K, i, len, BigBuf_get_traceLen(), mem + startidx + i, len);
                if (isok != 0)
                    Dbprintf("transfer to client failed ::  | bytes between %d - %d (%d)", i, i + len, len);
            }
            // Trigger a finish downloading signal with an ACK frame
            // iceman,  when did sending samplingconfig array got attached here?!?
            // arg0 = status of download transfer
            // arg1 = RFU
            // arg2 = tracelen?
            // asbytes = samplingconfig array
            cmd_send(CMD_ACK, 1, 0, BigBuf_get_traceLen(), getSamplingConfig(), sizeof(sample_config));
            LED_B_OFF();
            break;
        }
#endif
        case CMD_UPLOAD_SIM_SAMPLES_125K: {
            // iceman; since changing fpga_bitstreams clears bigbuff, Its better to call it before.
            // to be able to use this one for uploading data to device
            // arg1 = 0 upload for LF usage
            //        1 upload for HF usage
#define FPGA_LF 1
            if (c->arg[1] == FPGA_LF)
                FpgaDownloadAndGo(FPGA_BITSTREAM_LF);
            else
                FpgaDownloadAndGo(FPGA_BITSTREAM_HF);

            uint8_t *mem = BigBuf_get_addr();
            memcpy(mem + c->arg[0], c->d.asBytes, USB_CMD_DATA_SIZE);
            cmd_send(CMD_ACK, 1, 0, 0, 0, 0);
            break;
        }
        case CMD_DOWNLOAD_EML_BIGBUF: {
            LED_B_ON();
            uint8_t *mem = BigBuf_get_EM_addr();
            bool isok = false;
            size_t len = 0;
            uint32_t startidx = c->arg[0];
            uint32_t numofbytes = c->arg[1];

            // arg0 = startindex
            // arg1 = length bytes to transfer
            // arg2 = RFU

            for (size_t i = 0; i < numofbytes; i += USB_CMD_DATA_SIZE) {
                len = MIN((numofbytes - i), USB_CMD_DATA_SIZE);
                isok = cmd_send(CMD_DOWNLOADED_EML_BIGBUF, i, len, 0, mem + startidx + i, len);
                if (isok != 0)
                    Dbprintf("transfer to client failed ::  | bytes between %d - %d (%d)", i, i + len, len);
            }
            // Trigger a finish downloading signal with an ACK frame
            cmd_send(CMD_ACK, 1, 0, 0, 0, 0);
            LED_B_OFF();
            break;
        }
        case CMD_READ_MEM:
            ReadMem(c->arg[0]);
            break;
#ifdef WITH_FLASH
        case CMD_FLASHMEM_SET_SPIBAUDRATE:
            FlashmemSetSpiBaudrate(c->arg[0]);
            break;
        case CMD_FLASHMEM_READ: {
            LED_B_ON();
            uint32_t startidx = c->arg[0];
            uint16_t len = c->arg[1];

            Dbprintf("FlashMem read | %d - %d | ", startidx, len);

            size_t size = MIN(USB_CMD_DATA_SIZE, len);

            if (!FlashInit()) {
                break;
            }

            uint8_t *mem = BigBuf_malloc(size);

            for (size_t i = 0; i < len; i += size) {
                len = MIN((len - i), size);

                Dbprintf("FlashMem reading  | %d | %d | %d |", startidx + i, i, len);
                uint16_t isok = Flash_ReadDataCont(startidx + i, mem, len);
                if (isok == len) {
                    print_result("Chunk: ", mem, len);
                } else {
                    Dbprintf("FlashMem reading failed | %d | %d", len, isok);
                    break;
                }
            }
            BigBuf_free();
            FlashStop();
            LED_B_OFF();
            break;
        }
        case CMD_FLASHMEM_WRITE: {
            LED_B_ON();
            uint8_t isok = 0;
            uint16_t res = 0;
            uint32_t startidx = c->arg[0];
            uint16_t len = c->arg[1];
            uint8_t *data = c->d.asBytes;

            uint32_t tmp = startidx + len;

            if (!FlashInit()) {
                break;
            }

            Flash_CheckBusy(BUSY_TIMEOUT);
            Flash_WriteEnable();

            if (startidx == DEFAULT_T55XX_KEYS_OFFSET)
                Flash_Erase4k(3, 0xC);
            else if (startidx ==  DEFAULT_MF_KEYS_OFFSET)
                Flash_Erase4k(3, 0xB);
            else if (startidx == DEFAULT_ICLASS_KEYS_OFFSET)
                Flash_Erase4k(3, 0xA);

            Flash_CheckBusy(BUSY_TIMEOUT);
            Flash_WriteEnable();

            // inside 256b page?
            if ((tmp & 0xFF) != 0) {

                // is offset+len larger than a page
                tmp = (startidx & 0xFF) + len;
                if (tmp > 0xFF) {

                    // data spread over two pages.

                    // offset xxxx10,
                    uint8_t first_len = (~startidx & 0xFF) + 1;

                    // first mem page
                    res = Flash_WriteDataCont(startidx, data, first_len);

                    isok = (res == first_len) ? 1 : 0;

                    // second mem page
                    res = Flash_WriteDataCont(startidx + first_len, data + first_len, len - first_len);

                    isok &= (res == (len - first_len)) ? 1 : 0;

                } else {
                    res = Flash_WriteDataCont(startidx, data, len);
                    isok = (res == len) ? 1 : 0;
                }
            } else {
                res = Flash_WriteDataCont(startidx, data, len);
                isok = (res == len) ? 1 : 0;
            }
            FlashStop();

            cmd_send(CMD_ACK, isok, 0, 0, 0, 0);
            LED_B_OFF();
            break;
        }
        case CMD_FLASHMEM_WIPE: {
            LED_B_ON();
            uint8_t page = c->arg[0];
            uint8_t initalwipe = c->arg[1];
            bool isok = false;
            if (initalwipe) {
                isok = Flash_WipeMemory();
                cmd_send(CMD_ACK, isok, 0, 0, 0, 0);
                LED_B_OFF();
                break;
            }
            if (page < 3)
                isok = Flash_WipeMemoryPage(page);

            cmd_send(CMD_ACK, isok, 0, 0, 0, 0);
            LED_B_OFF();
            break;
        }
        case CMD_FLASHMEM_DOWNLOAD: {

            LED_B_ON();
            uint8_t *mem = BigBuf_malloc(USB_CMD_DATA_SIZE);
            uint32_t startidx = c->arg[0];
            uint32_t numofbytes = c->arg[1];
            // arg0 = startindex
            // arg1 = length bytes to transfer
            // arg2 = RFU

            if (!FlashInit()) {
                break;
            }

            for (size_t i = 0; i < numofbytes; i += USB_CMD_DATA_SIZE) {
                size_t len = MIN((numofbytes - i), USB_CMD_DATA_SIZE);

                bool isok = Flash_ReadDataCont(startidx + i, mem, len);
                if (!isok)
                    Dbprintf("reading flash memory failed ::  | bytes between %d - %d", i, len);

                isok = cmd_send(CMD_FLASHMEM_DOWNLOADED, i, len, 0, mem, len);
                if (isok != 0)
                    Dbprintf("transfer to client failed ::  | bytes between %d - %d", i, len);
            }
            FlashStop();

            cmd_send(CMD_ACK, 1, 0, 0, 0, 0);
            BigBuf_free();
            LED_B_OFF();
            break;
        }
        case CMD_FLASHMEM_INFO: {

            LED_B_ON();
            rdv40_validation_t *info = (rdv40_validation_t *)BigBuf_malloc(sizeof(rdv40_validation_t));

            bool isok = Flash_ReadData(FLASH_MEM_SIGNATURE_OFFSET, info->signature, FLASH_MEM_SIGNATURE_LEN);

            if (FlashInit()) {
                Flash_UniqueID(info->flashid);
                FlashStop();
            }
            cmd_send(CMD_ACK, isok, 0, 0, info, sizeof(rdv40_validation_t));
            BigBuf_free();

            LED_B_OFF();
            break;
        }
#endif
        case CMD_SET_LF_DIVISOR:
            FpgaDownloadAndGo(FPGA_BITSTREAM_LF);
            FpgaSendCommand(FPGA_CMD_SET_DIVISOR, c->arg[0]);
            break;

        case CMD_SET_ADC_MUX:
            switch (c->arg[0]) {
                case 0:
                    SetAdcMuxFor(GPIO_MUXSEL_LOPKD);
                    break;
                case 2:
                    SetAdcMuxFor(GPIO_MUXSEL_HIPKD);
                    break;
#ifndef WITH_FPC
                case 1:
                    SetAdcMuxFor(GPIO_MUXSEL_LORAW);
                    break;
                case 3:
                    SetAdcMuxFor(GPIO_MUXSEL_HIRAW);
                    break;
#endif
            }
            break;

        case CMD_VERSION:
            SendVersion();
            break;
        case CMD_STATUS:
            SendStatus();
            break;
        case CMD_PING:
#ifdef WITH_FPC_HOST
            cmd_send(CMD_ACK, reply_via_fpc, 0, 0, 0, 0);
#else
            cmd_send(CMD_ACK, 0, 0, 0, 0, 0);
#endif
            break;
#ifdef WITH_LCD
        case CMD_LCD_RESET:
            LCDReset();
            break;
        case CMD_LCD:
            LCDSend(c->arg[0]);
            break;
#endif
        case CMD_SETUP_WRITE:
        case CMD_FINISH_WRITE:
        case CMD_HARDWARE_RESET:
            usb_disable();

            // (iceman) why this wait?
            SpinDelay(1000);
            AT91C_BASE_RSTC->RSTC_RCR = RST_CONTROL_KEY | AT91C_RSTC_PROCRST;
            // We're going to reset, and the bootrom will take control.
            for (;;) {}
            break;

        case CMD_START_FLASH:
            if (common_area.flags.bootrom_present) {
                common_area.command = COMMON_AREA_COMMAND_ENTER_FLASH_MODE;
            }
            usb_disable();
            AT91C_BASE_RSTC->RSTC_RCR = RST_CONTROL_KEY | AT91C_RSTC_PROCRST;
            // We're going to flash, and the bootrom will take control.
            for (;;) {}
            break;

        case CMD_DEVICE_INFO: {
            uint32_t dev_info = DEVICE_INFO_FLAG_OSIMAGE_PRESENT | DEVICE_INFO_FLAG_CURRENT_MODE_OS;
            if (common_area.flags.bootrom_present) {
                dev_info |= DEVICE_INFO_FLAG_BOOTROM_PRESENT;
            }
            cmd_send(CMD_DEVICE_INFO, dev_info, 0, 0, 0, 0);
            break;
        }
        default:
            Dbprintf("%s: 0x%04x", "unknown command:", c->cmd);
            break;
    }
}

void  __attribute__((noreturn)) AppMain(void) {

    SpinDelay(100);
    clear_trace();

    if (common_area.magic != COMMON_AREA_MAGIC || common_area.version != 1) {
        /* Initialize common area */
        memset(&common_area, 0, sizeof(common_area));
        common_area.magic = COMMON_AREA_MAGIC;
        common_area.version = 1;
    }
    common_area.flags.osimage_present = 1;

    LEDsoff();

    // The FPGA gets its clock from us from PCK0 output, so set that up.
    AT91C_BASE_PIOA->PIO_BSR = GPIO_PCK0;
    AT91C_BASE_PIOA->PIO_PDR = GPIO_PCK0;
    AT91C_BASE_PMC->PMC_SCER |= AT91C_PMC_PCK0;
    // PCK0 is PLL clock / 4 = 96Mhz / 4 = 24Mhz
    AT91C_BASE_PMC->PMC_PCKR[0] = AT91C_PMC_CSS_PLL_CLK | AT91C_PMC_PRES_CLK_4; //  4 for 24Mhz pck0, 2 for 48 MHZ pck0
    AT91C_BASE_PIOA->PIO_OER = GPIO_PCK0;

    // Reset SPI
    AT91C_BASE_SPI->SPI_CR = AT91C_SPI_SWRST;
    AT91C_BASE_SPI->SPI_CR = AT91C_SPI_SWRST; // errata says it needs twice to be correctly set.

    // Reset SSC
    AT91C_BASE_SSC->SSC_CR = AT91C_SSC_SWRST;

    // Configure MUX
    SetAdcMuxFor(GPIO_MUXSEL_HIPKD);

    // Load the FPGA image, which we have stored in our flash.
    // (the HF version by default)
    FpgaDownloadAndGo(FPGA_BITSTREAM_HF);

    StartTickCount();

#ifdef WITH_LCD
    LCDInit();
#endif

#ifdef WITH_SMARTCARD
    I2C_init();
#endif

#ifdef WITH_FPC
    usart_init();
#endif

#ifdef WITH_FLASH
    loadT55xxConfig();
#endif

    // This is made as late as possible to ensure enumeration without timeout
    // against device such as http://www.hobbytronics.co.uk/usb-host-board-v2
    usb_disable();
    usb_enable();

    uint8_t rx[sizeof(UsbCommand)];

    for (;;) {
        WDT_HIT();

        // Check if there is a usb packet available
        if (usb_poll_validate_length()) {
            if (usb_read(rx, sizeof(rx))) {
#ifdef WITH_FPC_HOST
                reply_via_fpc = 0;
#endif
                UsbPacketReceived(rx, sizeof(rx));
            }
        }
#ifdef WITH_FPC_HOST
        // Check if there is a FPC packet available
        if (usart_readbuffer(rx)) {
            reply_via_fpc = 1;
            UsbPacketReceived(rx, sizeof(rx));
        }
        usart_readcheck(rx, sizeof(rx));
#endif

        // Press button for one second to enter a possible standalone mode
        if (BUTTON_HELD(1000) > 0) {

            /*
            * So this is the trigger to execute a standalone mod.  Generic entrypoint by following the standalone/standalone.h headerfile
            * All standalone mod "main loop" should be the RunMod() function.
            * Since the standalone is either LF or HF, the somewhat bisarr defines below exists.
            */
#if defined (WITH_LF) && ( defined (WITH_STANDALONE_LF_SAMYRUN) || defined (WITH_STANDALONE_LF_HIDBRUTE) || defined (WITH_STANDALONE_LF_PROXBRUTE) )
            RunMod();
#endif

#if defined (WITH_ISO14443a) && ( defined (WITH_STANDALONE_HF_YOUNG) || defined(WITH_STANDALONE_HF_COLIN) || defined(WITH_STANDALONE_HF_MATTYRUN) || defined(WITH_STANDALONE_HF_BOG) )
            RunMod();
#endif

        }
    }
}<|MERGE_RESOLUTION|>--- conflicted
+++ resolved
@@ -435,51 +435,6 @@
     SpinDown(50);
     SpinDelay(500);
 }
-<<<<<<< HEAD
-// detection of which Standalone Modes is installed
-// (iceman)
-void printStandAloneModes(void) {
-
-    DbpString("Installed StandAlone Mode");
-
-#if defined(WITH_STANDALONE_LF_ICERUN)
-    DbpString("   LF sniff/clone/simulation -  aka IceRun (iceman)");
-#endif
-#if defined(WITH_STANDALONE_HF_YOUNG)
-    DbpString("   HF Mifare sniff/simulation - (Craig Young)");
-#endif
-#if defined(WITH_STANDALONE_LF_SAMYRUN)
-    DbpString("   LF HID26 standalone - aka SamyRun (Samy Kamkar)");
-#endif
-#if defined(WITH_STANDALONE_LF_PROXBRUTE)
-    DbpString("   LF HID ProxII bruteforce - aka Proxbrute (Brad Antoniewicz)");
-#endif
-#if defined(WITH_STANDALONE_LF_HIDBRUTE)
-    DbpString("   LF HID corporate 1000 bruteforce - aka Corporatebrute (Federico dotta & Maurizio Agazzini)");
-#endif
-#if defined(WITH_STANDALONE_HF_MATTYRUN)
-    DbpString("   HF Mifare sniff/clone - aka MattyRun (Matías A. Ré Medina)");
-#endif
-#if defined(WITH_STANDALONE_HF_COLIN)
-    DbpString("   HF Mifare ultra fast sniff/sim/clone - aka VIGIKPWN (Colin Brigato)");
-#endif
-#if defined(WITH_STANDALONE_HF_BOG)
-    DbpString("   HF 14a sniff standalone with ULC/ULEV1/NTAG auth storing in flashmem - aka BogitoRun (Bogito)");
-#endif
-
-    //DbpString("Running ");
-    //Dbprintf("  Is Device attached to USB| %s", USB_ATTACHED() ? "Yes" : "No");
-    //Dbprintf("  Is Device attached to FPC| %s", 0 ? "Yes" : "No");
-    //Dbprintf("  Is USB_reconnect value   | %d", GetUSBreconnect() );
-    //Dbprintf("  Is USB_configured value  | %d", GetUSBconfigured() );
-
-    //.. add your own standalone detection based on with compiler directive you are used.
-    // don't "reuse" the already taken ones, this will make things easier when trying to detect the different modes
-    // 2017-08-06  must adapt the makefile and have individual compilation flags for all mods
-    //
-}
-=======
->>>>>>> 505506c5
 
 /*
 OBJECTIVE
