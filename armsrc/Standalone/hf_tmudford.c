--- conflicted
+++ resolved
@@ -75,10 +75,7 @@
             } else if (state == STATE_EMUL) {
                 Iso15693InitTag();
                 Dbprintf("Starting simulation, press pm3-button to stop and go back to search state.");
-<<<<<<< HEAD
-=======
                 // default block size is 4
->>>>>>> d76284aa
                 SimTagIso15693(card.uid, 4);
 
                 state = STATE_READ;
