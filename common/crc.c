--- conflicted
+++ resolved
@@ -42,13 +42,6 @@
 	return ( crc->state ^ crc->final_xor ) & crc->mask;
 }
 
-<<<<<<< HEAD
-uint32_t CRC8Maxim(uint8_t *buff, size_t size) {
-	
-	crc_t crc;
-	crc_init(&crc, 9, 0x8c, 0x00, 0x00);
-	for ( uint8_t i = 0; i < size; ++i){
-=======
 //credits to iceman
 uint32_t CRC8Maxim(uint8_t *buff, size_t size) 
 {
@@ -57,7 +50,6 @@
 	crc_clear(&crc);
 
 	for (size_t i=0; i < size; ++i){
->>>>>>> 2e7e107c
 		crc_update(&crc, buff[i], 8);
 	}
 	return crc_finish(&crc);
